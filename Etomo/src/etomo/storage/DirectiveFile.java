--- conflicted
+++ resolved
@@ -540,14 +540,6 @@
     }
   }
 
-<<<<<<< HEAD
-  public String getSystemTemplate() {
-    return getAttributeValue(setupSet, SYSTEM_TEMPLATE_NAME);
-  }
-  public String getUserTemplate() {
-    return getAttributeValue(setupSet, USER_TEMPLATE_NAME);
-  }
-=======
   public boolean isSetFEIPixelSize() {
     System.out
         .println("A:EtomoDirector.INSTANCE.getUserConfiguration().isSetFEIPixelSize():"
@@ -555,7 +547,12 @@
     return EtomoDirector.INSTANCE.getUserConfiguration().isSetFEIPixelSize();
   }
 
->>>>>>> e01afb42
+  public String getSystemTemplate() {
+    return getAttributeValue(setupSet, SYSTEM_TEMPLATE_NAME);
+  }
+  public String getUserTemplate() {
+    return getAttributeValue(setupSet, USER_TEMPLATE_NAME);
+  }
   /**
    * @param doValidation has no effect.
    * @return true
