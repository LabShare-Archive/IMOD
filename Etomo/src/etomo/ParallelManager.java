package etomo;

import java.io.File;
import java.io.IOException;
import java.util.List;

import etomo.comscript.AnisotropicDiffusionParam;
import etomo.comscript.ChunksetupParam;
import etomo.comscript.ProcesschunksParam;
import etomo.comscript.TrimvolParam;
import etomo.process.BaseProcessManager;
import etomo.process.ImodManager;
import etomo.process.ParallelProcessManager;
import etomo.process.SystemProcessException;
import etomo.storage.LogFile;
import etomo.storage.Storable;
import etomo.type.AxisID;
import etomo.type.AxisType;
import etomo.type.AxisTypeException;
import etomo.type.BaseMetaData;
import etomo.type.BaseScreenState;
import etomo.type.BaseState;
import etomo.type.ConstProcessSeries;
import etomo.type.DialogType;
import etomo.type.FileType;
import etomo.type.InterfaceType;
import etomo.type.ParallelMetaData;
import etomo.type.ParallelState;
import etomo.type.ProcessEndState;
import etomo.type.ProcessName;
import etomo.type.ProcessResultDisplay;
import etomo.type.ProcessingMethod;
import etomo.type.Run3dmodMenuOptions;
import etomo.ui.swing.AnisotropicDiffusionDialog;
import etomo.ui.swing.Deferred3dmodButton;
import etomo.ui.swing.LogInterface;
import etomo.ui.swing.LogPanel;
import etomo.ui.swing.MainPanel;
import etomo.ui.swing.MainParallelPanel;
import etomo.ui.swing.ParallelChooser;
import etomo.ui.swing.ParallelDialog;
import etomo.ui.swing.ParallelPanel;
import etomo.ui.swing.ProcessDisplay;
import etomo.ui.swing.UIComponent;
import etomo.ui.swing.UIHarness;
import etomo.util.InvalidParameterException;
import etomo.util.MRCHeader;
import etomo.util.Utilities;

/**
 * <p>Description: </p>
 * 
 * <p>Copyright: Copyright (c) 2006</p>
 *
 * <p>Organization:
 * Boulder Laboratory for 3-Dimensional Electron Microscopy of Cells (BL3DEMC),
 * University of Colorado</p>
 * 
 * @author $Author$
 * 
 * @version $Revision$
 */

public final class ParallelManager extends BaseManager {
  public static final String rcsid = "$Id$";

  private static final AxisID AXIS_ID = AxisID.ONLY;
  private final LogPanel logPanel = LogPanel.getInstance(this);

  private final BaseScreenState screenState = new BaseScreenState(AXIS_ID,
      AxisType.SINGLE_AXIS);
  private final ParallelState state = new ParallelState(this, AXIS_ID);

  private final ParallelMetaData metaData;

  private ParallelDialog parallelDialog = null;
  private AnisotropicDiffusionDialog anisotropicDiffusionDialog = null;

  private MainParallelPanel mainPanel;
  private ParallelProcessManager processMgr;

  public ParallelManager() {
    this("", null);
  }

  public ParallelManager(final DialogType dialogType) {
    this("", dialogType);
  }

  public ParallelManager(final String paramFileName) {
    this(paramFileName, null);
  }

  public ParallelManager(final String paramFileName, final DialogType dialogType) {
    super();
    this.metaData = new ParallelMetaData();
    createState();
    processMgr = new ParallelProcessManager(this);
    initializeUIParameters(paramFileName, AXIS_ID);
    if (!EtomoDirector.INSTANCE.getArguments().isHeadless()) {
      openProcessingPanel();
      mainPanel.setStatusBarText(paramFile, metaData, logPanel);
      if (paramFile == null) {
        if (dialogType == DialogType.PARALLEL) {
          openParallelDialog();
        }
        else if (dialogType == DialogType.ANISOTROPIC_DIFFUSION) {
          openAnisotropicDiffusionDialog();
        }
        else {
          openParallelChooser();
        }
      }
      else {
        if (metaData.getDialogType() == DialogType.PARALLEL) {
          openParallelDialog();
        }
        else if (metaData.getDialogType() == DialogType.ANISOTROPIC_DIFFUSION) {
          openAnisotropicDiffusionDialog();
        }
      }
    }
  }

  public ParallelState getState() {
    return state;
  }

  public InterfaceType getInterfaceType() {
    return InterfaceType.PP;
  }

  public LogInterface getLogInterface() {
    return logPanel;
  }

  public LogPanel getLogPanel() {
    return logPanel;
  }

  public boolean canSnapshot() {
    return false;
  }

  void createMainPanel() {
    mainPanel = new MainParallelPanel(this);
  }

  private void createState() {
  }

  public BaseMetaData getBaseMetaData() {
    return metaData;
  }

  public BaseScreenState getBaseScreenState(final AxisID axisID) {
    return screenState;
  }

  public BaseState getBaseState() {
    return state;
  }

  public MainPanel getMainPanel() {
    return mainPanel;
  }

  public String getFileSubdirectoryName() {
    if (anisotropicDiffusionDialog == null) {
      return null;
    }
    return anisotropicDiffusionDialog.getSubdirectory();
  }

  Storable[] getStorables(final int offset) {
    Storable[] storables = new Storable[3 + offset];
    int index = offset;
    storables[index++] = metaData;
    storables[index++] = screenState;
    storables[index++] = state;
    return storables;
  }

  public BaseProcessManager getProcessManager() {
    return processMgr;
  }

  public void save() throws LogFile.LockException, IOException {
    super.save();
    mainPanel.done();
    saveDialog();
  }

  public boolean exitProgram(final AxisID axisID) {
    try {
      if (super.exitProgram(axisID)) {
        endThreads();
        saveParamFile();
        return true;
      }
      return false;
    }
    catch (Throwable e) {
      e.printStackTrace();
      return true;
    }
  }

<<<<<<< HEAD
  void startNextProcess(final AxisID axisID, final ProcessSeries.Process process,
=======
  void startNextProcess(final UIComponent uiComponent, final AxisID axisID,
      final ProcessSeries.Process process,
>>>>>>> 993b44f9
      final ProcessResultDisplay processResultDisplay, ProcessSeries processSeries,
      DialogType dialogType, ProcessDisplay display) {
    if (process.equals(ProcessName.ANISOTROPIC_DIFFUSION.toString())) {
      anisotropicDiffusion(processSeries, process.getProcessingMethod());
    }
  }

  public String getName() {
    return metaData.getName();
  }

  /**
   * MUST run reconnect for all axis
   */
  private void openProcessingPanel() {
    mainPanel.showProcessingPanel(AxisType.SINGLE_AXIS);
    setPanel();
    reconnect(axisProcessData.getSavedProcessData(AxisID.ONLY), AxisID.ONLY, false);
  }

  private void openParallelChooser() {
    ParallelChooser parallelChooser = ParallelChooser.getInstance(this);
    mainPanel.showProcess(parallelChooser.getContainer(), AXIS_ID);
  }

  public void openParallelDialog() {
    if (parallelDialog == null) {
      parallelDialog = ParallelDialog.getInstance(this, AXIS_ID);
    }
    parallelDialog.setParameters(screenState);
    if (paramFile != null && metaData.isValid()) {
      parallelDialog.setParameters(metaData);
      parallelDialog.updateDisplay(false);
    }
    mainPanel.showProcess(parallelDialog.getContainer(), AXIS_ID);
    String actionMessage = Utilities.prepareDialogActionMessage(DialogType.PARALLEL,
        AxisID.ONLY, null);
    if (actionMessage != null) {
      System.err.println(actionMessage);
    }
  }

  public void openAnisotropicDiffusionDialog() {
    metaData.setDialogType(DialogType.ANISOTROPIC_DIFFUSION);
    if (anisotropicDiffusionDialog == null) {
      anisotropicDiffusionDialog = AnisotropicDiffusionDialog.getInstance(this, AXIS_ID);
    }
    if (paramFile != null && metaData.isValid()) {
      anisotropicDiffusionDialog.setParameters(metaData);
    }
    mainPanel.showProcess(anisotropicDiffusionDialog.getContainer(), AXIS_ID);
    String actionMessage = Utilities.prepareDialogActionMessage(
        DialogType.ANISOTROPIC_DIFFUSION, AxisID.ONLY, null);
    if (actionMessage != null) {
      System.err.println(actionMessage);
    }
  }

  private void saveParallelDialog() {
    if (parallelDialog == null) {
      return;
    }
    parallelDialog.getParameters(screenState);
    saveStorables(AXIS_ID);
  }

  private void saveAnisotropicDiffusionDialog() {
    if (anisotropicDiffusionDialog == null) {
      return;
    }
    anisotropicDiffusionDialog.getParameters(metaData);
    saveStorables(AXIS_ID);
  }

  /**
   * set the paramFile and change the state, if necessary
   * run BaseManager.processchunks
   */
  public final void processchunks(final ProcessResultDisplay processResultDisplay,
      final ConstProcessSeries processSeries, final String rootName,
      final FileType outputImageFileType, final ProcessingMethod processingMethod) {
    if (parallelDialog == null) {
      return;
    }
    if (paramFile == null) {
      if (!setNewParamFile()) {
        return;
      }
      parallelDialog.updateDisplay(false);
    }
    sendMsgProcessStarting(processResultDisplay);
    if (parallelDialog == null) {
      sendMsgProcessFailedToStart(processResultDisplay);
      return;
    }
    ProcesschunksParam param = new ProcesschunksParam(this, AxisID.ONLY, rootName,
        outputImageFileType);
    ParallelPanel parallelPanel = getMainPanel().getParallelPanel(AxisID.ONLY);
    parallelDialog.getParameters(param);
    if (!parallelPanel.getParameters(param)) {
      getMainPanel().stopProgressBar(AxisID.ONLY, ProcessEndState.FAILED);
      sendMsgProcessFailedToStart(processResultDisplay);
      return;
    }
    parallelPanel.getParallelProgressDisplay().resetResults();
    processchunks(AxisID.ONLY, param, processResultDisplay, processSeries, true,
        processingMethod, false);
  }

  public boolean setNewParamFile(final File file) {
    if (loadedParamFile) {
      return true;
    }
    // set paramFile and propertyUserDir
    String parentDirPath = file.getParentFile().getAbsolutePath();
    if (parentDirPath.endsWith(" ")) {
      uiHarness.openMessageDialog(this, "The directory, " + parentDirPath
          + ", cannot be used because it ends with a space.", "Unusable Directory Name",
          AxisID.ONLY);
      return false;
    }
    propertyUserDir = parentDirPath;
    System.err.println("propertyUserDir: " + propertyUserDir);
    anisotropicDiffusionDialog.getInitialParameters(metaData);
    String errorMessage = metaData.validate();
    if (errorMessage != null) {
      UIHarness.INSTANCE.openMessageDialog(this, errorMessage,
          "Anisotropic Diffusion Dialog error", AXIS_ID);
      return false;
    }
    imodManager.setMetaData(metaData);
    setParamFile(new File(propertyUserDir, metaData.getMetaDataFileName()));
    EtomoDirector.INSTANCE.renameCurrentManager(metaData.getRootName());
    mainPanel.setStatusBarText(paramFile, metaData, logPanel);
    return true;
  }

  /**
   * Asks to close the files to be cleaned up, and then cleans up if the files
   * are closed.
   * @param subdirName
   * @return
   */
  public boolean deleteSubdir(String subdirName) {
    if (closeImods(ImodManager.TEST_VOLUME_KEY, ImodManager.VARYING_K_TEST_KEY,
        ImodManager.VARYING_ITERATION_TEST_KEY, AxisID.ONLY,
        "Temporary files must be closed before cleaning up.  Should files be closed?")) {
      File subdir = new File(getPropertyUserDir(), subdirName);
      File[] fileList = subdir.listFiles();
      for (int i = 0; i < fileList.length; i++) {
        fileList[i].delete();
      }
      subdir.delete();
      return true;
    }
    return false;
  }

  public void imod(FileType fileType, final Run3dmodMenuOptions menuOptions,
      final boolean flip) {
    File file = fileType.getFile(this, AxisID.ONLY);
    if (!file.exists()) {
      uiHarness.openMessageDialog(this, "No file to open", "Entry Error");
      return;
    }
    try {
      imodManager.open(fileType.getImodManagerKey(this), file, menuOptions, flip);
    }
    catch (IOException e) {
      e.printStackTrace();
    }
    catch (SystemProcessException e) {
      e.printStackTrace();
    }
    catch (AxisTypeException e) {
      e.printStackTrace();
    }
  }

  public void imod(final String key, final File file,
      final Run3dmodMenuOptions menuOptions, final boolean flip) {
    if (file == null) {
      uiHarness.openMessageDialog(this, "No file to open", "Entry Error");
      return;
    }
    try {
      imodManager.open(key, file, menuOptions, flip);
    }
    catch (IOException e) {
      e.printStackTrace();
    }
    catch (SystemProcessException e) {
      e.printStackTrace();
    }
    catch (AxisTypeException e) {
      e.printStackTrace();
    }
  }

  public void imodVaryingKValue(final String key, final Run3dmodMenuOptions menuOptions,
      final String subdirName, final String testVolumeName, final boolean flip) {
    List fileNameList = AnisotropicDiffusionParam.getTestFileNameList(this,
        state.getTestKValueList(), state.getTestIteration(), testVolumeName);
    imod(key, menuOptions, subdirName, fileNameList, flip);
  }

  public void imodVaryingIteration(final String key,
      final Run3dmodMenuOptions menuOptions, final String subdirName,
      final String testVolumeName, final boolean flip) {
    List fileNameList = AnisotropicDiffusionParam.getTestFileNameList(
        state.getTestKValue(), state.getTestIterationList(), testVolumeName);
    imod(key, menuOptions, subdirName, fileNameList, flip);
  }

  private void imod(String key, Run3dmodMenuOptions menuOptions, String subdirName,
      List fileNameList, final boolean flip) {
    String[] fileNameArray;
    if (fileNameList.size() == 0) {
      fileNameArray = new String[0];
    }
    else if (fileNameList.size() == 1) {
      fileNameArray = new String[1];
      fileNameArray[0] = (String) fileNameList.get(0);
    }
    else {
      fileNameArray = (String[]) fileNameList.toArray(new String[fileNameList.size()]);
    }
    try {
      imodManager.open(key, fileNameArray, menuOptions, subdirName, flip);
    }
    catch (IOException e) {
      e.printStackTrace();
    }
    catch (SystemProcessException e) {
      e.printStackTrace();
    }
    catch (AxisTypeException e) {
      e.printStackTrace();
    }
  }

  public boolean makeSubdir(final String subdirName) {
    if (paramFile == null) {
      uiHarness.openMessageDialog(this, "Must pick a volume.", "Entry Error");
      return false;
    }
    File subdir = new File(propertyUserDir, subdirName);
    if (!subdir.exists()) {
      subdir.mkdir();
    }
    return true;
  }

  private TrimvolParam updateTrimvolParam() {
    // Get trimvol param data from dialog.
    TrimvolParam param = new TrimvolParam(this, TrimvolParam.Mode.NAD);
    anisotropicDiffusionDialog.getParameters(param);
    return param;
  }

  private AnisotropicDiffusionParam updateAnisotropicDiffusionParamForVaryingK(
      final String subdirName) throws LogFile.LockException, IOException {
    AnisotropicDiffusionParam param = new AnisotropicDiffusionParam(this,
        AnisotropicDiffusionParam.Mode.VARYING_K);
    if (!anisotropicDiffusionDialog.getParametersForVaryingK(param)) {
      return null;
    }
    param.deleteTestFiles();
    param.createTestFiles();
    return param;
  }

  private AnisotropicDiffusionParam updateAnisotropicDiffusionParam()
      throws LogFile.LockException, IOException {
    AnisotropicDiffusionParam param = new AnisotropicDiffusionParam(this,
        AnisotropicDiffusionParam.Mode.FULL);
    anisotropicDiffusionDialog.getParameters(param);
    param.createFilterFullFile();
    return param;
  }

  private ChunksetupParam updateChunksetupParam() {
    ChunksetupParam param = new ChunksetupParam();
    anisotropicDiffusionDialog.getParameters(param);
    return param;
  }

  public boolean setupAnisotropicDiffusion() {
    try {
      AnisotropicDiffusionParam param = updateAnisotropicDiffusionParam();
    }
    catch (LogFile.LockException e) {
      e.printStackTrace();
      uiHarness.openMessageDialog(this,
          "Anisotropic diffusion comscripts could not be created",
          "Write Comscript Error", AxisID.ONLY);
      return false;
    }
    catch (IOException e) {
      e.printStackTrace();
      uiHarness.openMessageDialog(this,
          "Anisotropic diffusion comscripts could not be created",
          "Write Comscript Error", AxisID.ONLY);
      return false;
    }
    return true;
  }

  private AnisotropicDiffusionParam updateAnisotropicDiffusionParamForVaryingIteration(
      final String subdirName) {
    AnisotropicDiffusionParam param = new AnisotropicDiffusionParam(this,
        AnisotropicDiffusionParam.Mode.VARYING_ITERATIONS);
    if (!anisotropicDiffusionDialog.getParametersForVaryingIteration(param)) {
      return null;
    }
    return param;
  }

  public void chunksetup(ProcessSeries processSeries,
      Deferred3dmodButton deferred3dmodButton, Run3dmodMenuOptions run3dmodMenuOptions,
      final DialogType dialogType, final ProcessingMethod processingMethod) {
    if (processSeries == null) {
      processSeries = new ProcessSeries(this, dialogType);
    }
    if (anisotropicDiffusionDialog == null) {
      uiHarness.openMessageDialog(this, "Anisotropic diffusion dialog not open",
          "Program logic error", AxisID.ONLY);
      return;
    }
    if (!setupAnisotropicDiffusion()) {
      return;
    }
    ChunksetupParam param = updateChunksetupParam();
    if (param == null) {
      return;
    }
    processSeries.setNextProcess(ProcessName.ANISOTROPIC_DIFFUSION.toString(),
        processingMethod);
    processSeries.setRun3dmodDeferred(deferred3dmodButton, run3dmodMenuOptions);
    String threadName;
    try {
      threadName = processMgr.chunksetup(param, processSeries);
    }
    catch (SystemProcessException e) {
      String[] message = new String[2];
      message[0] = "Can not execute" + ProcessName.CHUNKSETUP + "command";
      message[1] = e.getMessage();
      uiHarness
          .openMessageDialog(this, message, "Unable to execute command", AxisID.ONLY);
      return;
    }
    setThreadName(threadName, AxisID.ONLY);
    mainPanel.startProgressBar(ProcessName.CHUNKSETUP.toString(), AxisID.ONLY,
        ProcessName.CHUNKSETUP);
  }

  public void anisotropicDiffusionVaryingIteration(final String subdirName,
      ProcessSeries processSeries, Deferred3dmodButton deferred3dmodButton,
      Run3dmodMenuOptions run3dmodMenuOptions, final DialogType dialogType) {
    if (processSeries == null) {
      processSeries = new ProcessSeries(this, dialogType);
    }
    if (anisotropicDiffusionDialog == null) {
      uiHarness.openMessageDialog(this, "Anisotropic diffusion dialog not open",
          "Program logic error", AxisID.ONLY);
      return;
    }
    AnisotropicDiffusionParam param = updateAnisotropicDiffusionParamForVaryingIteration(subdirName);
    if (param == null) {
      return;
    }
    if (!validateTestVolume(param)) {
      return;
    }
    processSeries.setRun3dmodDeferred(deferred3dmodButton, run3dmodMenuOptions);
    // Start the trimvol process
    String threadName;
    try {
      threadName = processMgr.anisotropicDiffusion(param, processSeries);
    }
    catch (SystemProcessException e) {
      e.printStackTrace();
      String[] message = new String[2];
      message[0] = "Can not execute" + ProcessName.ANISOTROPIC_DIFFUSION + "command";
      message[1] = e.getMessage();
      uiHarness
          .openMessageDialog(this, message, "Unable to execute command", AxisID.ONLY);
      return;
    }
    setThreadName(threadName, AxisID.ONLY);
    mainPanel.startProgressBar(ProcessName.ANISOTROPIC_DIFFUSION.toString(), AxisID.ONLY,
        ProcessName.ANISOTROPIC_DIFFUSION);
  }

  public void anisotropicDiffusion(ConstProcessSeries processSeries,
      final ProcessingMethod processingMethod) {
    if (anisotropicDiffusionDialog == null) {
      uiHarness.openMessageDialog(this, "Anisotropic diffusion dialog not open",
          "Program logic error", AxisID.ONLY);
      return;
    }
    ProcesschunksParam param = new ProcesschunksParam(this, AxisID.ONLY,
        ProcessName.ANISOTROPIC_DIFFUSION, FileType.ANISOTROPIC_DIFFUSION_OUTPUT);
    ParallelPanel parallelPanel = getMainPanel().getParallelPanel(AxisID.ONLY);
    anisotropicDiffusionDialog.getParameters(param);
    if (!parallelPanel.getParameters(param)) {
      getMainPanel().stopProgressBar(AxisID.ONLY, ProcessEndState.FAILED);
      return;
    }
    parallelPanel.resetResults();
    processchunks(AxisID.ONLY, param, null, processSeries, true, processingMethod, false);
  }

  /**
   * Attempts to validate the size of the test volume.  Returns false if the
   * test volume is too big.  Returns true if the test volume is not too big or
   * if the validation cannot be done.
   * The test volume is too big if it is larger then the current
   * "Memory per chunk" spinner setting in AnisotripicDiffusionDialog divided by
   * 36 (ChunksetupParam.MEMORY_TO_VOXEL).
   * @param param
   * @return False if test volume is too big.
   */
  private boolean validateTestVolume(AnisotropicDiffusionParam param) {
    MRCHeader testVolumeHeader = MRCHeader.getInstance(
        new File(propertyUserDir, param.getSubdirName()).getAbsolutePath(),
        param.getInputFileName(), AxisID.ONLY);
    try {
      testVolumeHeader.read(this);
      long size = Math.round(testVolumeHeader.getNColumns() / 1024.0
          * testVolumeHeader.getNRows() * testVolumeHeader.getNSections()
          * ChunksetupParam.MEMORY_TO_VOXEL / 1024.0);
      if (size > 0 && size > anisotropicDiffusionDialog.getMemoryPerChunk().intValue()) {
        UIHarness.INSTANCE.openMessageDialog(
            this,
            "Processing this test volume would require " + size
                + " MB of memory, more than the limit of "
                + anisotropicDiffusionDialog.getMemoryPerChunk()
                + " MB that you have set for chunks when processing the "
                + "whole volume.  Make a smaller test volume or increase the "
                + "memory limit for chunks in the \""
                + AnisotropicDiffusionDialog.MEMORY_PER_CHUNK_LABEL
                + "\" spinner in the "
                + AnisotropicDiffusionDialog.FILTER_FULL_VOLUME_LABEL + " box.",
            "Entry Error", AxisID.ONLY);
        return false;
      }
    }
    catch (InvalidParameterException e) {
      e.printStackTrace();
      System.err.println("Unable to validate test volume.");
    }
    catch (IOException e) {
      e.printStackTrace();
      System.err.println("Unable to validate test volume.");
    }
    return true;
  }

  public void anisotropicDiffusionVaryingK(final String subdirName,
      ProcessSeries processSeries, Deferred3dmodButton deferred3dmodButton,
      Run3dmodMenuOptions run3dmodMenuOptions, final DialogType dialogType,
      final ProcessingMethod processingMethod) {
    if (processSeries == null) {
      processSeries = new ProcessSeries(this, dialogType);
    }
    if (anisotropicDiffusionDialog == null) {
      uiHarness.openMessageDialog(this, "Anisotropic diffusion dialog not open",
          "Program logic error", AxisID.ONLY);
      return;
    }
    AnisotropicDiffusionParam anisotropicDiffusionParam;
    try {
      anisotropicDiffusionParam = updateAnisotropicDiffusionParamForVaryingK(subdirName);
      if (anisotropicDiffusionParam == null) {
        return;
      }
    }
    catch (LogFile.LockException e) {
      e.printStackTrace();
      uiHarness.openMessageDialog(this,
          "Anisotropic diffusion comscripts could not be created",
          "Write Comscript Error", AxisID.ONLY);
      return;
    }
    catch (IOException e) {
      e.printStackTrace();
      uiHarness.openMessageDialog(this,
          "Anisotropic diffusion comscripts could not be created",
          "Write Comscript Error", AxisID.ONLY);
      return;
    }
    if (!validateTestVolume(anisotropicDiffusionParam)) {
      return;
    }
    ProcesschunksParam param = new ProcesschunksParam(this, AxisID.ONLY,
        ProcessName.ANISOTROPIC_DIFFUSION, null);
    param.setSubcommandDetails(anisotropicDiffusionParam);
    ParallelPanel parallelPanel = getMainPanel().getParallelPanel(AxisID.ONLY);
    anisotropicDiffusionDialog.getParameters(param);
    if (!parallelPanel.getParameters(param)) {
      getMainPanel().stopProgressBar(AxisID.ONLY, ProcessEndState.FAILED);
      return;
    }
    processSeries.setRun3dmodDeferred(deferred3dmodButton, run3dmodMenuOptions);
    parallelPanel.resetResults();
    processchunks(AxisID.ONLY, param, null, processSeries, true, processingMethod, false);
  }

  /**
   * Execute trimvol
   */
  public void trimVolume(ConstProcessSeries processSeries) {
    if (anisotropicDiffusionDialog == null) {
      uiHarness.openMessageDialog(this, "Anisotropic diffusion dialog not open",
          "Program logic error", AxisID.ONLY);
      return;
    }
    TrimvolParam param = updateTrimvolParam();
    if (param == null) {
      return;
    }
    // Start the trimvol process
    String threadName;
    try {
      threadName = processMgr.trimVolume(param, processSeries);
    }
    catch (SystemProcessException e) {
      e.printStackTrace();
      String[] message = new String[2];
      message[0] = "Can not execute trimvol command";
      message[1] = e.getMessage();
      uiHarness
          .openMessageDialog(this, message, "Unable to execute command", AxisID.ONLY);
      return;
    }
    setThreadName(threadName, AxisID.ONLY);
    mainPanel.startProgressBar("Trimming volume", AxisID.ONLY, ProcessName.TRIMVOL);
  }

  private boolean setNewParamFile() {
    if (loadedParamFile) {
      return true;
    }
    // set paramFile and propertyUserDir
    String workingDir = parallelDialog.getWorkingDir().getAbsolutePath();
    if (workingDir.endsWith(" ")) {
      uiHarness.openMessageDialog(this, "The directory, " + workingDir
          + ", cannot be used because it ends with a space.", "Unusable Directory Name",
          AxisID.ONLY);
      return false;
    }
    propertyUserDir = workingDir;
    System.err.println("propertyUserDir: " + propertyUserDir);
    parallelDialog.getParameters(metaData);
    String errorMessage = metaData.validate();
    if (errorMessage != null) {
      UIHarness.INSTANCE.openMessageDialog(this, errorMessage,
          "Anisotropic Diffusion Error", AXIS_ID);
      return false;
    }
    setParamFile(new File(propertyUserDir, metaData.getMetaDataFileName()));
    System.err.println("paramFile: " + paramFile);
    EtomoDirector.INSTANCE.renameCurrentManager(metaData.getRootName());
    mainPanel.setStatusBarText(paramFile, metaData, logPanel);
    return true;
  }

  private void saveDialog() {
    saveParallelDialog();
    saveAnisotropicDiffusionDialog();
  }
}
/**
 * <p> $Log$
 * <p> Revision 1.49  2011/04/09 06:21:06  sueh
 * <p> bug# 1416 Need to pass the manager to most FileType functions so that TILT_OUTPUT can distinguish
 * <p> between single and dual axis type.
 * <p>
 * <p> Revision 1.48  2011/02/21 21:07:05  sueh
 * <p> bug# 1437 Reformatting.
 * <p>
 * <p> Revision 1.47  2011/02/03 05:52:47  sueh
 * <p> bug# 1422 Using ProcessingMethod to keep track of which type of
 * <p> processing method is in use.  The decisions about when to display the
 * <p> parallel processing table have been centralized in
 * <p> ProcessingMethodMediator.
 * <p>
 * <p> Revision 1.46  2010/11/13 16:02:54  sueh
 * <p> bug# 1417 Renamed etomo.ui to etomo.ui.swing.
 * <p>
 * <p> Revision 1.45  2010/07/02 03:13:56  sueh
 * <p> bug# 1388 Calling processchunks with popupChunkWarnings equals to true.
 * <p>
 * <p> Revision 1.44  2010/04/28 15:37:05  sueh
 * <p> bug# 1344 Added getFileSubdirectoryName.  Passing params to process
 * <p> manager functions, standardizing "3dmod is open" messages to always
 * <p> use closeImod.  Using ProcessSeries.Process to hold process information.
 * <p>
 * <p> Revision 1.43  2010/02/17 04:42:26  sueh
 * <p> bug# 1301 Moved comScriptMgr and logPanel from BaseManager to child
 * <p> class.
 * <p>
 * <p> Revision 1.42  2010/01/21 21:26:26  sueh
 * <p> bug# 1305 Passing FileType to imod instead of key and file.
 * <p>
 * <p> Revision 1.41  2009/10/27 20:39:05  sueh
 * <p> bug# 1275 Moving the resposibility for creating the log panel to the child
 * <p> classes.  That way the Front Page manager doesn't have to have a log
 * <p> panel.  Handling a null process manager.
 * <p>
 * <p> Revision 1.40  2009/10/23 22:22:24  sueh
 * <p> bug# 1275 Made touch() a start function in BaseProcessManager.
 * <p>
 * <p> Revision 1.39  2009/10/23 19:43:04  sueh
 * <p> bug# 1275 Separate generic parallel process and NAD.  Only use the
 * <p> openParallelChooser if there is no way to tell which dialog is requested.
 * <p>
 * <p> Revision 1.38  2009/09/05 00:39:22  sueh
 * <p> bug# 1256 Passed manager and axisID to state constructor.
 * <p>
 * <p> Revision 1.37  2009/09/01 03:17:35  sueh
 * <p> bug# 1222
 * <p>
 * <p> Revision 1.36  2009/06/11 16:46:07  sueh
 * <p> bug# 1221 Sending the process panel to the process function in the
 * <p> manager wrapped in a ProcessDisplay interface.  Changed
 * <p> startNextProcess.
 * <p>
 * <p> Revision 1.35  2009/04/14 23:01:28  sueh
 * <p> bug# 1207  In reconnect:  handling some situations where process data is not running.
 * <p>
 * <p> Revision 1.34  2009/04/13 22:22:09  sueh
 * <p> bug# 1207 Implemented doAutomation in BaseManager.
 * <p>
 * <p> Revision 1.33  2009/03/17 00:24:18  sueh
 * <p> bug# 1186 Pass managerKey to everything that pops up a dialog.
 * <p>
 * <p> Revision 1.32  2009/03/06 23:36:07  sueh
 * <p> bug# 1196 Added validateTestVolume.
 * <p>
 * <p> Revision 1.31  2009/03/02 18:56:04  sueh
 * <p> bug# 1193 Commented openProcessingPanel().
 * <p>
 * <p> Revision 1.30  2009/02/04 23:04:11  sueh
 * <p> bug# 1158 passing logPanel to mainPanel.setStatusBarText so its title can
 * <p> be updated.
 * <p>
 * <p> Revision 1.29  2008/08/26 20:35:26  sueh
 * <p> bug# 1122 Moved deleteSubdir from dialog to manager so that ImodManager can be queried about open 3dmods.
 * <p>
 * <p> Revision 1.28  2008/05/28 02:47:55  sueh
 * <p> bug# 1111 Removed processDialogTypeA and B from BaseManager.
 * <p> The dialogType for processes should be handled by ProcessSeries.
 * <p> Passing a DialogType parameter to startNextProcess.
 * <p>
 * <p> Revision 1.27  2008/05/13 20:59:03  sueh
 * <p> bug# 847 Adding a right click menu for deferred 3dmods to some
 * <p> process buttons.
 * <p>
 * <p> Revision 1.26  2008/05/06 23:55:04  sueh
 * <p> bug#847 Running deferred 3dmods by using the button that usually calls
 * <p> them.  This avoids having to duplicate the calls and having a
 * <p> startNextProcess function just for 3dmods.  This requires that the 3dmod
 * <p> button be passed to the function that starts the process.
 * <p>
 * <p> Revision 1.25  2008/05/03 00:33:48  sueh
 * <p> bug# 847 Passing ProcessSeries to the process manager,
 * <p> startNextProcess, and to all process functions.  To avoid having to decide
 * <p> which processes are next processes, pass it everywhere, even to
 * <p> processes that don't use ProcessResultDisplay.  The UI should not create
 * <p> any ProcessSeries and should pass them as null (since they don't know
 * <p> about processes).  Before adding to a process series, create it if it doesn't
 * <p> exist.  Before checking a process series, make sure it exists.  Since a
 * <p> series is only created when it doesn't exist and is needed, I don't have to
 * <p> keep track of which process comes first in a series.
 * <p>
 * <p> Revision 1.24  2008/01/14 20:22:48  sueh
 * <p> bug# 1050 Added an empty getProcessResultDisplayFactoryInterface.  Calling
 * <p> BaseManager.reconnect from openProcessingPanel to reconnect to parallel
 * <p> processes.
 * <p>
 * <p> Revision 1.23  2007/12/26 21:57:34  sueh
 * <p> bug# 1052 Moved argument handling from EtomoDirector to a separate class.
 * <p>
 * <p> Revision 1.22  2007/12/10 21:51:10  sueh
 * <p> bug# 1041 Passing rootName to processchunks because it is now required for
 * <p> the ProcesschunksParam constructor.
 * <p>
 * <p> Revision 1.21  2007/11/12 14:50:59  sueh
 * <p> bug# 1047 Adding a swapYZ option to all the imods in the anisotropic diffusion
 * <p> interface.
 * <p>
 * <p> Revision 1.20  2007/11/09 17:17:21  sueh
 * <p> bug# 1047 Add the test volume to the imods that display varying k and varying
 * <p> iteration.
 * <p>
 * <p> Revision 1.19  2007/11/07 14:53:16  sueh
 * <p> bug# 1047 Fixed getBaseState.
 * <p>
 * <p> Revision 1.18  2007/11/06 18:57:48  sueh
 * <p> bug# 1047 Added anisotropic diffusion dialog.
 * <p>
 * <p> Revision 1.17  2007/09/27 19:21:11  sueh
 * <p> bug# 1044 Made ProcessorTable the ParallelProgress display instead of
 * <p> ParallelPanel.
 * <p>
 * <p> Revision 1.16  2007/09/07 00:16:30  sueh
 * <p> bug# 989 Using a public INSTANCE for EtomoDirector instead of getInstance
 * <p> and createInstance.
 * <p>
 * <p> Revision 1.15  2007/08/29 21:33:21  sueh
 * <p> bug# 1041 Made getBaseState public.
 * <p>
 * <p> Revision 1.14  2007/06/08 21:50:42  sueh
 * <p> bug# 1014 Removed setMetaData(ImodManager).
 * <p>
 * <p> Revision 1.13  2007/05/21 22:28:23  sueh
 * <p> bug# 964 Added getInterfaceType().
 * <p>
 * <p> Revision 1.12  2007/04/09 19:30:19  sueh
 * <p> bug# 964 Added setParamFile(), which just returns loadedParamFile
 * <p>
 * <p> Revision 1.11  2007/02/19 21:50:10  sueh
 * <p> bug# 964 Removed isNewManager() because it is only used by Application
 * <p> Manager.
 * <p>
 * <p> Revision 1.10  2007/02/05 21:27:59  sueh
 * <p> bug# 962 Creating process manager later.
 * <p>
 * <p> Revision 1.9  2006/11/28 22:48:48  sueh
 * <p> bug# 934 Changed BaseManager.stop() to endThreads().
 * <p>
 * <p> Revision 1.8  2006/11/15 18:49:00  sueh
 * <p> bug# 872 Changed getParamFileStorableArray to getStorables.  Letting the base
 * <p> save param file function call save().  getStorables always gets all the storables
 * <p> (including meta data) each time, to make it simpler.
 * <p>
 * <p> Revision 1.7  2006/10/16 22:36:32  sueh
 * <p> bug# 919  Changed touch(File) to touch(String absolutePath).
 * <p>
 * <p> Revision 1.6  2006/09/13 23:07:23  sueh
 * <p> bug# 920 Moving BaseManager.createState() call to child classes, so it can be
 * <p> done after meta data is created.
 * <p>
 * <p> Revision 1.5  2006/07/28 19:43:45  sueh
 * <p> bug# 868 Changed AbstractParallelDialog.isParallel to
 * <p> usingParallelProcessing.
 * <p>
 * <p> Revision 1.4  2006/07/26 16:33:55  sueh
 * <p> bug# 868 Temporarily moving part of processchunks to the specific manager.
 * <p> Eventually the process side of processchunks will be in UIExpert.
 * <p>
 * <p> Revision 1.3  2006/07/19 20:05:39  sueh
 * <p> bug# 902 Added processSucceeded().
 * <p>
 * <p> Revision 1.2  2006/06/05 16:01:30  sueh
 * <p> bug# 766 getParamFileStorableArray():  Add the option have elements in the storable array that aer set by the base manager.
 * <p>
 * <p> Revision 1.1  2006/03/20 17:50:19  sueh
 * <p> bug# 835 Manager (at the same level as ApplicationManager and
 * <p> JoinManager) to manage generic parallel processes.
 * <p> </p>
 */<|MERGE_RESOLUTION|>--- conflicted
+++ resolved
@@ -206,12 +206,8 @@
     }
   }
 
-<<<<<<< HEAD
-  void startNextProcess(final AxisID axisID, final ProcessSeries.Process process,
-=======
   void startNextProcess(final UIComponent uiComponent, final AxisID axisID,
       final ProcessSeries.Process process,
->>>>>>> 993b44f9
       final ProcessResultDisplay processResultDisplay, ProcessSeries processSeries,
       DialogType dialogType, ProcessDisplay display) {
     if (process.equals(ProcessName.ANISOTROPIC_DIFFUSION.toString())) {
