package etomo.process;

import java.io.File;
import java.io.IOException;
import java.util.ArrayList;
import java.util.HashMap;
import java.util.Iterator;
import java.util.LinkedList;
import java.util.List;
import java.util.Map;
import java.util.Queue;
import java.util.Vector;

import etomo.ApplicationManager;
import etomo.BaseManager;
import etomo.EtomoDirector;
import etomo.type.AxisID;
import etomo.type.EtomoNumber;
import etomo.type.OSType;
import etomo.type.Run3dmodMenuOptions;
import etomo.ui.swing.UIHarness;
import etomo.util.Utilities;

/**
 * <p>
 * Description: ImodProcess opens an instance of imod with the specfied stack
 * projection stack(s) and possibly model files. Model files can also be loaded
 * and changed after the process has started.
 * </p>
 * 
 * <p>
 * Copyright: Copyright (c) 2002
 * </p>
 * 
 * <p>
 * Organization: Boulder Laboratory for 3D Fine Structure, University of
 * Colorado
 * </p>
 * 
 * @author $Author$
 * 
 * @version $Revision$
 * 
 * <p>
 * $Log$
 * Revision 3.72  2011/06/22 02:22:05  sueh
 * bug# 1462 Added loadAsIntegers.
 *
 * Revision 3.71  2011/04/04 16:51:11  sueh
 * bug# 1416 Added fileList and a constructor.  Modified open.
 *
 * Revision 3.70  2011/02/21 16:58:25  sueh
 * bug# 1437 Reformatting.
 *
 * Revision 3.69  2010/11/13 16:03:45  sueh
 * bug# 1417 Renamed etomo.ui to etomo.ui.swing.
 *
 * Revision 3.68  2010/09/21 16:25:42  sueh
 * bug# 1395 Added BF_MESSAGE_REMOVE_SKIP_LIST to handle a null skip
 * list.
 *
 * Revision 3.67  2010/05/16 17:41:24  sueh
 * bug# 1358 In imodSendEvent stop throwing an exception just because
 * messages was passed in as null.
 *
 * Revision 3.66  2010/05/12 17:25:26  sueh
 * bug# 1358 In Mac keep getting an exception in MessageSender.readResponse.  Added more
 information to the exception.  Increased the timeout of readResponse.
 *
 * Revision 3.65  2010/03/11 06:01:28  sueh
 * bug# 1311 Added setOpenModelView.  Added BeadFixerMode.
 *
 * Revision 3.64  2010/02/17 04:49:20  sueh
 * bug# 1301 Using the manager instead of the manager key do pop up
 * messages.
 *
 * Revision 3.63  2009/12/19 01:09:19  sueh
 * bug# 1294 Added WindowOpenOption.OBJECT_LIST.
 *
 * Revision 3.62  2009/10/06 23:11:00  sueh
 * bug# 1251 In disconnect, disconnect in all operating system, not just
 * windows.
 *
 * Revision 3.61  2009/09/30 19:12:19  sueh
 * iutest on salsa:  In readResponse changed timeout to 20 because timeout equals 10 was timing
 out, even when the file opened normally.
 *
 * Revision 3.60  2009/09/01 03:17:56  sueh
 * bug# 1222
 *
 * Revision 3.59  2009/06/10 22:13:54  sueh
 * bug# 1220 In sendMessages start the continuous listener thread if the
 * target is set and it is not already started.
 *
 * Revision 3.58  2009/06/05 01:54:43  sueh
 * bug# 1219 Added setStartNewContoursAtNewZ.
 *
 * Revision 3.57  2009/03/24 21:10:24  sueh
 * bug# 1187 In ContinuousListener.startThread create a new Thread instance when the
 * old one is not alive.
 *
 * Revision 3.56  2009/03/24 20:17:03  sueh
 * bug# 1187 Added some debug statements.
 *
 * Revision 3.55  2009/03/23 17:07:02  sueh
 * bug# 1187 Added classes ContinuousListener and Stderr, member variables
 * CONTINUOUS_TAG, continuousListener, continuousListenerTarget, stderr, and
 * listenToStdin.  Removing member variables requestQueue and stderrQueue, and
 * function getStderr.  In disconnect() only send the MESSAGE_STOP_LISTENING
 * command when the OS is Windows and the --listen parameter is used.  In
 * MessageSender changed responseRequired to readResponse.  Get all stderr
 * messages from Stderr.  Stop sleeping for 500 except in Stderr.  In open
 * (Run3dmodMenuOptions) update member variables stderr and continuousListener.
 * Use listenToStdin to decide if MessageSender or imodsendevent should be used.
 *
 * Revision 3.54  2009/03/17 00:36:13  sueh
 * bug# 1186 Pass managerKey to everything that pops up a dialog.
 *
 * Revision 3.53  2009/03/11 21:37:15  sueh
 * bug# 1195 In imodSendAndReceive added error pop ups.
 *
 * Revision 3.52  2009/03/09 21:07:39  sueh
 * bug# 1198 removed exceptionMessage - ignoring unrecognized
 * messages.
 *
 * Revision 3.51  2008/12/09 21:32:44  sueh
 * bug# 1160 Removing the constructor that has the beadfixerDiameter
 * parameter.  Added setBeadfixerDiameter.  Also setting
 * beadfixerDiameter to default in setAutoCenter when beadfixerDiameter
 * was not set.
 *
 * Revision 3.50  2008/12/05 00:52:03  sueh
 * bug# 1156 Added setSkipList.
 *
 * Revision 3.49  2008/07/24 17:58:25  sueh
 * bug# 1128 Added setMoreObjectPropertiesMessage and
 * setPointLimitMessage.
 *
 * Revision 3.48  2008/06/19 23:34:54  sueh
 * bug# 1112 Added tiltFile.
 *
 * Revision 3.47  2008/05/01 22:57:45  sueh
 * bug# 1107 Added openZap to add -Z to the command line.  Since the
 * Zap window opens automatically, this is only useful when using model
 * view.  Added WindowOpenOption.ISOSURFACE (U).
 *
 * Revision 3.46  2007/12/26 22:13:09  sueh
 * bug# 1052 Moved argument handling from EtomoDirector to a separate class.
 *
 * Revision 3.45  2007/11/06 19:22:28  sueh
 * bug# 1047 Added flip and subdirName.
 *
 * Revision 3.44  2007/09/07 00:19:05  sueh
 * bug# 989 Using a public INSTANCE to refer to the EtomoDirector singleton
 * instead of getInstance and createInstance.
 *
 * Revision 3.43  2007/05/11 15:41:20  sueh
 * bug# 964 Added ImodProcess(BaseManager, String[]) to handle multiple
 * files without a model.
 *
 * Revision 3.42  2006/09/19 22:21:19  sueh
 * bug# 928 Added WindowOpenOption, to use 3dmod's window open command-
 * line functionality.
 *
 * Revision 3.41  2006/08/11 23:49:25  sueh
 * bug# 816 Added reopenLog().
 *
 * Revision 3.40  2006/08/11 21:46:10  sueh
 * bug# 816 Added setOpenLog()
 *
 * Revision 3.39  2006/07/17 21:17:29  sueh
 * bug# 900 Added imodSendEvent functionality back for Windows.
 *
 * Revision 3.38  2006/07/04 20:39:57  sueh
 * bug# 894 Changed seedMode to newContours.  Added setBeadfixerMode().
 *
 * Revision 3.37  2006/07/03 23:33:46  sueh
 * bug# 895 Added responseRequired to MessageSender so that it doesn't have
 * to wait for a response for disconnect.
 *
 * <p>
 * Revision 3.36 2006/07/03 21:42:21 sueh
 * <p>
 * bug# 895 Added processRequest() to disconnect if a request is received from
 * <p>
 * 3dmod. Added requestQueue and stderrQueue to store output from
 * <p>
 * imod.getStderr() until it is needed. isRequestReceived() adds lines to
 * <p>
 * stderrQueue and returns true when it finds a request. GetStderr() adds lines
 * to
 * <p>
 * requestQueue and returns a line from stderr when it is not a request.
 * <p>
 * <p>
 * Revision 3.35 2006/06/28 23:28:51 sueh
 * <p>
 * Removed unnecessary print
 * <p>
 * <p>
 * Revision 3.34 2006/06/26 18:56:12 sueh
 * <p>
 * bug# 797 Want the send and receive message attempts to exclude other send
 * <p>
 * and receive attempts while they are working, without locking up the GUI.
 * <p>
 * Remove ResponseReader and add MessageSender. GUI will be locked when a
 * <p>
 * message requiring a reply is sent.
 * <p>
 * <p>
 * Revision 3.33 2006/06/22 21:01:43 sueh
 * <p>
 * bug# 797 Stop using imodSendEvent. Added sendCommand(s() and
 * <p>
 * sendRequest().
 * <p>
 * <p>
 * Revision 3.32 2006/05/22 22:47:22 sueh
 * <p>
 * bug# 577 Formatted
 * <p>
 * <p>
 * Revision 3.31 2006/04/11 13:47:20 sueh
 * <p>
 * bug# 809 Manage auto center and seed mode separately from
 * <p>
 * openBeadFixer so that seed mode doesn't always have to be managed.
 * <p>
 * <p>
 * Revision 3.30 2006/03/30 21:23:24 sueh
 * <p>
 * bug# 809 Sending seed mode, auto center, and diameter messages to
 * <p>
 * the bead fixer.
 * <p>
 * <p>
 * Revision 3.29 2005/11/02 21:57:48 sueh
 * <p>
 * bug# 754 Getting error and warning tags from ProcessMessages.
 * <p>
 * <p>
 * Revision 3.28 2005/08/15 18:21:26 sueh
 * <p>
 * bug# 532 commenting print statements
 * <p>
 * <p>
 * Revision 3.27 2005/08/11 23:38:42 sueh
 * <p>
 * bug# 711 Pass Run3dmodMenuOptions to ImodManager.open(),
 * <p>
 * ImodState.open(), and ImodProcess.open(). It should not be saved,
 * <p>
 * because it needs to be refreshed each time 3dmod is run. In
 * <p>
 * ImodState.open() add the menu options from the pulldown menu to the
 * <p>
 * existing menu options.
 * <p>
 * <p>
 * Revision 3.26 2005/08/09 19:58:15 sueh
 * <p>
 * bug# 711 Added Run3dmodMenuOption processing to open(). Added
 * <p>
 * calcCurrentBinning().
 * <p>
 * <p>
 * Revision 3.25 2005/07/29 00:51:48 sueh
 * <p>
 * bug# 709 Going to EtomoDirector to get the current manager is unreliable
 * <p>
 * because the current manager changes when the user changes the tab.
 * <p>
 * Passing the manager where its needed.
 * <p>
 * <p>
 * Revision 3.24 2005/04/25 20:46:30 sueh
 * <p>
 * bug# 615 Passing the axis where a command originates to the message
 * <p>
 * functions so that the message will be popped up in the correct window.
 * <p>
 * This requires adding AxisID to many objects.
 * <p>
 * <p>
 * Revision 3.23 2005/03/04 00:14:40 sueh
 * <p>
 * bug# 533 Added setPieceListFileName() to set the -p command line
 * <p>
 * option in the 3dmod call.
 * <p>
 * <p>
 * Revision 3.22 2005/03/02 23:14:19 sueh
 * <p>
 * bug# 533 Adding -fr (frames) to ignore montaging information and
 * <p>
 * display the stack frame by frame.
 * <p>
 * <p>
 * Revision 3.21 2004/12/14 01:35:09 sueh
 * <p>
 * bug# 373 Getting a list of dataset names with datasetNameArray. Do not
 * <p>
 * add the model name to the command if the model name is "".
 * <p>
 * <p>
 * Revision 3.20 2004/12/04 00:57:56 sueh
 * <p>
 * bug# 569 Handling directory paths with spaces: converting from a
 * <p>
 * command line to a command array to prevent the command line from
 * <p>
 * being split on white space.
 * <p>
 * <p>
 * Revision 3.19 2004/11/24 18:10:36 sueh
 * <p>
 * bug# 520 Added binning in XY.
 * <p>
 * <p>
 * Revision 3.18 2004/11/19 23:21:39 sueh
 * <p>
 * bug# 520 merging Etomo_3-4-6_JOIN branch to head.
 * <p>
 * <p>
 * Revision 3.17.4.3 2004/10/08 15:57:43 sueh
 * <p>
 * bug# 520 Since EtomoDirector is a singleton, made all functions and
 * <p>
 * member variables non-static.
 * <p>
 * <p>
 * Revision 3.17.4.2 2004/09/22 22:07:25 sueh
 * <p>
 * bug# 520 Added get slicer angles functionality.
 * <p>
 * <p>
 * Revision 3.17.4.1 2004/09/03 21:11:24 sueh
 * <p>
 * bug# 520 calling from EtomoDirector.isDebug
 * <p>
 * <p>
 * Revision 3.17 2004/06/22 22:54:50 sueh
 * <p>
 * bug# 462 Removed fillCache. bug# 455 added openWithModel
 * <p>
 * functionality to handle opening a model while preserving contrast.
 * <p>
 * Added open contours functions
 * <p>
 * <p>
 * Revision 3.16 2004/06/17 01:29:52 sueh
 * <p>
 * added 3dmod command to err log because it is useful to see
 * <p>
 * <p>
 * Revision 3.15 2004/06/10 18:23:11 sueh
 * <p>
 * bug# 463 add setOpenBeadFixerMessage() to add the open
 * <p>
 * bead fixer message to the message list
 * <p>
 * <p>
 * Revision 3.14 2004/06/07 18:42:06 sueh
 * <p>
 * bug# 457 added functions to add messages to list.
 * <p>
 * Added a function to send the messages to 3dmod using
 * <p>
 * imodSendEvent.
 * <p>
 * <p>
 * Revision 3.13 2004/06/07 16:58:44 rickg
 * <p>
 * Bug #452 added debug output for imodsendevent since we have
 * <p>
 * been having diffuculty with it.
 * <p>
 * <p>
 * Revision 3.12 2004/05/13 20:11:21 sueh
 * <p>
 * bug# 33 allowing imodSendAndReceive() to receive any type
 * <p>
 * of result data
 * <p>
 * <p>
 * Revision 3.11 2004/05/07 19:43:57 sueh
 * <p>
 * bug# 33 adding getRubberbandCoordinates(),
 * <p>
 * imodSendAndReceive(), parseError().
 * <p>
 * Keeping InteractiveSystemProgram imod around for send
 * <p>
 * and receive.
 * <p>
 * <p>
 * Revision 3.10 2004/05/06 20:21:47 sueh
 * <p>
 * bug# 33 added getRubberbandCoordinates(), passing back the
 * <p>
 * InteractiveSystemProgram from imodSendEvent()
 * <p>
 * <p>
 * Revision 3.9 2004/05/03 22:22:25 sueh
 * <p>
 * bug# 416 added binning (-B)
 * <p>
 * <p>
 * Revision 3.8 2004/04/30 21:11:52 sueh
 * <p>
 * bug# 428 add open ZaP window message
 * <p>
 * <p>
 * Revision 3.7 2004/04/27 22:02:58 sueh
 * <p>
 * bug# 320 removing test
 * <p>
 * <p>
 * Revision 3.6 2004/04/26 17:05:05 sueh
 * <p>
 * bug# 320 Commented out code - no functional change.
 * <p>
 * Experimenting with a fix for this bug.
 * <p>
 * <p>
 * Revision 3.5 2004/04/22 23:26:11 rickg
 * <p>
 * Switched getIMODBinPath method
 * <p>
 * <p>
 * Revision 3.4 2004/02/07 03:04:59 sueh
 * <p>
 * bug# 169 Added setWorkingDirectory().
 * <p>
 * <p>
 * Revision 3.3 2003/11/21 23:54:49 sueh
 * <p>
 * bug242 Added toString() function
 * <p>
 * <p>
 * Revision 3.2 2003/11/12 17:14:36 sueh
 * <p>
 * removing debug prints
 * <p>
 * <p>
 * Revision 3.1 2003/11/11 00:23:59 sueh
 * <p>
 * Bug349 add useModv "-view" default false, add
 * <p>
 * outputWindowID "-W" default true, open(): -W is a default
 * <p>
 * option rather then a constant, multiple options allowed
 * <p>
 * <p>
 * Revision 3.0 2003/11/07 23:19:00 rickg
 * <p>
 * Version 1.0.0
 * <p>
 * <p>
 * Revision 2.18 2003/11/05 20:28:42 rickg
 * <p>
 * Bug #292 Added openPreserveContrast and openBeadfixer methods
 * <p>
 * <p>
 * Revision 2.17 2003/11/04 20:56:11 rickg
 * <p>
 * Bug #345 IMOD Directory supplied by a static function from ApplicationManager
 * <p>
 * <p>
 * Revision 2.16 2003/11/04 17:45:21 rickg
 * <p>
 * Bug #345 Explicitly set path to 3dmodusing IMOD_DIR
 * <p>
 * <p>
 * Revision 2.15 2003/11/04 01:03:37 rickg
 * <p>
 * Javadoc comment fix
 * <p>
 * <p>
 * Revision 2.14 2003/09/25 22:17:17 rickg
 * <p>
 * Corrected a sendevent comment
 * <p>
 * <p>
 * Revision 2.13 2003/08/25 22:18:39 rickg
 * <p>
 * Removed errant model opening for the tomogram where a matching
 * <p>
 * or patch region model had been previously opened
 * <p>
 * <p>
 * Revision 2.12 2003/08/05 21:20:45 rickg
 * <p>
 * Added movieMode
 * <p>
 * <p>
 * Revision 2.11 2003/07/25 23:00:33 rickg
 * <p>
 * openModel does not automatically switch 3dmod to model mode
 * <p>
 * now
 * <p>
 * <p>
 * Revision 2.10 2003/06/05 21:12:23 rickg
 * <p>
 * Added model mode and raise messages
 * <p>
 * fill cache flag is functional
 * <p>
 * <p>
 * Revision 2.9 2003/05/27 08:44:03 rickg
 * <p>
 * Removed TODO
 * <p>
 * <p>
 * Revision 2.8 2003/05/15 20:19:41 rickg
 * <p>
 * Removed extraneous debug printing
 * <p>
 * <p>
 * Revision 2.7 2003/05/12 23:26:29 rickg
 * <p>
 * imod -D -> 3dmod
 * <p>
 * commad line reporting (need to check debug state)
 * <p>
 * <p>
 * Revision 2.6 2003/05/07 22:28:30 rickg
 * <p>
 * Implemented fillCache mechanism, but not enabled
 * <p>
 * <p>
 * Revision 2.5 2003/04/28 23:25:26 rickg
 * <p>
 * Changed visible imod references to 3dmod
 * <p>
 * <p>
 * Revision 2.4 2003/03/19 00:23:22 rickg
 * <p>
 * Added model view option
 * <p>
 * <p>
 * Revision 2.3 2003/03/02 23:30:41 rickg
 * <p>
 * Combine layout in progress
 * <p>
 * <p>
 * Revision 2.2 2003/01/31 05:34:08 rickg
 * <p>
 * Support for foreground imod/qtimod through -W
 * <p>
 * <p>
 * Revision 2.1 2003/01/29 21:09:05 rickg
 * <p>
 * Added sleep to wait for imod process to exit and then
 * <p>
 * some when. For some reason the windowID/processID
 * <p>
 * strings were not available
 * <p>
 * <p>
 * Revision 2.0 2003/01/24 20:30:31 rickg
 * <p>
 * Single window merge to main branch
 * <p>
 * <p>
 * Revision 1.6 2002/10/16 17:36:24 rickg
 * <p>
 * reformat
 * <p>
 * <p>
 * Revision 1.5 2002/09/20 17:06:38 rickg
 * <p>
 * Added typed exceptions
 * <p>
 * Added a quit method
 * <p>
 * Check for ProcessID before running PS in isRunning
 * <p>
 * <p>
 * Revision 1.4 2002/09/19 22:47:45 rickg
 * <p>
 * More robust method to extract process and window ID from imod
 * <p>
 * <p>
 * Revision 1.3 2002/09/18 23:39:26 rickg
 * <p>
 * Moved opening to a separate method
 * <p>
 * Opening checks to see if the imod process already exists
 * <p>
 * <p>
 * Revision 1.2 2002/09/17 23:20:31 rickg
 * <p>
 * Complete basic operation
 * <p>
 * <p>
 * Revision 1.1 2002/09/13 21:28:44 rickg
 * <p>
 * initial entry
 * <p>
 * </p>
 */
public class ImodProcess {
  public static final String rcsid = "$Id$";

  public static final String MESSAGE_OPEN_MODEL = "1";
  public static final String MESSAGE_SAVE_MODEL = "2";
  public static final String MESSAGE_VIEW_MODEL = "3";
  public static final String MESSAGE_CLOSE = "4";
  public static final String MESSAGE_RAISE = "5";
  public static final String MESSAGE_OPEN_MODEL_VIEW = "3";
  public static final String MESSAGE_MODEL_MODE = "6";
  public static final String MESSAGE_OPEN_KEEP_BW = "7";
  public static final String MESSAGE_OPEN_BEADFIXER = "8";
  public static final String MESSAGE_ONE_ZAP_OPEN = "9";
  public static final String MESSAGE_RUBBERBAND = "10";
  public static final String MESSAGE_OBJ_PROPERTIES = "11";
  public static final String MESSAGE_NEWOBJ_PROPERTIES = "12";
  public static final String MESSAGE_SLICER_ANGLES = "13";
  public static final String MESSAGE_PLUGIN_MESSAGE = "14";
  public static final String MESSAGE_MORE_OBJ_PROPERTIES = "16";
  public static final String MESSAGE_INTERPOLATION = "18";
  public static final String BEAD_FIXER_PLUGIN = "Bead Fixer";
  public static final String BF_MESSAGE_OPEN_LOG = "1";
  public static final String BF_MESSAGE_REREAD_LOG = "2";
  public static final String BF_MESSAGE_NEW_CONTOURS = "3";
  public static final String BF_MESSAGE_AUTO_CENTER = "4";
  public static final String BF_MESSAGE_DIAMETER = "5";
  public static final String BF_MESSAGE_MODE = "6";
  public static final String BF_MESSAGE_SKIP_LIST = "7";
  public static final String BF_MESSAGE_DELETE_ALL_SECTIONS = "8";
  public static final String BF_MESSAGE_REMOVE_SKIP_LIST = "9";
  public static final String MESSAGE_ON = "1";
  public static final String MESSAGE_OFF = "0";
  public static final String MESSAGE_STOP_LISTENING = "\n";
  public static final String RUBBERBAND_RESULTS_STRING = "Rubberband:";
  public static final String SLICER_ANGLES_RESULTS_STRING1 = "Slicer";
  public static final String SLICER_ANGLES_RESULTS_STRING2 = "angles:";
  public static final String TRUE = "1";
  public static final String FALSE = "0";
  public static final int CIRCLE = 1;
  public static final String REQUEST_TAG = "REQUEST";
  public static final String STOP_LISTENING_REQUEST = "STOP LISTENING";
  private static final int defaultBinning = 1;
  public static final String IMOD_SEND_EVENT_STRING = "imodsendevent returned:";
  // static final String CONTINUOUS_TAG = "ETOMO INFO:";
  static final String CONTINUOUS_TAG = "ETOMO INFO:";

  // Get stderr messages only through this member variable.
  private final Stderr stderr = new Stderr();
  private final Integer messageSenderRegId = stderr.register();
  private final ContinuousListener continuousListener;

  private String datasetName = "";
  private String modelName = "";
  private String windowID = "";
  private boolean swapYZ = false;
  private boolean modelView = false;
  private boolean useModv = false;
  private boolean outputWindowID = true;
  private boolean openWithModel = true;
  private File workingDirectory = null;
  private int binning = defaultBinning;
  private int binningXY = defaultBinning;
  InteractiveSystemProgram imod = null;
  private Vector sendArguments = new Vector();
  private String[] datasetNameArray = null;
  private boolean frames = false;
  private String pieceListFileName = null;
  private AxisID axisID;
  private boolean flip = false;
  private Thread imodThread;

  private final BaseManager manager;

  private boolean beadfixerDiameterSet = false;
  private ArrayList windowOpenOptionList = null;
  private boolean debug = false;
  private String subdirName = null;
  // Zap opens by default. OpenZap is only necessary when model view is in use.
  private boolean openZap = false;
  private String tiltFile = null;
  private ContinuousListenerTarget continuousListenerTarget = null;
  private File[] fileList = null;
  private boolean loadAsIntegers = false;
  private boolean montageSeparation = false;

  /**
   * If true, run 3dmod with -L.  This means that imodsentevent will not be used
   * - the MessageSender can be used instead.  In Windows the
   * Stderr.requestQueue will receive requests to send MESSAGE_STOP_LISTENING.
   * The thread should be checking this queue (see ImodManager.ImodManager()).
   */
  private final boolean listenToStdin = !Utilities.isWindowsOS()
      || EtomoDirector.INSTANCE.getArguments().isListen();

  /**
   * Constructor for using imodv
   * 
   */
  public ImodProcess(BaseManager manager, AxisID axisID) {
    this.manager = manager;
    this.axisID = axisID;
    continuousListener = new ContinuousListener(stderr, axisID);

  }

  /**
   * Dataset only constructor
   * 
   * @param A
   *          string specifying the path to the projection stack file
   */
  public ImodProcess(BaseManager manager, String dataset, AxisID axisID) {
    this.manager = manager;
    this.axisID = axisID;
    datasetName = dataset;
    continuousListener = new ContinuousListener(stderr, axisID);
  }

  public ImodProcess(BaseManager manager, String dataset, AxisID axisID, boolean flip) {
    this.manager = manager;
    this.axisID = axisID;
    this.flip = flip;
    datasetName = dataset;
    continuousListener = new ContinuousListener(stderr, axisID);
  }

  /**
   * Dataset and model file constructor
   * 
   * @param dataset
   *          A string specifying the path to the projection stack file
   * @param model
   *          A string specifying the path to the IMOD model file
   */
  public ImodProcess(BaseManager manager, String dataset, String model) {
    this.manager = manager;
    datasetName = dataset;
    modelName = model;
    continuousListener = new ContinuousListener(stderr, axisID);
  }

  /**
   * Dataset and model file constructor
   * 
   * @param datasetArray
   *          A string array specifying the path to the projection stack file
   * @param model
   *          A string specifying the path to the IMOD model file
   */
  public ImodProcess(BaseManager manager, String[] datasetArray, String model) {
    this.manager = manager;
    datasetNameArray = datasetArray;
    modelName = model;
    continuousListener = new ContinuousListener(stderr, axisID);
  }

  public ImodProcess(BaseManager manager, String[] datasetArray) {
    this.manager = manager;
    datasetNameArray = datasetArray;
    continuousListener = new ContinuousListener(stderr, axisID);
  }

  public ImodProcess(final BaseManager manager, final File[] fileList) {
    this.manager = manager;
    this.fileList = fileList;
    continuousListener = new ContinuousListener(stderr, axisID);
  }

  /**
   * Change the dataset name
   * 
   * @param datasetName
   */
  public void setDatasetName(String datasetName) {
    this.datasetName = datasetName;
  }

  public void setSubdirName(String input) {
    subdirName = input;
  }

  public String getSubdirName() {
    return subdirName;
  }

  /**
   * Sets the -f command line option
   * 
   * @param frames
   */
  public void setFrames(boolean frames) {
    this.frames = frames;
  }

  public void setPieceListFileName(String pieceListFileName) {
    this.pieceListFileName = pieceListFileName;
  }

  public void setMontageSeparation() {
    this.montageSeparation = true;
  }

  /**
   * Specify or change the model name
   * 
   * @param modelName
   */
  public void setModelName(String modelName) {
    this.modelName = modelName;
  }

  public void setWorkingDirectory(File workingDirectory) {
    this.workingDirectory = workingDirectory;
  }

  void setLoadAsIntegers() {
    loadAsIntegers = true;
  }

  /**
   * When openWithModel is true 3dmod will open with a model, if a model is set.
   * The default for openWithModel is true. Some open model options cannot be
   * sent to 3dmod during open. Turn off this option to prevent opening the
   * model during open. Example: MESSAGE_OPEN_KEEP_BW
   * 
   * @param openWithoutModel
   */
  public void setOpenWithModel(boolean openWithModel) {
    this.openWithModel = openWithModel;
  }

  private final int calcCurrentBinning(int binning, Run3dmodMenuOptions menuOptions) {
    int currentBinning;
    if (binning == defaultBinning) {
      currentBinning = 0;
    }
    else {
      currentBinning = binning;
    }
    if (menuOptions.isBinBy2()) {
      currentBinning += 2;
    }
    return currentBinning;
  }

  /**
   * Open the 3dmod process if is not already open.
   */
  public void open(Run3dmodMenuOptions menuOptions) throws SystemProcessException,
      IOException {
    if (isRunning()) {
      raise3dmod();
      return;
    }

    // Reset the window string
    windowID = "";
    ArrayList commandOptions = new ArrayList();
    commandOptions.add(ApplicationManager.getIMODBinPath() + "3dmod");
    // Collect the command line options

    // 3/22/09
    // On Mac never run with -D, -W, and not -L. This will crash 3dmod by
    // copying the clipboard onto the message area. 3dmod will crash if there is
    // something big in the clipboard.

    // TEMP Bug# 1646
    if (EtomoDirector.INSTANCE.getArguments().isDebug()) {
      commandOptions.add("-D");
      if (OSType.getInstance() == OSType.MAC && outputWindowID && !listenToStdin) {
        commandOptions.add("-L");
      }
    }

    if (outputWindowID) {
      commandOptions.add("-W");
    }
    if (listenToStdin) {
      commandOptions.add("-L");
    }

    if (swapYZ) {
      commandOptions.add("-Y");
    }
    if (frames) {
      commandOptions.add("-f");
    }

    if (montageSeparation) {
      commandOptions.add("-o");
      commandOptions.add(etomo.comscript.Utilities.MONTAGE_SEPARATION + ","
          + etomo.comscript.Utilities.MONTAGE_SEPARATION);
    }

    if (pieceListFileName != null && pieceListFileName.matches("\\S+")) {
      commandOptions.add("-p");
      commandOptions.add(pieceListFileName);
    }

    if (modelView) {
      commandOptions.add("-V");
    }

    if (openZap) {
      commandOptions.add("-Z");
    }

    if (loadAsIntegers) {
      commandOptions.add("-I");
      commandOptions.add("1");
    }

    if (tiltFile != null) {
      commandOptions.add("-a");
      commandOptions.add(tiltFile);
    }

    if (useModv) {
      commandOptions.add("-view");
    }
    /* if (debug) { commandOptions.add("-DC"); } */
    if (binning > defaultBinning
        || (menuOptions.isBinBy2() && menuOptions.isAllowBinningInZ())) {
      commandOptions.add("-B");
      commandOptions.add(Integer.toString(calcCurrentBinning(binning, menuOptions)));
    }

    if (binningXY > defaultBinning
        || (menuOptions.isBinBy2() && !menuOptions.isAllowBinningInZ())) {
      commandOptions.add("-b");
      commandOptions.add(Integer.toString(calcCurrentBinning(binningXY, menuOptions)));
    }

    if (menuOptions.isStartupWindow()) {
      commandOptions.add("-O");
    }

    if (windowOpenOptionList != null) {
      commandOptions.add(WindowOpenOption.OPTION);
      StringBuffer buffer = new StringBuffer(
          ((WindowOpenOption) windowOpenOptionList.get(0)).toString());
      for (int i = 1; i < windowOpenOptionList.size(); i++) {
        buffer.append(((WindowOpenOption) windowOpenOptionList.get(i)).toString());
      }
      commandOptions.add(buffer.toString());
    }

    if (!datasetName.equals("")) {
      commandOptions.add(datasetName);
    }

    if (datasetNameArray != null) {
      for (int i = 0; i < datasetNameArray.length; i++) {
        if (subdirName == null) {
          commandOptions.add(datasetNameArray[i]);
        }
        else {
          commandOptions.add(new File(subdirName, datasetNameArray[i]).getPath());
        }
      }
    }

    if (fileList != null) {
      for (int i = 0; i < fileList.length; i++) {
        if (subdirName == null) {
          commandOptions.add(fileList[i].getName());
        }
        else {
          commandOptions.add(new File(subdirName, fileList[i].getName()).getPath());
        }
      }
    }

    if (openWithModel && !modelName.equals("")) {
      commandOptions.add(modelName);
    }

    String[] commandArray = new String[commandOptions.size()];
    for (int i = 0; i < commandOptions.size(); i++) {
      commandArray[i] = (String) commandOptions.get(i);
      if (EtomoDirector.INSTANCE.getArguments().isDebug()) {
        System.err.print(commandArray[i] + " ");
      }
      else if (debug) {
        System.out.print(commandArray[i] + " ");
      }
    }
    if (EtomoDirector.INSTANCE.getArguments().isDebug()) {
      System.err.println();
    }
    else if (debug) {
      System.out.println();
    }
    imod = new InteractiveSystemProgram(manager, commandArray, axisID);
    stderr.setImod(imod);

    if (workingDirectory != null) {
      imod.setWorkingDirectory(workingDirectory);
    }

    // Start the 3dmod program thread and wait for it to finish
    imodThread = new Thread(imod);
    imodThread.start();
    if (continuousListenerTarget != null) {
      continuousListener.startThread(imodThread, continuousListenerTarget);
    }
    // Synchronized on stderr.quickListenerQueue to keep other threads from
    // from causing a response to appear on this queue before start up messages
    // are processed.
    synchronized (stderr.quickListenerQueue) {

      // Check the stderr of the 3dmod process for the windowID and the
      String line;
      // TEMP Bug# 1646
      if (EtomoDirector.INSTANCE.getArguments().isDebug()) {
        System.err.println("Bug# 1646:  open " + Utilities.getDateTimeStamp(true));
      }
      Integer stderrRegId = stderr.register();
      while (imodThread.isAlive() && windowID.equals("")) {
        while ((line = stderr.getQuickMessage(stderrRegId)) != null) {
          if (line.indexOf("Window id = ") != -1) {
            String[] words = line.split("\\s+");
            if (words.length < 4) {
              throw (new SystemProcessException("Could not parse window ID from imod\n"));
            }
            windowID = words[3];
          }
        }
      }
      // If imod exited before getting the window report the problem to the user
      if (windowID.equals("") && outputWindowID) {
        String message = "3dmod returned: " + String.valueOf(imod.getExitValue()) + "\n";

        while ((line = stderr.getQuickMessage(stderrRegId)) != null) {
          System.err.println(line);
          message = message + "stderr: " + line + "\n";
        }

        while ((line = imod.readStdout()) != null) {
          message = message + "stdout: " + line + "\n";
          line = imod.readStdout();
        }

        throw (new SystemProcessException(message));
      }
    }
  }

  /**
   * Send the quit messsage to imod
   */
  public void quit() throws IOException, SystemProcessException {
    if (isRunning()) {
      String[] messages = new String[1];
      messages[0] = MESSAGE_CLOSE;
      send(messages);
    }
  }

  /**
   * When 3dmod is listening to stdin, it can't quit properly, so send
   * it a command to stop listening to stdin.
   * @throws IOException
   */
  public void disconnect() throws IOException {
    if (listenToStdin) {
      if (isRunning()) {
        String[] messages = new String[1];
        messages[0] = MESSAGE_STOP_LISTENING;
        sendCommandsNoWait(messages);
        System.err.println("Telling 3dmod " + datasetName + " to stop listening.");
      }
    }
  }

  /**
   * Check to see if this 3dmod process is running
   */
  public boolean isRunning() {
    if (imodThread == null) {
      return false;
    }
    return imodThread.isAlive();
  }

  /**
   * Places arguments to open a model on the argument list.
   * 
   * @param newModelName
   */
  public void setOpenModelMessage(String newModelName) {
    modelName = newModelName;
    sendArguments.add(MESSAGE_OPEN_MODEL);
    sendArguments.add(newModelName);
  }

  /**
   * Open a new model file
   */
  public void openModel(String newModelName) throws IOException, SystemProcessException {
    modelName = newModelName;
    String[] args = new String[2];
    args[0] = MESSAGE_OPEN_MODEL;
    args[1] = newModelName;
    send(args);
  }

  /**
   * Places arguments to open a model and preserve contrast on the argument
   * list.
   * 
   * @param newModelName
   */
  public void setOpenModelPreserveContrastMessage(String newModelName) {
    sendArguments.add(MESSAGE_OPEN_KEEP_BW);
    sendArguments.add(newModelName);
  }

  /**
   * Open a new model file, Preserve the constrast settings
   */
  public void openModelPreserveContrast(String newModelName) throws IOException,
      SystemProcessException {
    String[] args = new String[2];
    args[0] = MESSAGE_OPEN_KEEP_BW;
    args[1] = newModelName;
    send(args);
  }

  /**
   * Save the current model file
   */
  public void saveModel() throws IOException, SystemProcessException {
    String[] args = new String[1];
    args[0] = MESSAGE_SAVE_MODEL;
    send(args);
  }

  /**
   * View the current model file
   */
  public void viewModel() throws IOException, SystemProcessException {
    String[] args = new String[1];
    args[0] = MESSAGE_VIEW_MODEL;
    send(args);
  }

  /**
   * Adds a message which sets new contours to be open Message description: 12 0
   * 1 1 7 0 12 says to do it to a new (empty) contour only (11 would be
   * unconditional) 0 is for object 1 1 sets it to open 1 sets it to display
   * circles 7 makes circle size be 7 0 keeps 3D size at 0
   */
  public void setNewContoursMessage(boolean open) {
    setNewObjectMessage(0, open, CIRCLE, 7, 0);
  }

  public void setPointLimitMessage(int pointLimit) {
    setMoreObjectPropertiesMessage(1, pointLimit, -1, -1);
  }

  public void setStartNewContoursAtNewZ() {
    setMoreObjectPropertiesMessage(1, -1, 1, -1);
  }

  public void setInterpolation(final boolean input) {
    sendArguments.add(MESSAGE_INTERPOLATION);
    sendArguments.add(input ? TRUE : FALSE);
  }

  /**
   * 
   * @param object
   * @param open
   * @param symbol
   * @param size
   * @param size3D
   */
  public void setNewObjectMessage(int object, boolean open, int symbol, int size,
      int size3D) {
    sendArguments.add(MESSAGE_NEWOBJ_PROPERTIES);
    sendArguments.add(String.valueOf(object));
    sendArguments.add(open ? TRUE : FALSE);
    sendArguments.add(String.valueOf(symbol));
    sendArguments.add(String.valueOf(size));
    sendArguments.add(String.valueOf(size3D));
  }

  public void setMoreObjectPropertiesMessage(int object, int pointLimit,
      int newContourInNewZ, int sphereInCentralOnly) {
    sendArguments.add(MESSAGE_MORE_OBJ_PROPERTIES);
    sendArguments.add(String.valueOf(object));
    sendArguments.add(String.valueOf(pointLimit));
    sendArguments.add(String.valueOf(newContourInNewZ));
    sendArguments.add(String.valueOf(sphereInCentralOnly));
  }

  /**
   * Places arguments to set model mode on the argument list.
   */
  public void setModelModeMessage() {
    sendArguments.add(MESSAGE_MODEL_MODE);
    sendArguments.add("1");
  }

  /**
   * Switch the 3dmod process to model mode
   */
  public void modelMode() throws IOException, SystemProcessException {
    String[] args = new String[1];
    args[0] = MESSAGE_MODEL_MODE;
    send(args);
  }

  /**
   * Places arguments to set movie mode on the argument list.
   */
  public void setMovieModeMessage() {
    sendArguments.add(MESSAGE_MODEL_MODE);
    sendArguments.add("0");
  }

  /**
   * Switch the 3dmod process to movie mode
   */
  public void movieMode() throws IOException, SystemProcessException {
    String[] args = new String[2];
    args[0] = MESSAGE_MODEL_MODE;
    args[1] = "0";
    send(args);
  }

  /**
   * Places arguments to raise 3dmod on the argument list.
   */
  public void setRaise3dmodMessage() {
    sendArguments.add(MESSAGE_RAISE);
  }

  /**
   * Raise the 3dmod window
   * 
   * @throws IOException
   */
  public void raise3dmod() throws IOException, SystemProcessException {
    String[] args = new String[1];
    args[0] = MESSAGE_RAISE;
    send(args);
  }

  /**
   * Places arguments to open one zap window and raise 3dmod on the argument
   * list.
   */
  public void setOpenZapWindowMessage() {
    sendArguments.add(MESSAGE_ONE_ZAP_OPEN);
  }

  /**
   * Open one zap window and raise 3dmod.
   */
  public void openZapWindow() throws IOException, SystemProcessException {
    String[] args = new String[1];
    args[0] = MESSAGE_ONE_ZAP_OPEN;
    send(args);
  }

  /**
   * Places arguments to open the beadfixer dialog on the argument list.
   */
  public void setOpenBeadFixerMessage() {
    sendArguments.add(MESSAGE_OPEN_BEADFIXER);
  }

  public void setOpenModelView() {
    sendArguments.add(MESSAGE_OPEN_MODEL_VIEW);
  }

  public void setSkipList(String skipList) {
    if (skipList != null) {
      addPluginMessage(BEAD_FIXER_PLUGIN, BF_MESSAGE_SKIP_LIST, skipList);
    }
    else {
      addPluginMessage(BEAD_FIXER_PLUGIN, BF_MESSAGE_REMOVE_SKIP_LIST);
    }
  }

  public void setDeleteAllSections(boolean on) {
    if (on) {
      addPluginMessage(BEAD_FIXER_PLUGIN, BF_MESSAGE_DELETE_ALL_SECTIONS, TRUE);
    }
    else {
      addPluginMessage(BEAD_FIXER_PLUGIN, BF_MESSAGE_DELETE_ALL_SECTIONS, FALSE);
    }
  }

  public void setBeadfixerDiameter(int beadfixerDiameter) {
    beadfixerDiameterSet = true;
    addPluginMessage(BEAD_FIXER_PLUGIN, BF_MESSAGE_DIAMETER,
        String.valueOf(beadfixerDiameter));
  }

  public void setAutoCenter(boolean autoCenter) {
    addPluginMessage(BEAD_FIXER_PLUGIN, BF_MESSAGE_AUTO_CENTER, autoCenter ? MESSAGE_ON
        : MESSAGE_OFF);
    if (!beadfixerDiameterSet) {
      addPluginMessage(BEAD_FIXER_PLUGIN, BF_MESSAGE_DIAMETER,
          String.valueOf(ImodManager.DEFAULT_BEADFIXER_DIAMETER));
    }
  }

  public void setNewContours(boolean newContours) {
    addPluginMessage(BEAD_FIXER_PLUGIN, BF_MESSAGE_NEW_CONTOURS, newContours ? MESSAGE_ON
        : MESSAGE_OFF);
  }

  public void setBeadfixerMode(BeadFixerMode beadfixerMode) {
    addPluginMessage(BEAD_FIXER_PLUGIN, BF_MESSAGE_MODE, beadfixerMode.getValue());
  }

  public void reopenLog() throws IOException, SystemProcessException {
    sendPluginMessage(BEAD_FIXER_PLUGIN, BF_MESSAGE_REREAD_LOG);
  }

  public void setOpenLog(String logName) {
    addPluginMessage(BEAD_FIXER_PLUGIN, BF_MESSAGE_OPEN_LOG, logName);
  }

  /**
   * Open the beadfixer dialog
   * 
   * @throws IOException
   */
  public void openBeadFixer() throws IOException, SystemProcessException {
    String[] args = new String[1];
    args[0] = MESSAGE_OPEN_BEADFIXER;
    send(args);
  }

  /**
   * Sends message requesting rubberband coordinates. Should not be used with
   * sendMessages().
   * 
   * @return rubberband coordinates and error messages
   * @throws IOException
   */
  public Vector getRubberbandCoordinates() throws IOException, SystemProcessException {
    String[] args = new String[1];
    args[0] = MESSAGE_RUBBERBAND;
    return request(args);
  }

  public Vector getSlicerAngles() throws IOException, SystemProcessException {
    String[] args = new String[1];
    args[0] = MESSAGE_SLICER_ANGLES;
    return request(args);
  }

  private void sendPluginMessage(String plugin, String message) throws IOException,
      SystemProcessException {
    send(new String[] { MESSAGE_PLUGIN_MESSAGE, plugin, message });
  }

  private void addPluginMessage(String plugin, String message, String value) {
    sendArguments.add(MESSAGE_PLUGIN_MESSAGE);
    sendArguments.add(plugin);
    sendArguments.add(message);
    sendArguments.add(value);
  }

  private void addPluginMessage(String plugin, String message) {
    sendArguments.add(MESSAGE_PLUGIN_MESSAGE);
    sendArguments.add(plugin);
    sendArguments.add(message);
  }

  AxisID getAxisID() {
    return axisID;
  }

  /**
   * Sends all messages collected in the argument list via imodSendEvent().
   * Clears the argument list.
   * 
   * @throws IOException
   */
  public void sendMessages() throws IOException, SystemProcessException {
    if (sendArguments.size() == 0) {
      return;
    }
    /* for (int i = 0; i < sendArguments.size(); i++) {
     * System.out.print(sendArguments.get(i) + " "); } System.out.println(); */
    String[] argArray = (String[]) sendArguments
        .toArray(new String[sendArguments.size()]);
    if (!listenToStdin) {
      imodSendEvent(argArray);
    }
    else {
      sendCommands(argArray);
    }
    sendArguments.clear();

    // The 3dmod process may have started without a continuous listener target.
    // If a target has been added and the continuous listener thread is not
    // running, start the continuous listener thread.
    if (isRunning() && continuousListenerTarget != null && !continuousListener.isAlive()) {
      continuousListener.startThread(imodThread, continuousListenerTarget);
    }
  }

  private void send(String[] args) throws IOException, SystemProcessException {
    if (!listenToStdin) {
      imodSendEvent(args);
    }
    else {
      sendCommands(args);
    }
  }

  private Vector request(String[] args) throws IOException, SystemProcessException {
    if (!listenToStdin) {
      return imodSendAndReceive(args);
    }
    else {
      if (EtomoDirector.INSTANCE.getArguments().isDebug()) {
        System.err.println("using stdin");
      }
      return sendRequest(args);
    }
  }

  /**
   * Sends a message and then records the results found in the error stream.
   * @param args
   * @return
   * @throws SystemProcessException
   */
  protected Vector imodSendAndReceive(String[] args) throws SystemProcessException {
    Vector results = new Vector();
    if (!isRunning()) {
      UIHarness.INSTANCE.openMessageDialog(manager, "3dmod is not running.",
          "3dmod Warning", axisID);
      return null;
    }
    imodSendEvent(args, results);
    // 3dmod sends the results before it returns
    // the exit value to imodSendEvent - no waiting
    if (imod == null) {
      return results;
    }
    String line;
    line = imod.readStderr();
    if (line == null) {
      return results;
    }
    // Currently assuming results can only be on one line.
    boolean foundError = false;
    do {
      if (!parseError(line, results)) {
        String[] words = line.split("\\s+");
        for (int i = 0; i < words.length; i++) {
          results.add(words[i]);
        }
      }
      else {
        foundError = true;
      }
    } while ((line = imod.readStderr()) != null);
    if (foundError) {
      UIHarness.INSTANCE.openMessageDialog(manager, results.toString(), "3dmod Message",
          getAxisID());
    }
    return results;
  }

  protected boolean parseError(String line, Vector errorMessage) {
    // Currently assuming that an error or warning message will be only one
    // line and contain ERROR_STRING or WARNING_STRING.
    int index = ProcessMessages.getErrorIndex(line);
    if (index != -1) {
      errorMessage.add(line.substring(index));
      return true;
    }
    index = line.indexOf(ProcessMessages.WARNING_TAG);
    if (index != -1) {
      errorMessage.add(line.substring(index));
      return true;
    }
    return false;
  }

  private void imodSendEvent(String[] args) throws SystemProcessException {
    imodSendEvent(args, null);
  }

  /**
   * Send an event to 3dmod using the imodsendevent command.
   * Synchronized on stderr.quickListenerQueue to keep other threads from
   * from causing a response to appear on this queue before this thread can read
   * the response it generates.
   */
  private void imodSendEvent(String[] args, Vector messages)
      throws SystemProcessException {
    if (EtomoDirector.INSTANCE.getArguments().isDebug()) {
      System.err.println("using imodsendevent");
    }
    synchronized (stderr.quickListenerQueue) {
      if (windowID.equals("")) {
        throw (new SystemProcessException("No window ID available for imod"));
      }
      String[] command = new String[2 + args.length];
      command[0] = ApplicationManager.getIMODBinPath() + "imodsendevent";
      command[1] = windowID;
      // String command = ApplicationManager.getIMODBinPath() + "imodsendevent "
      // + windowID + " ";
      for (int i = 0; i < args.length; i++) {
        command[i + 2] = args[i];
      }
      if (EtomoDirector.INSTANCE.getArguments().isDebug()) {
        System.err.print(command);
      }
      InteractiveSystemProgram imodSendEvent = new InteractiveSystemProgram(manager,
          command, axisID);

      // Start the imodSendEvent program thread and wait for it to finish
      Thread sendEventThread = new Thread(imodSendEvent);
      sendEventThread.start();
      try {
        sendEventThread.join();
      }
      catch (Exception except) {
        except.printStackTrace();
      }
      if (EtomoDirector.INSTANCE.getArguments().isDebug()) {
        System.err.println("...done");
      }

      // Check imodSendEvent's exit code, if it is not zero read in the
      // stderr/stdout stream and throw an exception describing why the file
      // was not loaded
      if (imodSendEvent.getExitValue() != 0) {

        String message = IMOD_SEND_EVENT_STRING + " "
            + String.valueOf(imodSendEvent.getExitValue()) + "\n";

        String line = imodSendEvent.readStderr();
        while (line != null) {
          message = message + "stderr: " + line + "\n";
          line = imodSendEvent.readStderr();
        }
        line = imodSendEvent.readStdout();
        while (line != null) {
          message = message + "stdout: " + line + "\n";
          line = imodSendEvent.readStdout();
        }

        if (messages == null) {
          System.err.println(message);
        }
        else {
          messages.add(message);
        }
      }
    }
  }

  /**
   * Sends a request to 3dmod's stdin and returns the results. Pops up error and
   * warning messages from 3dmod that are directed at the user.  Synchronized on
   * stderr.quickListenerQueue to keep other threads from
   * from causing a response to appear on this queue before this thread can read
   * the response it generates.
   * 
   * @param args -
   *          commands.
   * @return - vector with values received from 3dmod.
   * @throws IOException
   */
  private Vector sendRequest(String[] args) throws IOException {
    synchronized (stderr.quickListenerQueue) {
      Vector imodReturnValues = new Vector();
      sendCommands(args, imodReturnValues, true);
      return imodReturnValues;
    }
  }

  /**
   * Sends commands to 3dmod's stdin and process the results. Pops up error and
   * warning messages from 3dmod that are directed at the user.  Synchronized on
   * stderr.quickListenerQueue to keep other threads from
   * from causing a response to appear on this queue before this thread can read
   * the response it generates.
   * @param args -
   *          commands.
   * @throws IOException
   *           messages are received.
   */
  private void sendCommands(String[] args) throws IOException {
    synchronized (stderr.quickListenerQueue) {
      sendCommands(args, null, true);
    }
  }

  private void sendCommandsNoWait(String[] args) throws IOException {
    sendCommands(args, null, false);
  }

  /**
   * Sends commands to 3dmod's stdin and process the results. Pops up error and
   * warning messages from 3dmod that are directed at the user.
   * 
   * @param args -
   *          commands.
   * @param imodReturnValues -
   *          optional return value vector to be used when expecting return
   *          values from 3dmod.
   * @throws IOException
   *           messages are received and imodReturnValues is null.
   */
  private void sendCommands(String[] args, Vector imodReturnValues, boolean readResponse)
      throws IOException {
    MessageSender messageSender = new MessageSender(args, imodReturnValues, readResponse);
    /*
    //patch for quicklistener shared queue problem
    try {
      Thread.sleep(200);
    }
    catch (InterruptedException e) {
    }*/
    if (imodReturnValues == null) {
      new Thread(messageSender).start();
    }
    else {
      // get return values
      messageSender.run();
    }
  }

  void processRequest() {
    if (isRequestReceived()) {
      try {
        disconnect();
      }
      catch (IOException e) {
        e.printStackTrace();
      }
    }
  }

  private boolean isRequestReceived() {
    if (stderr == null) {
      return false;
    }
    if (stderr.getRequestMessage() != null) {
      return true;
    }
    return false;
  }

  /**
   * Returns the datasetName.
   * 
   * @return String
   */
  public String getDatasetName() {
    return datasetName;
  }

  /**
   * Returns the modelName.
   * 
   * @return String
   */
  public String getModelName() {
    return modelName;
  }

  /**
   * Returns the windowID.
   * 
   * @return String
   */
  public String getWindowID() {
    return windowID;
  }

  /**
   * Returns the swapYZ.
   * 
   * @return String
   */
  public boolean getSwapYZ() {
    return swapYZ;
  }

  /**
   * Returns the windowID.
   * 
   * @return String
   */
  public void setSwapYZ(boolean state) {
    swapYZ = state;
  }

  /**
   * @return boolean
   */
  public boolean isModelView() {
    return modelView;
  }

  /**
   * Sets the modelView.
   * 
   * @param modelView
   *          The modelView to set
   */
  public void setModelView(boolean modelView) {
    this.modelView = modelView;
  }

  public void setOpenZap() {
    openZap = true;
  }

  void setTiltFile(String input) {
    tiltFile = input;
  }

  void resetTiltFile() {
    tiltFile = null;
  }

  /**
   * @return
   */
  public boolean isUseModv() {
    return useModv;
  }

  /**
   * @param b
   */
  public void setUseModv(boolean b) {
    useModv = b;
  }

  /**
   * @return
   */
  public boolean isOutputWindowID() {
    return outputWindowID;
  }

  /**
   * @param b
   */
  public void setOutputWindowID(boolean b) {
    outputWindowID = b;
  }

  public void setDebug(boolean input) {
    debug = input;
  }

  public void setBinning(int binning) {
    if (binning < defaultBinning) {
      this.binning = defaultBinning;
    }
    else {
      this.binning = binning;
    }
  }

  public void setBinningXY(int binningXY) {
    if (binningXY < defaultBinning) {
      this.binningXY = defaultBinning;
    }
    else {
      this.binningXY = binningXY;
    }
  }

  public String toString() {
    return getClass().getName() + "[" + paramString() + "]";
  }

  protected String paramString() {
    return ",datasetName=" + datasetName + ", modelName=" + modelName + ", windowID="
        + windowID + ", swapYZ=" + swapYZ + ", modelView=" + modelView + ", useModv="
        + useModv + ", outputWindowID=" + outputWindowID + ", binning=" + binning;
  }

  void addWindowOpenOption(WindowOpenOption option) {
    if (option.isImodv() && !modelView && !useModv) {
      System.err.println("WARNING:  Can't use 3dmod " + WindowOpenOption.OPTION
          + " with " + option.toString() + " because the Model View is not open.");
    }
    if (windowOpenOptionList == null) {
      windowOpenOptionList = new ArrayList();
    }
    windowOpenOptionList.add(option);
  }

  void setContinuousListenerTarget(ContinuousListenerTarget continuousListenerTarget) {
    this.continuousListenerTarget = continuousListenerTarget;
  }

  /**
   * Class to allow testing of the quick listener queue functionality in Stderr.
   * @author sueh
   *
   */
  static final class QuickListenerQueueTestWrapper {
    private final Stderr stderr = new Stderr();

    QuickListenerQueueTestWrapper() {
    }

    int getExpectedRegistrants() {
      return Stderr.EXPECTED_REGISTRANTS;
    }

    Integer register() {
      return stderr.register();
    }

    int getPurgeSize() {
      return Stderr.PURGE_SIZE;
    }

    void add(final String input) {
      stderr.quickListenerQueue.add(input);
    }

    public String toString() {
      return stderr.quickListenerQueue.toString();
    }

    String getQuickMessage(final Integer regId) {
      return stderr.getQuickMessage(regId);
    }

    void purge() {
      stderr.purgeQuickListenerQueue();
    }
  }

  /**
   * Class to get messages from the stderr and place them in queues.  This is
   * only way that imod.stderr should be accessed.
   * @author sueh
   *
   */
  private static final class Stderr {
    private static final int EXPECTED_REGISTRANTS = 2;
<<<<<<< HEAD
    // temp increase to 10
    private static final int PURGE_SIZE = 2;
=======
    private static final int PURGE_SIZE = 10;
>>>>>>> 757a847c

    /**
     * Contains an id and the last index used to read quickListenerQueue.
     */
    private final Map<Integer, EtomoNumber> registration = new HashMap<Integer, EtomoNumber>();
    /**
     * Queue to hold returned data that was requested by etomo, and also error
     * messages.  Also contains miscellaneous messages that can be ignored.
     */
    private final List<String> quickListenerQueue = new ArrayList<String>();

    /**
     * Queue to hold information from 3dmod.  These messages are requested by
     * etomo but do not arrive instantly.
     */
    private final Queue continuousListenerQueue = new LinkedList();

    /**
     * Queue to hold requests from 3dmod.  3dmod chooses when to send these
     * messages.
     */
    private final Queue requestQueue = new LinkedList();

    private InteractiveSystemProgram imod = null;
    private boolean receivedInterruptedException = false;
    private int regId = -1;

    private Stderr() {
    }

    private void setImod(InteractiveSystemProgram imod) {
      this.imod = imod;
    }

    /**
    * Creates a new id and adds it to registration.  Returns the id.
    * @return
    */
    private synchronized Integer register() {
      Integer id = new Integer(++regId);
      EtomoNumber index = new EtomoNumber();
      index.set(-1);
      registration.put(id, index);
      return id;
    }

    /**
     * Returns one line from the quickListenerQueue, or null if
     * the queue is empty.
     * @return
     */
<<<<<<< HEAD
    private synchronized String getQuickMessage(final Integer id) {
      int queueSize = quickListenerQueue.size();
      readStderr();
      EtomoNumber index = registration.get(id);
=======
    private synchronized String getQuickMessage(final Integer regId) {
      int queueSize = quickListenerQueue.size();
      readStderr();
      EtomoNumber index = registration.get(regId);
>>>>>>> 757a847c
      // Read a string from the queue, if there is anything left to read.
      if (index.lt(quickListenerQueue.size() - 1)) {
        // Increment the index.
        index.add(1);
        return quickListenerQueue.get(index.getInt());
      }
      return null;
    }

    /**
     * Don't let the quick listener queue grow too big.  Make sure that all interested
     * parties are registered before doing any purging.  This function is not efficient at
     * all but it isn't likely to be used very much.  To make it efficient, make in the
     * quick listener queue a real link list.
     * much.
     */
    private synchronized void purgeQuickListenerQueue() {
      if (registration.size() < EXPECTED_REGISTRANTS
          || quickListenerQueue.size() < PURGE_SIZE) {
        return;
      }
<<<<<<< HEAD
      int readByAllIndex = -1;
      Iterator<Map.Entry<Integer, EtomoNumber>> i = registration.entrySet().iterator();
      // Get the lowest index, which is the last string that all the registrants have
      // read.
      while (i.hasNext()) {
        readByAllIndex = Math.min(readByAllIndex, i.next().getValue().getInt());
      }
      // Purging is expensive - decide if its worth purging.
      if (readByAllIndex > PURGE_SIZE / 2) {
        for (int j = 0; j <= readByAllIndex; j++) {
          quickListenerQueue.remove(j);
        }
      }
      // Now all the indexes are wrong - fix them.
      i = registration.entrySet().iterator();
      // Get the lowest index, which is the last string that all the registrants have
      // read.
      while (i.hasNext()) {
        EtomoNumber index = i.next().getValue();
        // Reduce the saved indices by the number of elements that where removed.
        index.set(index.getInt() - readByAllIndex - 1);
=======
      Iterator<Map.Entry<Integer, EtomoNumber>> i = registration.entrySet().iterator();
      // Get the lowest index, which is the last string that all the registrants have
      // read.
      int readByAllIndex = -1;
      if (i.hasNext()) {
        readByAllIndex = i.next().getValue().getInt();
        while (i.hasNext()) {
          readByAllIndex = Math.min(readByAllIndex, i.next().getValue().getInt());
        }
      }
      // Purging is expensive - decide if its worth purging.
      if (readByAllIndex >= PURGE_SIZE / 2) {
        for (int j = 0; j <= readByAllIndex; j++) {
          quickListenerQueue.remove(0);
        }
        // Now all the indexes are wrong - fix them.
        i = registration.entrySet().iterator();
        // Get the lowest index, which is the last string that all the registrants have
        // read.
        while (i.hasNext()) {
          EtomoNumber index = i.next().getValue();
          // Reduce the saved indices by the number of elements that where removed.
          index.set(index.getInt() - readByAllIndex - 1);
        }
>>>>>>> 757a847c
      }
    }

    /**
     * Removes and returns one message from the quickListenerQueue, or null if
     * the queue is empty.  Assuming that only one continuous listener exists
     * per 3dmod instance.
     * @return
     */
    private String getContinuousMessage() {
      readStderr();
      return (String) continuousListenerQueue.poll();
    }

    /**
     * Removes and returns one message from the requestQueue, or null if
     * the queue is empty.
     * @return
     */
    private String getRequestMessage() {
      // TEMP Bug# 1646
      if (EtomoDirector.INSTANCE.getArguments().isDebug()) {
        System.err.println("Bug# 1646:  get request message "
            + Utilities.getDateTimeStamp(true));
      }
      readStderr();
      return (String) requestQueue.poll();
    }

    /**
     * Sleeps and then moves all stderr messages found into a queue.  Messages
     * that start with REQUEST_TAG go to the requeueQueue.  Messages that start
     * with CONTINOUS_TAG go to the continuousListenerQueue.  All other messages
     * go to the quickListenerQueue.
     * This function should only be called by Stderr functions.
     */
    private synchronized void readStderr() {
      try {
        Thread.sleep(500);
      }
      catch (InterruptedException e) {
        receivedInterruptedException = true;
      }
      if (imod == null) {
        return;
      }
      String message;
      while ((message = imod.readStderr()) != null) {
        if (EtomoDirector.INSTANCE.getArguments().isDebug()) {
          System.err.println("stderr:" + message);
        }
        if (message.startsWith(REQUEST_TAG)
            && message.indexOf(STOP_LISTENING_REQUEST) != -1) {
          requestQueue.add(message);
        }
        else if (message.startsWith(CONTINUOUS_TAG)) {
          continuousListenerQueue.add(message);
        }
        else {
          quickListenerQueue.add(message);
          purgeQuickListenerQueue();
        }
      }
    }
  }

  private static class ContinuousListener implements Runnable {
    private final Stderr stderr;

    private final AxisID axisID;

    private Thread imodThread = null;

    private Thread continuousListenerThread = null;

    private ContinuousListenerTarget target = null;

    private ContinuousListener(Stderr stderr, AxisID axisID) {
      this.stderr = stderr;
      this.axisID = axisID;
    }

    /**
     * Set imodThread and target and run the run() function on a separate
     * thread.
     * @param imodThread
     */
    private synchronized void startThread(Thread imodThread,
        ContinuousListenerTarget continuousListenerTarget) {
      this.imodThread = imodThread;
      target = continuousListenerTarget;
      // If thread has ended create and start a new thread
      if (continuousListenerThread == null || !continuousListenerThread.isAlive()) {
        continuousListenerThread = new Thread(this);
        continuousListenerThread.start();
      }
    }

    private boolean isAlive() {
      return continuousListenerThread != null && continuousListenerThread.isAlive();
    }

    /**
     * Check stderr.continuousListenerQueue until imodThread is no longer alive
     * or an interrupted exception is received.
     */
    public synchronized void run() {
      try {
        // TEMP Bug# 1646
        if (EtomoDirector.INSTANCE.getArguments().isDebug()) {
          System.err.println("Bug# 1646:  continuous listener "
              + Utilities.getDateTimeStamp(true));
        }
        do {
          Thread.sleep(500);
          String message = stderr.getContinuousMessage();
          if (message != null && target != null) {
            target.getContinuousMessage(message, axisID);
          }
        } while (imodThread != null && imodThread.isAlive());
      }
      catch (InterruptedException e) {
      }
    }
  }

  /**
   * Class to send a message to 3dmod. Can be run on a separate thread to avoid
   * locking up the GUI.
   */
  private class MessageSender implements Runnable {
    private final String[] args;

    private final Vector imodReturnValues;

    private boolean readResponse = true;

    private MessageSender(String[] args, Vector imodReturnValues, boolean readResponse) {
      this.imodReturnValues = imodReturnValues;
      this.args = args;
      this.readResponse = readResponse;
    }

    /**
     * Send the message and wait for a response.
     */
    public void run() {
      // make sure that 3dmod is running
      if (imod == null) {
        if (imodReturnValues != null) {
          // unable to get return values
          UIHarness.INSTANCE.openMessageDialog(manager, "3dmod is not running.",
              "3dmod Warning", getAxisID());
        }
        return;
      }
      // boolean responseReceived = false;
      // build a string to send
      StringBuffer buffer = new StringBuffer();
      for (int i = 0; i < args.length; i++) {
        buffer.append(args[i] + " ");
      }
      if (buffer.length() > 0) {
        try {
          if (EtomoDirector.INSTANCE.getArguments().isDebug()) {
            System.err.println(buffer.toString());
          }
          // send the string to 3dmod's stdin
          if (!isRunning()) {
            if (imodReturnValues != null) {
              // unable to get return values
              UIHarness.INSTANCE.openMessageDialog(manager, "3dmod is not running.",
                  "3dmod Warning", getAxisID());
            }
            return;
          }
          // TEMP Bug# 1646
          if (EtomoDirector.INSTANCE.getArguments().isDebug()) {
            System.err.println("Bug# 1646:  setting stdin "
                + Utilities.getDateTimeStamp(true));
          }
          imod.setCurrentStdInput(buffer.toString());
        }
        catch (IOException exception) {
          // make sure that 3dmod is running
          if (exception.getMessage().toLowerCase().indexOf("broken pipe") != -1) {
            if (imodReturnValues != null) {
              // unable to get return values
              UIHarness.INSTANCE.openMessageDialog(manager, "3dmod is not running.",
                  "3dmod Warning", getAxisID());
            }
            return;
          }
          else {
            exception.printStackTrace();
            UIHarness.INSTANCE.openMessageDialog(manager, exception.getMessage(),
                "3dmod Exception", getAxisID());
          }
        }
      }
      if (readResponse) {
        // read the response from 3dmod
        readResponse();
      }
    }

    /**
     * Wait for a response to the message and pop up a message if there is a
     * problem.
     */
    public void readResponse() {
      boolean responseReceived = false;
      String response = null;
      StringBuffer userMessage = new StringBuffer();
      // wait for the response for at most 5 seconds
      // TEMP Bug# 1646
      if (EtomoDirector.INSTANCE.getArguments().isDebug()) {
        System.err.println("Bug# 1646:  read response "
            + Utilities.getDateTimeStamp(true));
      }
      for (int timeout = 0; timeout < 30; timeout++) {
        if (responseReceived) {
          break;
        }
        // process response
        boolean failure = false;
        // TEMP Bug# 1646
        if (EtomoDirector.INSTANCE.getArguments().isDebug()) {
          System.err.println("Bug# 1646:  waiting for response "
              + Utilities.getDateTimeStamp(true));
        }
        while ((response = stderr.getQuickMessage(messageSenderRegId)) != null) {
          responseReceived = true;
          if (EtomoDirector.INSTANCE.getArguments().isDebug()) {
            System.err.println(response);
          }
          response = response.trim();
          if (response.equals("OK")) {
            // OK is sent last, so this is done
            // TEMP Bug# 1646
            if (EtomoDirector.INSTANCE.getArguments().isDebug()) {
              System.err.println("Bug# 1646:  received OK "
                  + Utilities.getDateTimeStamp(true));
            }
            break;
          }
          // if the response is not OK or an error message meant for the user
          // then it may be a requested return string. Otherwise it is some
          // 3dmod output that etomo can ignore.
          if (!parseUserMessages(response, userMessage) && imodReturnValues != null
              && !failure && !response.startsWith("imodExecuteMessage:")) {
            String[] words = response.split("\\s+");
            for (int i = 0; i < words.length; i++) {
              imodReturnValues.add(words[i]);
            }
          }
        }
      }
      // pop up error and warning messages for the user
      if (userMessage.length() > 0) {
        UIHarness.INSTANCE.openMessageDialog(manager, userMessage.toString(),
            "3dmod Message", getAxisID());
      }
      if (!responseReceived) {
        if (isRunning()) {
          if (EtomoDirector.INSTANCE.getArguments().isDebug()
              && stderr.receivedInterruptedException) {
            System.err.println("\nsleep interrupted");
          }
          // no response received and 3dmod is running - "throw" exception
          SystemProcessException exception = new SystemProcessException(
              "No response received from 3dmod.  datasetName=" + datasetName
                  + ",modelName=" + modelName + ",workingDirectory=" + workingDirectory
                  + ",axisID=" + axisID);
          exception.printStackTrace();
          UIHarness.INSTANCE.openMessageDialog(manager, exception.getMessage(),
              "3dmod Exception", getAxisID());
        }
        else if (imodReturnValues != null) {
          // unable to get return values
          UIHarness.INSTANCE.openMessageDialog(manager, "3dmod is not running.",
              "3dmod Warning", getAxisID());
        }
      }
    }

    /**
     * Parse messages that are directed at the user - messages that contain
     * ERROR_TAG or WARNING_TAG.
     * 
     * @param line
     * @param userMessages
     * @return true if an error or warning is found
     */
    private boolean parseUserMessages(String line, StringBuffer userMessages) {
      // Currently assuming that each user error or warning messages will be
      // only one
      // line and contain ERROR_STRING or WARNING_STRING.
      int index = ProcessMessages.getErrorIndex(line);
      if (index != -1) {
        userMessages.append(line + "\n");
        return true;
      }
      index = line.indexOf(ProcessMessages.WARNING_TAG);
      if (index != -1) {
        userMessages.append(line + "\n");
        return true;
      }
      return false;
    }
  }

  static class WindowOpenOption {
    static final String OPTION = "-E";

    static final WindowOpenOption IMODV_OBJECTS = new WindowOpenOption("O", true);

    static final WindowOpenOption ISOSURFACE = new WindowOpenOption("U", true);

    static final WindowOpenOption OBJECT_LIST = new WindowOpenOption("L", true);

    private final String windowKey;

    private final boolean imodv;

    private WindowOpenOption(String windowKey, boolean imodv) {
      this.windowKey = windowKey;
      this.imodv = imodv;
    }

    public String toString() {
      return windowKey;
    }

    boolean isImodv() {
      return imodv;
    }
  }

  public static final class BeadFixerMode {

    public static final BeadFixerMode SEED_MODE = new BeadFixerMode("0");

    public static final BeadFixerMode GAP_MODE = new BeadFixerMode("1");

    public static final BeadFixerMode RESIDUAL_MODE = new BeadFixerMode("2");

    public static final BeadFixerMode PATCH_TRACKING_RESIDUAL_MODE = new BeadFixerMode(
        "3");

    private final String value;

    private BeadFixerMode(String value) {
      this.value = value;
    }

    private String getValue() {
      return value;
    }
  }
}<|MERGE_RESOLUTION|>--- conflicted
+++ resolved
@@ -1858,12 +1858,7 @@
    */
   private static final class Stderr {
     private static final int EXPECTED_REGISTRANTS = 2;
-<<<<<<< HEAD
-    // temp increase to 10
-    private static final int PURGE_SIZE = 2;
-=======
     private static final int PURGE_SIZE = 10;
->>>>>>> 757a847c
 
     /**
      * Contains an id and the last index used to read quickListenerQueue.
@@ -1915,17 +1910,10 @@
      * the queue is empty.
      * @return
      */
-<<<<<<< HEAD
-    private synchronized String getQuickMessage(final Integer id) {
-      int queueSize = quickListenerQueue.size();
-      readStderr();
-      EtomoNumber index = registration.get(id);
-=======
     private synchronized String getQuickMessage(final Integer regId) {
       int queueSize = quickListenerQueue.size();
       readStderr();
       EtomoNumber index = registration.get(regId);
->>>>>>> 757a847c
       // Read a string from the queue, if there is anything left to read.
       if (index.lt(quickListenerQueue.size() - 1)) {
         // Increment the index.
@@ -1947,29 +1935,6 @@
           || quickListenerQueue.size() < PURGE_SIZE) {
         return;
       }
-<<<<<<< HEAD
-      int readByAllIndex = -1;
-      Iterator<Map.Entry<Integer, EtomoNumber>> i = registration.entrySet().iterator();
-      // Get the lowest index, which is the last string that all the registrants have
-      // read.
-      while (i.hasNext()) {
-        readByAllIndex = Math.min(readByAllIndex, i.next().getValue().getInt());
-      }
-      // Purging is expensive - decide if its worth purging.
-      if (readByAllIndex > PURGE_SIZE / 2) {
-        for (int j = 0; j <= readByAllIndex; j++) {
-          quickListenerQueue.remove(j);
-        }
-      }
-      // Now all the indexes are wrong - fix them.
-      i = registration.entrySet().iterator();
-      // Get the lowest index, which is the last string that all the registrants have
-      // read.
-      while (i.hasNext()) {
-        EtomoNumber index = i.next().getValue();
-        // Reduce the saved indices by the number of elements that where removed.
-        index.set(index.getInt() - readByAllIndex - 1);
-=======
       Iterator<Map.Entry<Integer, EtomoNumber>> i = registration.entrySet().iterator();
       // Get the lowest index, which is the last string that all the registrants have
       // read.
@@ -1994,7 +1959,6 @@
           // Reduce the saved indices by the number of elements that where removed.
           index.set(index.getInt() - readByAllIndex - 1);
         }
->>>>>>> 757a847c
       }
     }
 
