package etomo.process;

import java.io.File;
import java.io.IOException;
import java.util.ArrayList;
import java.util.HashMap;
import java.util.Iterator;
import java.util.LinkedList;
import java.util.List;
import java.util.Map;
import java.util.Queue;
import java.util.Vector;

import etomo.ApplicationManager;
import etomo.BaseManager;
import etomo.EtomoDirector;
import etomo.type.AxisID;
import etomo.type.EtomoNumber;
import etomo.type.OSType;
import etomo.type.Run3dmodMenuOptions;
import etomo.ui.swing.UIHarness;
import etomo.util.Utilities;

/**
 * <p>
 * Description: ImodProcess opens an instance of imod with the specfied stack
 * projection stack(s) and possibly model files. Model files can also be loaded
 * and changed after the process has started.
 * </p>
 * 
 * <p>
 * Copyright: Copyright (c) 2002
 * </p>
 * 
 * <p>
 * Organization: Boulder Laboratory for 3D Fine Structure, University of
 * Colorado
 * </p>
 * 
 * @author $Author$
 * 
 * @version $Revision$
 * 
 * <p>
 * $Log$
 * Revision 3.72  2011/06/22 02:22:05  sueh
 * bug# 1462 Added loadAsIntegers.
 *
 * Revision 3.71  2011/04/04 16:51:11  sueh
 * bug# 1416 Added fileList and a constructor.  Modified open.
 *
 * Revision 3.70  2011/02/21 16:58:25  sueh
 * bug# 1437 Reformatting.
 *
 * Revision 3.69  2010/11/13 16:03:45  sueh
 * bug# 1417 Renamed etomo.ui to etomo.ui.swing.
 *
 * Revision 3.68  2010/09/21 16:25:42  sueh
 * bug# 1395 Added BF_MESSAGE_REMOVE_SKIP_LIST to handle a null skip
 * list.
 *
 * Revision 3.67  2010/05/16 17:41:24  sueh
 * bug# 1358 In imodSendEvent stop throwing an exception just because
 * messages was passed in as null.
 *
 * Revision 3.66  2010/05/12 17:25:26  sueh
 * bug# 1358 In Mac keep getting an exception in MessageSender.readResponse.  Added more
 information to the exception.  Increased the timeout of readResponse.
 *
 * Revision 3.65  2010/03/11 06:01:28  sueh
 * bug# 1311 Added setOpenModelView.  Added BeadFixerMode.
 *
 * Revision 3.64  2010/02/17 04:49:20  sueh
 * bug# 1301 Using the manager instead of the manager key do pop up
 * messages.
 *
 * Revision 3.63  2009/12/19 01:09:19  sueh
 * bug# 1294 Added WindowOpenOption.OBJECT_LIST.
 *
 * Revision 3.62  2009/10/06 23:11:00  sueh
 * bug# 1251 In disconnect, disconnect in all operating system, not just
 * windows.
 *
 * Revision 3.61  2009/09/30 19:12:19  sueh
 * iutest on salsa:  In readResponse changed timeout to 20 because timeout equals 10 was timing
 out, even when the file opened normally.
 *
 * Revision 3.60  2009/09/01 03:17:56  sueh
 * bug# 1222
 *
 * Revision 3.59  2009/06/10 22:13:54  sueh
 * bug# 1220 In sendMessages start the continuous listener thread if the
 * target is set and it is not already started.
 *
 * Revision 3.58  2009/06/05 01:54:43  sueh
 * bug# 1219 Added setStartNewContoursAtNewZ.
 *
 * Revision 3.57  2009/03/24 21:10:24  sueh
 * bug# 1187 In ContinuousListener.startThread create a new Thread instance when the
 * old one is not alive.
 *
 * Revision 3.56  2009/03/24 20:17:03  sueh
 * bug# 1187 Added some debug statements.
 *
 * Revision 3.55  2009/03/23 17:07:02  sueh
 * bug# 1187 Added classes ContinuousListener and Stderr, member variables
 * CONTINUOUS_TAG, continuousListener, continuousListenerTarget, stderr, and
 * listenToStdin.  Removing member variables requestQueue and stderrQueue, and
 * function getStderr.  In disconnect() only send the MESSAGE_STOP_LISTENING
 * command when the OS is Windows and the --listen parameter is used.  In
 * MessageSender changed responseRequired to readResponse.  Get all stderr
 * messages from Stderr.  Stop sleeping for 500 except in Stderr.  In open
 * (Run3dmodMenuOptions) update member variables stderr and continuousListener.
 * Use listenToStdin to decide if MessageSender or imodsendevent should be used.
 *
 * Revision 3.54  2009/03/17 00:36:13  sueh
 * bug# 1186 Pass managerKey to everything that pops up a dialog.
 *
 * Revision 3.53  2009/03/11 21:37:15  sueh
 * bug# 1195 In imodSendAndReceive added error pop ups.
 *
 * Revision 3.52  2009/03/09 21:07:39  sueh
 * bug# 1198 removed exceptionMessage - ignoring unrecognized
 * messages.
 *
 * Revision 3.51  2008/12/09 21:32:44  sueh
 * bug# 1160 Removing the constructor that has the beadfixerDiameter
 * parameter.  Added setBeadfixerDiameter.  Also setting
 * beadfixerDiameter to default in setAutoCenter when beadfixerDiameter
 * was not set.
 *
 * Revision 3.50  2008/12/05 00:52:03  sueh
 * bug# 1156 Added setSkipList.
 *
 * Revision 3.49  2008/07/24 17:58:25  sueh
 * bug# 1128 Added setMoreObjectPropertiesMessage and
 * setPointLimitMessage.
 *
 * Revision 3.48  2008/06/19 23:34:54  sueh
 * bug# 1112 Added tiltFile.
 *
 * Revision 3.47  2008/05/01 22:57:45  sueh
 * bug# 1107 Added openZap to add -Z to the command line.  Since the
 * Zap window opens automatically, this is only useful when using model
 * view.  Added WindowOpenOption.ISOSURFACE (U).
 *
 * Revision 3.46  2007/12/26 22:13:09  sueh
 * bug# 1052 Moved argument handling from EtomoDirector to a separate class.
 *
 * Revision 3.45  2007/11/06 19:22:28  sueh
 * bug# 1047 Added flip and subdirName.
 *
 * Revision 3.44  2007/09/07 00:19:05  sueh
 * bug# 989 Using a public INSTANCE to refer to the EtomoDirector singleton
 * instead of getInstance and createInstance.
 *
 * Revision 3.43  2007/05/11 15:41:20  sueh
 * bug# 964 Added ImodProcess(BaseManager, String[]) to handle multiple
 * files without a model.
 *
 * Revision 3.42  2006/09/19 22:21:19  sueh
 * bug# 928 Added WindowOpenOption, to use 3dmod's window open command-
 * line functionality.
 *
 * Revision 3.41  2006/08/11 23:49:25  sueh
 * bug# 816 Added reopenLog().
 *
 * Revision 3.40  2006/08/11 21:46:10  sueh
 * bug# 816 Added setOpenLog()
 *
 * Revision 3.39  2006/07/17 21:17:29  sueh
 * bug# 900 Added imodSendEvent functionality back for Windows.
 *
 * Revision 3.38  2006/07/04 20:39:57  sueh
 * bug# 894 Changed seedMode to newContours.  Added setBeadfixerMode().
 *
 * Revision 3.37  2006/07/03 23:33:46  sueh
 * bug# 895 Added responseRequired to MessageSender so that it doesn't have
 * to wait for a response for disconnect.
 *
 * <p>
 * Revision 3.36 2006/07/03 21:42:21 sueh
 * <p>
 * bug# 895 Added processRequest() to disconnect if a request is received from
 * <p>
 * 3dmod. Added requestQueue and stderrQueue to store output from
 * <p>
 * imod.getStderr() until it is needed. isRequestReceived() adds lines to
 * <p>
 * stderrQueue and returns true when it finds a request. GetStderr() adds lines
 * to
 * <p>
 * requestQueue and returns a line from stderr when it is not a request.
 * <p>
 * <p>
 * Revision 3.35 2006/06/28 23:28:51 sueh
 * <p>
 * Removed unnecessary print
 * <p>
 * <p>
 * Revision 3.34 2006/06/26 18:56:12 sueh
 * <p>
 * bug# 797 Want the send and receive message attempts to exclude other send
 * <p>
 * and receive attempts while they are working, without locking up the GUI.
 * <p>
 * Remove ResponseReader and add MessageSender. GUI will be locked when a
 * <p>
 * message requiring a reply is sent.
 * <p>
 * <p>
 * Revision 3.33 2006/06/22 21:01:43 sueh
 * <p>
 * bug# 797 Stop using imodSendEvent. Added sendCommand(s() and
 * <p>
 * sendRequest().
 * <p>
 * <p>
 * Revision 3.32 2006/05/22 22:47:22 sueh
 * <p>
 * bug# 577 Formatted
 * <p>
 * <p>
 * Revision 3.31 2006/04/11 13:47:20 sueh
 * <p>
 * bug# 809 Manage auto center and seed mode separately from
 * <p>
 * openBeadFixer so that seed mode doesn't always have to be managed.
 * <p>
 * <p>
 * Revision 3.30 2006/03/30 21:23:24 sueh
 * <p>
 * bug# 809 Sending seed mode, auto center, and diameter messages to
 * <p>
 * the bead fixer.
 * <p>
 * <p>
 * Revision 3.29 2005/11/02 21:57:48 sueh
 * <p>
 * bug# 754 Getting error and warning tags from ProcessMessages.
 * <p>
 * <p>
 * Revision 3.28 2005/08/15 18:21:26 sueh
 * <p>
 * bug# 532 commenting print statements
 * <p>
 * <p>
 * Revision 3.27 2005/08/11 23:38:42 sueh
 * <p>
 * bug# 711 Pass Run3dmodMenuOptions to ImodManager.open(),
 * <p>
 * ImodState.open(), and ImodProcess.open(). It should not be saved,
 * <p>
 * because it needs to be refreshed each time 3dmod is run. In
 * <p>
 * ImodState.open() add the menu options from the pulldown menu to the
 * <p>
 * existing menu options.
 * <p>
 * <p>
 * Revision 3.26 2005/08/09 19:58:15 sueh
 * <p>
 * bug# 711 Added Run3dmodMenuOption processing to open(). Added
 * <p>
 * calcCurrentBinning().
 * <p>
 * <p>
 * Revision 3.25 2005/07/29 00:51:48 sueh
 * <p>
 * bug# 709 Going to EtomoDirector to get the current manager is unreliable
 * <p>
 * because the current manager changes when the user changes the tab.
 * <p>
 * Passing the manager where its needed.
 * <p>
 * <p>
 * Revision 3.24 2005/04/25 20:46:30 sueh
 * <p>
 * bug# 615 Passing the axis where a command originates to the message
 * <p>
 * functions so that the message will be popped up in the correct window.
 * <p>
 * This requires adding AxisID to many objects.
 * <p>
 * <p>
 * Revision 3.23 2005/03/04 00:14:40 sueh
 * <p>
 * bug# 533 Added setPieceListFileName() to set the -p command line
 * <p>
 * option in the 3dmod call.
 * <p>
 * <p>
 * Revision 3.22 2005/03/02 23:14:19 sueh
 * <p>
 * bug# 533 Adding -fr (frames) to ignore montaging information and
 * <p>
 * display the stack frame by frame.
 * <p>
 * <p>
 * Revision 3.21 2004/12/14 01:35:09 sueh
 * <p>
 * bug# 373 Getting a list of dataset names with datasetNameArray. Do not
 * <p>
 * add the model name to the command if the model name is "".
 * <p>
 * <p>
 * Revision 3.20 2004/12/04 00:57:56 sueh
 * <p>
 * bug# 569 Handling directory paths with spaces: converting from a
 * <p>
 * command line to a command array to prevent the command line from
 * <p>
 * being split on white space.
 * <p>
 * <p>
 * Revision 3.19 2004/11/24 18:10:36 sueh
 * <p>
 * bug# 520 Added binning in XY.
 * <p>
 * <p>
 * Revision 3.18 2004/11/19 23:21:39 sueh
 * <p>
 * bug# 520 merging Etomo_3-4-6_JOIN branch to head.
 * <p>
 * <p>
 * Revision 3.17.4.3 2004/10/08 15:57:43 sueh
 * <p>
 * bug# 520 Since EtomoDirector is a singleton, made all functions and
 * <p>
 * member variables non-static.
 * <p>
 * <p>
 * Revision 3.17.4.2 2004/09/22 22:07:25 sueh
 * <p>
 * bug# 520 Added get slicer angles functionality.
 * <p>
 * <p>
 * Revision 3.17.4.1 2004/09/03 21:11:24 sueh
 * <p>
 * bug# 520 calling from EtomoDirector.isDebug
 * <p>
 * <p>
 * Revision 3.17 2004/06/22 22:54:50 sueh
 * <p>
 * bug# 462 Removed fillCache. bug# 455 added openWithModel
 * <p>
 * functionality to handle opening a model while preserving contrast.
 * <p>
 * Added open contours functions
 * <p>
 * <p>
 * Revision 3.16 2004/06/17 01:29:52 sueh
 * <p>
 * added 3dmod command to err log because it is useful to see
 * <p>
 * <p>
 * Revision 3.15 2004/06/10 18:23:11 sueh
 * <p>
 * bug# 463 add setOpenBeadFixerMessage() to add the open
 * <p>
 * bead fixer message to the message list
 * <p>
 * <p>
 * Revision 3.14 2004/06/07 18:42:06 sueh
 * <p>
 * bug# 457 added functions to add messages to list.
 * <p>
 * Added a function to send the messages to 3dmod using
 * <p>
 * imodSendEvent.
 * <p>
 * <p>
 * Revision 3.13 2004/06/07 16:58:44 rickg
 * <p>
 * Bug #452 added debug output for imodsendevent since we have
 * <p>
 * been having diffuculty with it.
 * <p>
 * <p>
 * Revision 3.12 2004/05/13 20:11:21 sueh
 * <p>
 * bug# 33 allowing imodSendAndReceive() to receive any type
 * <p>
 * of result data
 * <p>
 * <p>
 * Revision 3.11 2004/05/07 19:43:57 sueh
 * <p>
 * bug# 33 adding getRubberbandCoordinates(),
 * <p>
 * imodSendAndReceive(), parseError().
 * <p>
 * Keeping InteractiveSystemProgram imod around for send
 * <p>
 * and receive.
 * <p>
 * <p>
 * Revision 3.10 2004/05/06 20:21:47 sueh
 * <p>
 * bug# 33 added getRubberbandCoordinates(), passing back the
 * <p>
 * InteractiveSystemProgram from imodSendEvent()
 * <p>
 * <p>
 * Revision 3.9 2004/05/03 22:22:25 sueh
 * <p>
 * bug# 416 added binning (-B)
 * <p>
 * <p>
 * Revision 3.8 2004/04/30 21:11:52 sueh
 * <p>
 * bug# 428 add open ZaP window message
 * <p>
 * <p>
 * Revision 3.7 2004/04/27 22:02:58 sueh
 * <p>
 * bug# 320 removing test
 * <p>
 * <p>
 * Revision 3.6 2004/04/26 17:05:05 sueh
 * <p>
 * bug# 320 Commented out code - no functional change.
 * <p>
 * Experimenting with a fix for this bug.
 * <p>
 * <p>
 * Revision 3.5 2004/04/22 23:26:11 rickg
 * <p>
 * Switched getIMODBinPath method
 * <p>
 * <p>
 * Revision 3.4 2004/02/07 03:04:59 sueh
 * <p>
 * bug# 169 Added setWorkingDirectory().
 * <p>
 * <p>
 * Revision 3.3 2003/11/21 23:54:49 sueh
 * <p>
 * bug242 Added toString() function
 * <p>
 * <p>
 * Revision 3.2 2003/11/12 17:14:36 sueh
 * <p>
 * removing debug prints
 * <p>
 * <p>
 * Revision 3.1 2003/11/11 00:23:59 sueh
 * <p>
 * Bug349 add useModv "-view" default false, add
 * <p>
 * outputWindowID "-W" default true, open(): -W is a default
 * <p>
 * option rather then a constant, multiple options allowed
 * <p>
 * <p>
 * Revision 3.0 2003/11/07 23:19:00 rickg
 * <p>
 * Version 1.0.0
 * <p>
 * <p>
 * Revision 2.18 2003/11/05 20:28:42 rickg
 * <p>
 * Bug #292 Added openPreserveContrast and openBeadfixer methods
 * <p>
 * <p>
 * Revision 2.17 2003/11/04 20:56:11 rickg
 * <p>
 * Bug #345 IMOD Directory supplied by a static function from ApplicationManager
 * <p>
 * <p>
 * Revision 2.16 2003/11/04 17:45:21 rickg
 * <p>
 * Bug #345 Explicitly set path to 3dmodusing IMOD_DIR
 * <p>
 * <p>
 * Revision 2.15 2003/11/04 01:03:37 rickg
 * <p>
 * Javadoc comment fix
 * <p>
 * <p>
 * Revision 2.14 2003/09/25 22:17:17 rickg
 * <p>
 * Corrected a sendevent comment
 * <p>
 * <p>
 * Revision 2.13 2003/08/25 22:18:39 rickg
 * <p>
 * Removed errant model opening for the tomogram where a matching
 * <p>
 * or patch region model had been previously opened
 * <p>
 * <p>
 * Revision 2.12 2003/08/05 21:20:45 rickg
 * <p>
 * Added movieMode
 * <p>
 * <p>
 * Revision 2.11 2003/07/25 23:00:33 rickg
 * <p>
 * openModel does not automatically switch 3dmod to model mode
 * <p>
 * now
 * <p>
 * <p>
 * Revision 2.10 2003/06/05 21:12:23 rickg
 * <p>
 * Added model mode and raise messages
 * <p>
 * fill cache flag is functional
 * <p>
 * <p>
 * Revision 2.9 2003/05/27 08:44:03 rickg
 * <p>
 * Removed TODO
 * <p>
 * <p>
 * Revision 2.8 2003/05/15 20:19:41 rickg
 * <p>
 * Removed extraneous debug printing
 * <p>
 * <p>
 * Revision 2.7 2003/05/12 23:26:29 rickg
 * <p>
 * imod -D -> 3dmod
 * <p>
 * commad line reporting (need to check debug state)
 * <p>
 * <p>
 * Revision 2.6 2003/05/07 22:28:30 rickg
 * <p>
 * Implemented fillCache mechanism, but not enabled
 * <p>
 * <p>
 * Revision 2.5 2003/04/28 23:25:26 rickg
 * <p>
 * Changed visible imod references to 3dmod
 * <p>
 * <p>
 * Revision 2.4 2003/03/19 00:23:22 rickg
 * <p>
 * Added model view option
 * <p>
 * <p>
 * Revision 2.3 2003/03/02 23:30:41 rickg
 * <p>
 * Combine layout in progress
 * <p>
 * <p>
 * Revision 2.2 2003/01/31 05:34:08 rickg
 * <p>
 * Support for foreground imod/qtimod through -W
 * <p>
 * <p>
 * Revision 2.1 2003/01/29 21:09:05 rickg
 * <p>
 * Added sleep to wait for imod process to exit and then
 * <p>
 * some when. For some reason the windowID/processID
 * <p>
 * strings were not available
 * <p>
 * <p>
 * Revision 2.0 2003/01/24 20:30:31 rickg
 * <p>
 * Single window merge to main branch
 * <p>
 * <p>
 * Revision 1.6 2002/10/16 17:36:24 rickg
 * <p>
 * reformat
 * <p>
 * <p>
 * Revision 1.5 2002/09/20 17:06:38 rickg
 * <p>
 * Added typed exceptions
 * <p>
 * Added a quit method
 * <p>
 * Check for ProcessID before running PS in isRunning
 * <p>
 * <p>
 * Revision 1.4 2002/09/19 22:47:45 rickg
 * <p>
 * More robust method to extract process and window ID from imod
 * <p>
 * <p>
 * Revision 1.3 2002/09/18 23:39:26 rickg
 * <p>
 * Moved opening to a separate method
 * <p>
 * Opening checks to see if the imod process already exists
 * <p>
 * <p>
 * Revision 1.2 2002/09/17 23:20:31 rickg
 * <p>
 * Complete basic operation
 * <p>
 * <p>
 * Revision 1.1 2002/09/13 21:28:44 rickg
 * <p>
 * initial entry
 * <p>
 * </p>
 */
public class ImodProcess {
  public static final String rcsid = "$Id$";

  public static final String MESSAGE_OPEN_MODEL = "1";
  public static final String MESSAGE_SAVE_MODEL = "2";
  public static final String MESSAGE_VIEW_MODEL = "3";
  public static final String MESSAGE_CLOSE = "4";
  public static final String MESSAGE_RAISE = "5";
  public static final String MESSAGE_OPEN_MODEL_VIEW = "3";
  public static final String MESSAGE_MODEL_MODE = "6";
  public static final String MESSAGE_OPEN_KEEP_BW = "7";
  public static final String MESSAGE_OPEN_BEADFIXER = "8";
  public static final String MESSAGE_ONE_ZAP_OPEN = "9";
  public static final String MESSAGE_RUBBERBAND = "10";
  public static final String MESSAGE_OBJ_PROPERTIES = "11";
  public static final String MESSAGE_NEWOBJ_PROPERTIES = "12";
  public static final String MESSAGE_SLICER_ANGLES = "13";
  public static final String MESSAGE_PLUGIN_MESSAGE = "14";
  public static final String MESSAGE_MORE_OBJ_PROPERTIES = "16";
  public static final String MESSAGE_INTERPOLATION = "18";
  public static final String BEAD_FIXER_PLUGIN = "Bead Fixer";
  public static final String BF_MESSAGE_OPEN_LOG = "1";
  public static final String BF_MESSAGE_REREAD_LOG = "2";
  public static final String BF_MESSAGE_NEW_CONTOURS = "3";
  public static final String BF_MESSAGE_AUTO_CENTER = "4";
  public static final String BF_MESSAGE_DIAMETER = "5";
  public static final String BF_MESSAGE_MODE = "6";
  public static final String BF_MESSAGE_SKIP_LIST = "7";
  public static final String BF_MESSAGE_DELETE_ALL_SECTIONS = "8";
  public static final String BF_MESSAGE_REMOVE_SKIP_LIST = "9";
  public static final String MESSAGE_ON = "1";
  public static final String MESSAGE_OFF = "0";
  public static final String MESSAGE_STOP_LISTENING = "\n";
  public static final String RUBBERBAND_RESULTS_STRING = "Rubberband:";
  public static final String SLICER_ANGLES_RESULTS_STRING1 = "Slicer";
  public static final String SLICER_ANGLES_RESULTS_STRING2 = "angles:";
  public static final String TRUE = "1";
  public static final String FALSE = "0";
  public static final int CIRCLE = 1;
  public static final String REQUEST_TAG = "REQUEST";
  public static final String STOP_LISTENING_REQUEST = "STOP LISTENING";
  private static final int defaultBinning = 1;
  public static final String IMOD_SEND_EVENT_STRING = "imodsendevent returned:";
  // static final String CONTINUOUS_TAG = "ETOMO INFO:";
  static final String CONTINUOUS_TAG = "ETOMO INFO:";
  private static final String MESSAGE_OPEN_DIALOG = "19";
  private static final String SURF_CONT_POINT_DIALOG = "s";

  // Get stderr messages only through this member variable.
  private final Stderr stderr = new Stderr();
  private final Integer messageSenderRegId = stderr.register();
  private final Integer stderrRegId = stderr.register();
  private final ContinuousListener continuousListener;

  private String datasetName = "";
  private String modelName = "";
  private String windowID = "";
  private boolean swapYZ = false;
  private boolean modelView = false;
  private boolean useModv = false;
  private boolean outputWindowID = true;
  private boolean openWithModel = true;
  private File workingDirectory = null;
  private int binning = defaultBinning;
  private int binningXY = defaultBinning;
  InteractiveSystemProgram imod = null;
  private Vector sendArguments = new Vector();
  private String[] datasetNameArray = null;
  private boolean frames = false;
  private String pieceListFileName = null;
  private AxisID axisID;
  private boolean flip = false;
  private Thread imodThread;

  private final BaseManager manager;

  private boolean beadfixerDiameterSet = false;
  private ArrayList windowOpenOptionList = null;
  private boolean debug = false;
  private String subdirName = null;
  // Zap opens by default. OpenZap is only necessary when model view is in use.
  private boolean openZap = false;
  private String tiltFile = null;
  private ContinuousListenerTarget continuousListenerTarget = null;
  private File[] fileList = null;
  private boolean loadAsIntegers = false;
  private boolean montageSeparation = false;
  private List<String> modelNameList = null;

  /**
   * If true, run 3dmod with -L.  This means that imodsentevent will not be used
   * - the MessageSender can be used instead.  In Windows the
   * Stderr.requestQueue will receive requests to send MESSAGE_STOP_LISTENING.
   * The thread should be checking this queue (see ImodManager.ImodManager()).
   */
  private final boolean listenToStdin = !Utilities.isWindowsOS()
      || EtomoDirector.INSTANCE.getArguments().isListen();

  /**
   * Constructor for using imodv
   * 
   */
  public ImodProcess(BaseManager manager, AxisID axisID) {
    this.manager = manager;
    this.axisID = axisID;
    continuousListener = new ContinuousListener(stderr, axisID);

  }

  /**
   * Dataset only constructor
   * 
   * @param A
   *          string specifying the path to the projection stack file
   */
  public ImodProcess(BaseManager manager, String dataset, AxisID axisID) {
    this.manager = manager;
    this.axisID = axisID;
    datasetName = dataset;
    continuousListener = new ContinuousListener(stderr, axisID);
  }

  public ImodProcess(BaseManager manager, String dataset, AxisID axisID, boolean flip) {
    this.manager = manager;
    this.axisID = axisID;
    this.flip = flip;
    datasetName = dataset;
    continuousListener = new ContinuousListener(stderr, axisID);
  }

  /**
   * Dataset and model file constructor
   * 
   * @param dataset
   *          A string specifying the path to the projection stack file
   * @param model
   *          A string specifying the path to the IMOD model file
   */
  public ImodProcess(BaseManager manager, String dataset, String model) {
    this.manager = manager;
    datasetName = dataset;
    modelName = model;
    continuousListener = new ContinuousListener(stderr, axisID);
  }

  /**
   * Dataset and model file constructor
   * 
   * @param datasetArray
   *          A string array specifying the path to the projection stack file
   * @param model
   *          A string specifying the path to the IMOD model file
   */
  public ImodProcess(BaseManager manager, String[] datasetArray, String model) {
    this.manager = manager;
    datasetNameArray = datasetArray;
    modelName = model;
    continuousListener = new ContinuousListener(stderr, axisID);
  }

  public ImodProcess(BaseManager manager, String[] datasetArray) {
    this.manager = manager;
    datasetNameArray = datasetArray;
    continuousListener = new ContinuousListener(stderr, axisID);
  }

  public ImodProcess(final BaseManager manager, final File[] fileList) {
    this.manager = manager;
    this.fileList = fileList;
    continuousListener = new ContinuousListener(stderr, axisID);
  }

  /**
   * Change the dataset name
   * 
   * @param datasetName
   */
  public void setDatasetName(String datasetName) {
    this.datasetName = datasetName;
  }

  public void setSubdirName(String input) {
    subdirName = input;
  }

  public String getSubdirName() {
    return subdirName;
  }

  /**
   * Sets the -f command line option
   * 
   * @param frames
   */
  public void setFrames(boolean frames) {
    this.frames = frames;
  }

  public void setPieceListFileName(String pieceListFileName) {
    this.pieceListFileName = pieceListFileName;
  }

  public void setMontageSeparation() {
    this.montageSeparation = true;
  }

  /**
   * Specify or change the model name
   * 
   * @param modelName
   */
  public void setModelName(String modelName) {
    this.modelName = modelName;
  }

  public void setModelNameList(List<String> modelNameList) {
    this.modelNameList = modelNameList;
  }

  public void setWorkingDirectory(File workingDirectory) {
    this.workingDirectory = workingDirectory;
  }

  void setLoadAsIntegers() {
    loadAsIntegers = true;
  }

  /**
   * When openWithModel is true 3dmod will open with a model, if a model is set.
   * The default for openWithModel is true. Some open model options cannot be
   * sent to 3dmod during open. Turn off this option to prevent opening the
   * model during open. Example: MESSAGE_OPEN_KEEP_BW
   * 
   * @param openWithoutModel
   */
  public void setOpenWithModel(boolean openWithModel) {
    this.openWithModel = openWithModel;
  }

  private final int calcCurrentBinning(int binning, Run3dmodMenuOptions menuOptions) {
    int currentBinning;
    if (binning == defaultBinning) {
      currentBinning = 0;
    }
    else {
      currentBinning = binning;
    }
    if (menuOptions.isBinBy2()) {
      currentBinning += 2;
    }
    return currentBinning;
  }

  /**
   * Open the 3dmod process if is not already open.
   */
  public void open(Run3dmodMenuOptions menuOptions) throws SystemProcessException,
      IOException {
    if (isRunning()) {
      raise3dmod();
      return;
    }

    // Reset the window string
    windowID = "";
    if (EtomoDirector.INSTANCE.getArguments().getDebugLevel().isExtraVerbose()) {
      System.err.println("open 1:windowID:" + windowID);
    }
    ArrayList commandOptions = new ArrayList();
    commandOptions.add(ApplicationManager.getIMODBinPath() + "3dmod");
    // Collect the command line options

    // 3/22/09
    // On Mac never run with -D, -W, and not -L. This will crash 3dmod by
    // copying the clipboard onto the message area. 3dmod will crash if there is
    // something big in the clipboard.
    if (EtomoDirector.INSTANCE.getArguments().getDebugLevel().isExtraVerbose()) {
      commandOptions.add("-D");
      if (OSType.getInstance() == OSType.MAC && outputWindowID && !listenToStdin) {
        commandOptions.add("-L");
      }
    }

    if (outputWindowID) {
      commandOptions.add("-W");
    }
    if (listenToStdin) {
      commandOptions.add("-L");
    }

    if (swapYZ) {
      commandOptions.add("-Y");
    }
    if (frames) {
      commandOptions.add("-f");
    }

    if (montageSeparation) {
      commandOptions.add("-o");
      commandOptions.add(etomo.comscript.Utilities.MONTAGE_SEPARATION + ","
          + etomo.comscript.Utilities.MONTAGE_SEPARATION);
    }

    if (pieceListFileName != null && pieceListFileName.matches("\\S+")) {
      commandOptions.add("-p");
      commandOptions.add(pieceListFileName);
    }

    if (modelView) {
      commandOptions.add("-V");
    }

    if (openZap) {
      commandOptions.add("-Z");
    }

    if (loadAsIntegers) {
      commandOptions.add("-I");
      commandOptions.add("1");
    }

    if (tiltFile != null) {
      commandOptions.add("-a");
      commandOptions.add(tiltFile);
    }

    if (useModv) {
      commandOptions.add("-view");
    }
    /* if (debug) { commandOptions.add("-DC"); } */
    if (binning > defaultBinning
        || (menuOptions.isBinBy2() && menuOptions.isAllowBinningInZ())) {
      commandOptions.add("-B");
      commandOptions.add(Integer.toString(calcCurrentBinning(binning, menuOptions)));
    }

    if (binningXY > defaultBinning
        || (menuOptions.isBinBy2() && !menuOptions.isAllowBinningInZ())) {
      commandOptions.add("-b");
      commandOptions.add(Integer.toString(calcCurrentBinning(binningXY, menuOptions)));
    }

    if (menuOptions.isStartupWindow()) {
      commandOptions.add("-O");
    }

    if (windowOpenOptionList != null) {
      commandOptions.add(WindowOpenOption.OPTION);
      StringBuffer buffer = new StringBuffer(
          ((WindowOpenOption) windowOpenOptionList.get(0)).toString());
      for (int i = 1; i < windowOpenOptionList.size(); i++) {
        buffer.append(((WindowOpenOption) windowOpenOptionList.get(i)).toString());
      }
      commandOptions.add(buffer.toString());
    }

    if (!datasetName.equals("")) {
      commandOptions.add(datasetName);
    }

    if (datasetNameArray != null) {
      for (int i = 0; i < datasetNameArray.length; i++) {
        if (subdirName == null) {
          commandOptions.add(datasetNameArray[i]);
        }
        else {
          commandOptions.add(new File(subdirName, datasetNameArray[i]).getPath());
        }
      }
    }

    if (fileList != null) {
      for (int i = 0; i < fileList.length; i++) {
        if (subdirName == null) {
          commandOptions.add(fileList[i].getName());
        }
        else {
          commandOptions.add(new File(subdirName, fileList[i].getName()).getPath());
        }
      }
    }

    if (openWithModel) {
      if (!modelName.equals("")) {
        commandOptions.add(modelName);
      }
      if (modelNameList != null) {
        Iterator<String> i = modelNameList.iterator();
        while (i.hasNext()) {
          commandOptions.add(i.next());
        }
      }
    }
    String[] commandArray = new String[commandOptions.size()];
    for (int i = 0; i < commandOptions.size(); i++) {
      commandArray[i] = (String) commandOptions.get(i);
      if (EtomoDirector.INSTANCE.getArguments().isDebug()) {
        System.err.print(commandArray[i] + " ");
      }
      else if (debug) {
        System.err.print(commandArray[i] + " ");
      }
    }
    if (EtomoDirector.INSTANCE.getArguments().isDebug()) {
      System.err.println();
    }
    else if (debug) {
      System.err.println();
    }
    imod = new InteractiveSystemProgram(manager, commandArray, axisID);
    stderr.setImod(imod);

    if (workingDirectory != null) {
      imod.setWorkingDirectory(workingDirectory);
    }
    // Start the 3dmod program thread and wait for it to finish
    imodThread = new Thread(imod);
    imodThread.start();
    if (continuousListenerTarget != null) {
      continuousListener.startThread(imodThread, continuousListenerTarget);
    }
    // Synchronized on stderr.quickListenerQueue to keep other threads from
    // from causing a response to appear on this queue before start up messages
    // are processed.
    synchronized (stderr.quickListenerQueue) {

      // Check the stderr of the 3dmod process for the windowID and the
      String line;
      if (EtomoDirector.INSTANCE.getArguments().getDebugLevel().isVerbose()) {
        System.err.println("ImodProcess:open " + Utilities.getDateTimeStamp(true));
      }
      while (imodThread.isAlive() && windowID.equals("")) {
        while ((line = stderr.getQuickMessage(stderrRegId)) != null) {
          if (line.indexOf("Window id = ") != -1) {
            String[] words = line.split("\\s+");
            if (words.length < 4) {
              throw (new SystemProcessException("Could not parse window ID from imod\n"));
            }
            windowID = words[3];
<<<<<<< HEAD
=======
            if (EtomoDirector.INSTANCE.getArguments().getDebugLevel().isOn()) {
              System.err.println("Found windowID:" + windowID);
            }
>>>>>>> e7776b5a
          }
        }
      }
      // If imod exited before getting the window report the problem to the user
      if (windowID.equals("") && outputWindowID) {
        String message = "Missing windowID.  3dmod returned: "
            + String.valueOf(imod.getExitValue()) + "\n";

        while ((line = stderr.getQuickMessage(stderrRegId)) != null) {
          System.err.println(line);
          message = message + "stderr: " + line + "\n";
        }

        while ((line = imod.readStdout()) != null) {
          message = message + "stdout: " + line + "\n";
          line = imod.readStdout();
        }

        throw (new SystemProcessException(message));
      }
    }
  }

  /**
   * Send the quit messsage to imod
   */
  public void quit() throws IOException, SystemProcessException {
    if (isRunning()) {
      String[] messages = new String[1];
      messages[0] = MESSAGE_CLOSE;
      send(messages);
    }
  }

  /**
   * When 3dmod is listening to stdin, it can't quit properly, so send
   * it a command to stop listening to stdin.
   * @throws IOException
   */
  public void disconnect() throws IOException {
    if (listenToStdin) {
      if (isRunning()) {
        String[] messages = new String[1];
        messages[0] = MESSAGE_STOP_LISTENING;
        sendCommandsNoWait(messages);
        System.err.println("Telling 3dmod " + datasetName + " to stop listening.");
      }
    }
  }

  /**
   * Check to see if this 3dmod process is running
   */
  public boolean isRunning() {
    if (imodThread == null) {
      return false;
    }
    return imodThread.isAlive();
  }

  /**
   * Places arguments to open a model on the argument list.
   * 
   * @param newModelName
   */
  public void setOpenModelMessage(String newModelName) {
    modelName = newModelName;
    sendArguments.add(MESSAGE_OPEN_MODEL);
    sendArguments.add(newModelName);
  }

  /**
   * Open a new model file
   */
  public void openModel(String newModelName) throws IOException, SystemProcessException {
    modelName = newModelName;
    String[] args = new String[2];
    args[0] = MESSAGE_OPEN_MODEL;
    args[1] = newModelName;
    send(args);
  }

  /**
   * Places arguments to open a model and preserve contrast on the argument
   * list.
   * 
   * @param newModelName
   */
  public void setOpenModelPreserveContrastMessage(String newModelName) {
    sendArguments.add(MESSAGE_OPEN_KEEP_BW);
    sendArguments.add(newModelName);
  }

  /**
   * Open a new model file, Preserve the constrast settings
   */
  public void openModelPreserveContrast(String newModelName) throws IOException,
      SystemProcessException {
    String[] args = new String[2];
    args[0] = MESSAGE_OPEN_KEEP_BW;
    args[1] = newModelName;
    send(args);
  }

  /**
   * Save the current model file
   */
  public void saveModel() throws IOException, SystemProcessException {
    String[] args = new String[1];
    args[0] = MESSAGE_SAVE_MODEL;
    send(args);
  }

  /**
   * View the current model file
   */
  public void viewModel() throws IOException, SystemProcessException {
    String[] args = new String[1];
    args[0] = MESSAGE_VIEW_MODEL;
    send(args);
  }

  /**
   * Adds a message which sets new contours to be open Message description: 12 0
   * 1 1 7 0 12 says to do it to a new (empty) contour only (11 would be
   * unconditional) 0 is for object 1 1 sets it to open 1 sets it to display
   * circles 7 makes circle size be 7 0 keeps 3D size at 0
   */
  public void setNewContoursMessage(boolean open) {
    setNewObjectMessage(0, open, CIRCLE, 7, 0);
  }

  public void setPointLimitMessage(int pointLimit) {
    setMoreObjectPropertiesMessage(1, pointLimit, -1, -1);
  }

  public void setStartNewContoursAtNewZ() {
    setMoreObjectPropertiesMessage(1, -1, 1, -1);
  }

  public void setInterpolation(final boolean input) {
    sendArguments.add(MESSAGE_INTERPOLATION);
    sendArguments.add(input ? TRUE : FALSE);
  }

  public void openSurfContPoint() {
    sendArguments.add(MESSAGE_OPEN_DIALOG);
    sendArguments.add(SURF_CONT_POINT_DIALOG);
  }

  /**
   * 
   * @param object
   * @param open
   * @param symbol
   * @param size
   * @param size3D
   */
  public void setNewObjectMessage(int object, boolean open, int symbol, int size,
      int size3D) {
    sendArguments.add(MESSAGE_NEWOBJ_PROPERTIES);
    sendArguments.add(String.valueOf(object));
    sendArguments.add(open ? TRUE : FALSE);
    sendArguments.add(String.valueOf(symbol));
    sendArguments.add(String.valueOf(size));
    sendArguments.add(String.valueOf(size3D));
  }

  public void setMoreObjectPropertiesMessage(int object, int pointLimit,
      int newContourInNewZ, int sphereInCentralOnly) {
    sendArguments.add(MESSAGE_MORE_OBJ_PROPERTIES);
    sendArguments.add(String.valueOf(object));
    sendArguments.add(String.valueOf(pointLimit));
    sendArguments.add(String.valueOf(newContourInNewZ));
    sendArguments.add(String.valueOf(sphereInCentralOnly));
  }

  /**
   * Places arguments to set model mode on the argument list.
   */
  public void setModelModeMessage() {
    sendArguments.add(MESSAGE_MODEL_MODE);
    sendArguments.add("1");
  }

  /**
   * Switch the 3dmod process to model mode
   */
  public void modelMode() throws IOException, SystemProcessException {
    String[] args = new String[1];
    args[0] = MESSAGE_MODEL_MODE;
    send(args);
  }

  /**
   * Places arguments to set movie mode on the argument list.
   */
  public void setMovieModeMessage() {
    sendArguments.add(MESSAGE_MODEL_MODE);
    sendArguments.add("0");
  }

  /**
   * Switch the 3dmod process to movie mode
   */
  public void movieMode() throws IOException, SystemProcessException {
    String[] args = new String[2];
    args[0] = MESSAGE_MODEL_MODE;
    args[1] = "0";
    send(args);
  }

  /**
   * Places arguments to raise 3dmod on the argument list.
   */
  public void setRaise3dmodMessage() {
    sendArguments.add(MESSAGE_RAISE);
  }

  /**
   * Raise the 3dmod window
   * 
   * @throws IOException
   */
  public void raise3dmod() throws IOException, SystemProcessException {
    String[] args = new String[1];
    args[0] = MESSAGE_RAISE;
    send(args);
  }

  /**
   * Places arguments to open one zap window and raise 3dmod on the argument
   * list.
   */
  public void setOpenZapWindowMessage() {
    sendArguments.add(MESSAGE_ONE_ZAP_OPEN);
  }

  /**
   * Open one zap window and raise 3dmod.
   */
  public void openZapWindow() throws IOException, SystemProcessException {
    String[] args = new String[1];
    args[0] = MESSAGE_ONE_ZAP_OPEN;
    send(args);
  }

  /**
   * Places arguments to open the beadfixer dialog on the argument list.
   */
  public void setOpenBeadFixerMessage() {
    sendArguments.add(MESSAGE_OPEN_BEADFIXER);
  }

  public void setOpenModelView() {
    sendArguments.add(MESSAGE_OPEN_MODEL_VIEW);
  }

  public void setSkipList(String skipList) {
    if (skipList != null) {
      addPluginMessage(BEAD_FIXER_PLUGIN, BF_MESSAGE_SKIP_LIST, skipList);
    }
    else {
      addPluginMessage(BEAD_FIXER_PLUGIN, BF_MESSAGE_REMOVE_SKIP_LIST);
    }
  }

  public void setDeleteAllSections(boolean on) {
    if (on) {
      addPluginMessage(BEAD_FIXER_PLUGIN, BF_MESSAGE_DELETE_ALL_SECTIONS, TRUE);
    }
    else {
      addPluginMessage(BEAD_FIXER_PLUGIN, BF_MESSAGE_DELETE_ALL_SECTIONS, FALSE);
    }
  }

  public void setBeadfixerDiameter(int beadfixerDiameter) {
    beadfixerDiameterSet = true;
    addPluginMessage(BEAD_FIXER_PLUGIN, BF_MESSAGE_DIAMETER,
        String.valueOf(beadfixerDiameter));
  }

  public void setAutoCenter(boolean autoCenter) {
    addPluginMessage(BEAD_FIXER_PLUGIN, BF_MESSAGE_AUTO_CENTER, autoCenter ? MESSAGE_ON
        : MESSAGE_OFF);
    if (!beadfixerDiameterSet) {
      addPluginMessage(BEAD_FIXER_PLUGIN, BF_MESSAGE_DIAMETER,
          String.valueOf(ImodManager.DEFAULT_BEADFIXER_DIAMETER));
    }
  }

  public void setNewContours(boolean newContours) {
    addPluginMessage(BEAD_FIXER_PLUGIN, BF_MESSAGE_NEW_CONTOURS, newContours ? MESSAGE_ON
        : MESSAGE_OFF);
  }

  public void setBeadfixerMode(BeadFixerMode beadfixerMode) {
    addPluginMessage(BEAD_FIXER_PLUGIN, BF_MESSAGE_MODE, beadfixerMode.getValue());
  }

  public void reopenLog() throws IOException, SystemProcessException {
    sendPluginMessage(BEAD_FIXER_PLUGIN, BF_MESSAGE_REREAD_LOG);
  }

  public void setOpenLog(String logName) {
    addPluginMessage(BEAD_FIXER_PLUGIN, BF_MESSAGE_OPEN_LOG, logName);
  }

  /**
   * Open the beadfixer dialog
   * 
   * @throws IOException
   */
  public void openBeadFixer() throws IOException, SystemProcessException {
    String[] args = new String[1];
    args[0] = MESSAGE_OPEN_BEADFIXER;
    send(args);
  }

  /**
   * Sends message requesting rubberband coordinates. Should not be used with
   * sendMessages().
   * 
   * @return rubberband coordinates and error messages
   * @throws IOException
   */
  public Vector getRubberbandCoordinates() throws IOException, SystemProcessException {
    String[] args = new String[1];
    args[0] = MESSAGE_RUBBERBAND;
    return request(args);
  }

  public Vector getSlicerAngles() throws IOException, SystemProcessException {
    String[] args = new String[1];
    args[0] = MESSAGE_SLICER_ANGLES;
    return request(args);
  }

  private void sendPluginMessage(String plugin, String message) throws IOException,
      SystemProcessException {
    send(new String[] { MESSAGE_PLUGIN_MESSAGE, plugin, message });
  }

  private void addPluginMessage(String plugin, String message, String value) {
    sendArguments.add(MESSAGE_PLUGIN_MESSAGE);
    sendArguments.add(plugin);
    sendArguments.add(message);
    sendArguments.add(value);
  }

  private void addPluginMessage(String plugin, String message) {
    sendArguments.add(MESSAGE_PLUGIN_MESSAGE);
    sendArguments.add(plugin);
    sendArguments.add(message);
  }

  AxisID getAxisID() {
    return axisID;
  }

  /**
   * Sends all messages collected in the argument list via imodSendEvent().
   * Clears the argument list.
   * 
   * @throws IOException
   */
  public void sendMessages() throws IOException, SystemProcessException {
    if (EtomoDirector.INSTANCE.getArguments().isDebug()) {
      System.err.println("sendMessages");
    }
    if (sendArguments.size() == 0) {
      return;
    }
    if (EtomoDirector.INSTANCE.getArguments().getDebugLevel().isExtraVerbose()) {
      System.err.print("sendArguments: ");
      for (int i = 0; i < sendArguments.size(); i++) {
        System.err.print(sendArguments.get(i) + " ");
      }
      System.err.println();
    }
    String[] argArray = (String[]) sendArguments
        .toArray(new String[sendArguments.size()]);
    if (!listenToStdin) {
      imodSendEvent(argArray);
    }
    else {
      sendCommands(argArray);
    }
    sendArguments.clear();

    // The 3dmod process may have started without a continuous listener target.
    // If a target has been added and the continuous listener thread is not
    // running, start the continuous listener thread.
    if (isRunning() && continuousListenerTarget != null && !continuousListener.isAlive()) {
      continuousListener.startThread(imodThread, continuousListenerTarget);
    }
  }

  private void send(String[] args) throws IOException, SystemProcessException {
    if (!listenToStdin) {
      imodSendEvent(args);
    }
    else {
      sendCommands(args);
    }
  }

  private Vector request(String[] args) throws IOException, SystemProcessException {
    if (!listenToStdin) {
      return imodSendAndReceive(args);
    }
    else {
      if (EtomoDirector.INSTANCE.getArguments().isDebug()) {
        System.err.println("using stdin");
      }
      return sendRequest(args);
    }
  }

  /**
   * Sends a message and then records the results found in the error stream.
   * @param args
   * @return
   * @throws SystemProcessException
   */
  protected Vector imodSendAndReceive(String[] args) throws SystemProcessException {
    Vector results = new Vector();
    if (!isRunning()) {
      UIHarness.INSTANCE.openMessageDialog(manager, "3dmod is not running.",
          "3dmod Warning", axisID);
      return null;
    }
    imodSendEvent(args, results);
    // 3dmod sends the results before it returns
    // the exit value to imodSendEvent - no waiting
    if (imod == null) {
      return results;
    }
    String line;
    line = imod.readStderr();
    if (line == null) {
      return results;
    }
    // Currently assuming results can only be on one line.
    boolean foundError = false;
    do {
      if (!parseError(line, results)) {
        String[] words = line.split("\\s+");
        for (int i = 0; i < words.length; i++) {
          results.add(words[i]);
        }
      }
      else {
        foundError = true;
      }
    } while ((line = imod.readStderr()) != null);
    if (foundError) {
      UIHarness.INSTANCE.openMessageDialog(manager, results.toString(), "3dmod Message",
          getAxisID());
    }
    return results;
  }

  protected boolean parseError(String line, Vector errorMessage) {
    // Currently assuming that an error or warning message will be only one
    // line and contain ERROR_STRING or WARNING_STRING.
    int index = ProcessMessages.getErrorIndex(line);
    if (index != -1) {
      errorMessage.add(line.substring(index));
      return true;
    }
    index = line.indexOf(ProcessMessages.WARNING_TAG);
    if (index != -1) {
      errorMessage.add(line.substring(index));
      return true;
    }
    return false;
  }

  private void imodSendEvent(String[] args) throws SystemProcessException {
    imodSendEvent(args, null);
  }

  /**
   * Send an event to 3dmod using the imodsendevent command.
   * Synchronized on stderr.quickListenerQueue to keep other threads from
   * from causing a response to appear on this queue before this thread can read
   * the response it generates.
   */
  private void imodSendEvent(String[] args, Vector messages)
      throws SystemProcessException {
    if (EtomoDirector.INSTANCE.getArguments().isDebug()) {
      System.err.println("using imodsendevent");
    }
    synchronized (stderr.quickListenerQueue) {
      if (windowID.equals("")) {
        throw (new SystemProcessException("No window ID available for imod"));
      }
      String[] command = new String[2 + args.length];
      command[0] = ApplicationManager.getIMODBinPath() + "imodsendevent";
      if (EtomoDirector.INSTANCE.getArguments().getDebugLevel().isExtraVerbose()) {
        System.err.println("imodSendEvent:windowID:" + windowID);
      }
      command[1] = windowID;
      // String command = ApplicationManager.getIMODBinPath() + "imodsendevent "
      // + windowID + " ";
      for (int i = 0; i < args.length; i++) {
        command[i + 2] = args[i];
      }
      if (EtomoDirector.INSTANCE.getArguments().isDebug()) {
        System.err.print(command);
      }
      InteractiveSystemProgram imodSendEvent = new InteractiveSystemProgram(manager,
          command, axisID);

      // Start the imodSendEvent program thread and wait for it to finish
      Thread sendEventThread = new Thread(imodSendEvent);
      sendEventThread.start();
      try {
        sendEventThread.join();
      }
      catch (Exception except) {
        except.printStackTrace();
      }
      if (EtomoDirector.INSTANCE.getArguments().isDebug()) {
        System.err.println("...done");
      }

      // Check imodSendEvent's exit code, if it is not zero read in the
      // stderr/stdout stream and throw an exception describing why the file
      // was not loaded
      if (imodSendEvent.getExitValue() != 0) {

        String message = IMOD_SEND_EVENT_STRING + " "
            + String.valueOf(imodSendEvent.getExitValue()) + "\n";

        String line = imodSendEvent.readStderr();
        while (line != null) {
          message = message + "stderr: " + line + "\n";
          line = imodSendEvent.readStderr();
        }
        line = imodSendEvent.readStdout();
        while (line != null) {
          message = message + "stdout: " + line + "\n";
          line = imodSendEvent.readStdout();
        }

        if (messages == null) {
          System.err.println(message);
        }
        else {
          messages.add(message);
        }
      }
    }
  }

  /**
   * Sends a request to 3dmod's stdin and returns the results. Pops up error and
   * warning messages from 3dmod that are directed at the user.  Synchronized on
   * stderr.quickListenerQueue to keep other threads from
   * from causing a response to appear on this queue before this thread can read
   * the response it generates.
   * 
   * @param args -
   *          commands.
   * @return - vector with values received from 3dmod.
   * @throws IOException
   */
  private Vector sendRequest(String[] args) throws IOException {
    synchronized (stderr.quickListenerQueue) {
      Vector imodReturnValues = new Vector();
      sendCommands(args, imodReturnValues, true);
      return imodReturnValues;
    }
  }

  /**
   * Sends commands to 3dmod's stdin and process the results. Pops up error and
   * warning messages from 3dmod that are directed at the user.  Synchronized on
   * stderr.quickListenerQueue to keep other threads from
   * from causing a response to appear on this queue before this thread can read
   * the response it generates.
   * @param args -
   *          commands.
   * @throws IOException
   *           messages are received.
   */
  private void sendCommands(String[] args) throws IOException {
    synchronized (stderr.quickListenerQueue) {
      sendCommands(args, null, true);
    }
  }

  private void sendCommandsNoWait(String[] args) throws IOException {
    sendCommands(args, null, false);
  }

  /**
   * Sends commands to 3dmod's stdin and process the results. Pops up error and
   * warning messages from 3dmod that are directed at the user.
   * 
   * @param args -
   *          commands.
   * @param imodReturnValues -
   *          optional return value vector to be used when expecting return
   *          values from 3dmod.
   * @throws IOException
   *           messages are received and imodReturnValues is null.
   */
  private void sendCommands(String[] args, Vector imodReturnValues, boolean readResponse)
      throws IOException {
    MessageSender messageSender = new MessageSender(args, imodReturnValues, readResponse);
    /* //patch for quicklistener shared queue problem try { Thread.sleep(200); } catch
     * (InterruptedException e) { } */
    if (imodReturnValues == null) {
      new Thread(messageSender).start();
    }
    else {
      // get return values
      messageSender.run();
    }
  }

  void processRequest() {
    if (isRequestReceived()) {
      try {
        disconnect();
      }
      catch (IOException e) {
        e.printStackTrace();
      }
    }
  }

  private boolean isRequestReceived() {
    if (stderr == null) {
      return false;
    }
    if (stderr.getRequestMessage() != null) {
      return true;
    }
    return false;
  }

  /**
   * Returns the datasetName.
   * 
   * @return String
   */
  public String getDatasetName() {
    return datasetName;
  }

  /**
   * Returns the modelName.
   * 
   * @return String
   */
  public String getModelName() {
    return modelName;
  }

  /**
   * Returns the windowID.
   * 
   * @return String
   */
  public String getWindowID() {
    if (EtomoDirector.INSTANCE.getArguments().getDebugLevel().isExtraVerbose()) {
      System.err.println("getWindowID:windowID:" + windowID);
    }
    return windowID;
  }

  /**
   * Returns the swapYZ.
   * 
   * @return String
   */
  public boolean getSwapYZ() {
    return swapYZ;
  }

  /**
   * Returns the windowID.
   * 
   * @return String
   */
  public void setSwapYZ(boolean state) {
    swapYZ = state;
  }

  /**
   * @return boolean
   */
  public boolean isModelView() {
    return modelView;
  }

  /**
   * Sets the modelView.
   * 
   * @param modelView
   *          The modelView to set
   */
  public void setModelView(boolean modelView) {
    this.modelView = modelView;
  }

  public void setOpenZap() {
    openZap = true;
  }

  void setTiltFile(String input) {
    tiltFile = input;
  }

  void resetTiltFile() {
    tiltFile = null;
  }

  /**
   * @return
   */
  public boolean isUseModv() {
    return useModv;
  }

  /**
   * @param b
   */
  public void setUseModv(boolean b) {
    useModv = b;
  }

  /**
   * @return
   */
  public boolean isOutputWindowID() {
    return outputWindowID;
  }

  /**
   * @param b
   */
  public void setOutputWindowID(boolean b) {
    outputWindowID = b;
  }

  public void setDebug(boolean input) {
    debug = input;
  }

  public void setBinning(int binning) {
    if (binning < defaultBinning) {
      this.binning = defaultBinning;
    }
    else {
      this.binning = binning;
    }
  }

  public void setBinningXY(int binningXY) {
    if (binningXY < defaultBinning) {
      this.binningXY = defaultBinning;
    }
    else {
      this.binningXY = binningXY;
    }
  }

  public String toString() {
    return getClass().getName() + "[" + paramString() + "]";
  }

  protected String paramString() {
    return ",datasetName=" + datasetName + ", modelName=" + modelName + ", windowID="
        + windowID + ", swapYZ=" + swapYZ + ", modelView=" + modelView + ", useModv="
        + useModv + ", outputWindowID=" + outputWindowID + ", binning=" + binning;
  }

  void addWindowOpenOption(WindowOpenOption option) {
    if (option.isImodv() && !modelView && !useModv) {
      System.err.println("WARNING:  Can't use 3dmod " + WindowOpenOption.OPTION
          + " with " + option.toString() + " because the Model View is not open.");
    }
    if (windowOpenOptionList == null) {
      windowOpenOptionList = new ArrayList();
    }
    windowOpenOptionList.add(option);
  }

  void setContinuousListenerTarget(ContinuousListenerTarget continuousListenerTarget) {
    this.continuousListenerTarget = continuousListenerTarget;
  }

  /**
   * Class to allow testing of the quick listener queue functionality in Stderr.
   * @author sueh
   *
   */
  static final class QuickListenerQueueTestWrapper {
    private final Stderr stderr = new Stderr();

    QuickListenerQueueTestWrapper() {
    }

    int getExpectedRegistrants() {
      return Stderr.EXPECTED_REGISTRANTS;
    }

    Integer register() {
      return stderr.register();
    }

    int getPurgeSize() {
      return Stderr.PURGE_SIZE;
    }

    void add(final String input) {
      stderr.quickListenerQueue.add(input);
    }

    public String toString() {
      return stderr.quickListenerQueue.toString();
    }

    String getQuickMessage(final Integer regId) {
      return stderr.getQuickMessage(regId);
    }

    void purge() {
      stderr.purgeQuickListenerQueue();
    }
  }

  /**
   * Class to get messages from the stderr and place them in queues.  This is
   * only way that imod.stderr should be accessed.
   * @author sueh
   *
   */
  private static final class Stderr {
    private static final int EXPECTED_REGISTRANTS = 2;
    private static final int PURGE_SIZE = 10;

    /**
     * Contains an id and the last index used to read quickListenerQueue.
     */
    private final Map<Integer, EtomoNumber> registration = new HashMap<Integer, EtomoNumber>();
    /**
     * Queue to hold returned data that was requested by etomo, and also error
     * messages.  Also contains miscellaneous messages that can be ignored.
     */
    private final List<String> quickListenerQueue = new ArrayList<String>();

    /**
     * Queue to hold information from 3dmod.  These messages are requested by
     * etomo but do not arrive instantly.
     */
    private final Queue continuousListenerQueue = new LinkedList();

    /**
     * Queue to hold requests from 3dmod.  3dmod chooses when to send these
     * messages.
     */
    private final Queue requestQueue = new LinkedList();

    private InteractiveSystemProgram imod = null;
    private boolean receivedInterruptedException = false;
    private int regId = -1;

    private Stderr() {
      if (EtomoDirector.INSTANCE.getArguments().isDebug()) {
        System.err.println("Stderr:" + this);
      }
    }

    private void setImod(InteractiveSystemProgram imod) {
      this.imod = imod;
    }

    /**
    * Creates a new id and adds it to registration.  Returns the id.
    * @return
    */
    private synchronized Integer register() {
      Integer id = new Integer(++regId);
      EtomoNumber index = new EtomoNumber();
      index.set(-1);
      registration.put(id, index);
      return id;
    }

    /**
     * Returns one line from the quickListenerQueue, or null if
     * the queue is empty.
     * @return
     */
    private synchronized String getQuickMessage(final Integer regId) {
      int queueSize = quickListenerQueue.size();
      readStderr();
      EtomoNumber index = registration.get(regId);
      if (EtomoDirector.INSTANCE.getArguments().isDebug()) {
        System.err.println("regId:" + regId + ",index:" + index);
      }
      // Read a string from the queue, if there is anything left to read.
      if (index.lt(quickListenerQueue.size() - 1)) {
        // Increment the index.
        index.add(1);
        return quickListenerQueue.get(index.getInt());
      }
      return null;
    }

    /**
     * Don't let the quick listener queue grow too big.  Make sure that all interested
     * parties are registered before doing any purging.  This function is not efficient at
     * all but it isn't likely to be used very much.  To make it efficient, make in the
     * quick listener queue a real link list.
     * much.
     */
    private synchronized void purgeQuickListenerQueue() {
      if (registration.size() < EXPECTED_REGISTRANTS
          || quickListenerQueue.size() < PURGE_SIZE) {
        return;
      }
      Iterator<Map.Entry<Integer, EtomoNumber>> i = registration.entrySet().iterator();
      // Get the lowest index, which is the last string that all the registrants have
      // read.
      int readByAllIndex = -1;
      if (i.hasNext()) {
        readByAllIndex = i.next().getValue().getInt();
        while (i.hasNext()) {
          readByAllIndex = Math.min(readByAllIndex, i.next().getValue().getInt());
        }
      }
      // Purging is expensive - decide if its worth purging.
      if (readByAllIndex >= PURGE_SIZE / 2) {
        for (int j = 0; j <= readByAllIndex; j++) {
          quickListenerQueue.remove(0);
        }
        // Now all the indexes are wrong - fix them.
        i = registration.entrySet().iterator();
        // Get the lowest index, which is the last string that all the registrants have
        // read.
        while (i.hasNext()) {
          EtomoNumber index = i.next().getValue();
          // Reduce the saved indices by the number of elements that where removed.
          index.set(index.getInt() - readByAllIndex - 1);
        }
      }
    }

    /**
     * Removes and returns one message from the quickListenerQueue, or null if
     * the queue is empty.  Assuming that only one continuous listener exists
     * per 3dmod instance.
     * @return
     */
    private String getContinuousMessage() {
      readStderr();
      return (String) continuousListenerQueue.poll();
    }

    /**
     * Removes and returns one message from the requestQueue, or null if
     * the queue is empty.
     * @return
     */
    private String getRequestMessage() {
      readStderr();
      return (String) requestQueue.poll();
    }

    /**
     * Sleeps and then moves all stderr messages found into a queue.  Messages
     * that start with REQUEST_TAG go to the requeueQueue.  Messages that start
     * with CONTINOUS_TAG go to the continuousListenerQueue.  All other messages
     * go to the quickListenerQueue.
     * This function should only be called by Stderr functions.
     */
    private synchronized void readStderr() {
      try {
        Thread.sleep(500);
      }
      catch (InterruptedException e) {
        receivedInterruptedException = true;
      }
      if (imod == null) {
        return;
      }
      String message;
      while ((message = imod.readStderr()) != null) {
        if (EtomoDirector.INSTANCE.getArguments().isDebug()) {
          System.err.println("stderr:" + message);
        }
        if (message.startsWith(REQUEST_TAG)
            && message.indexOf(STOP_LISTENING_REQUEST) != -1) {
          requestQueue.add(message);
        }
        else if (message.startsWith(CONTINUOUS_TAG)) {
          continuousListenerQueue.add(message);
        }
        else {
          quickListenerQueue.add(message);
          purgeQuickListenerQueue();
        }
      }
    }
  }

  private static class ContinuousListener implements Runnable {
    private final Stderr stderr;

    private final AxisID axisID;

    private Thread imodThread = null;

    private Thread continuousListenerThread = null;

    private ContinuousListenerTarget target = null;

    private ContinuousListener(Stderr stderr, AxisID axisID) {
      this.stderr = stderr;
      this.axisID = axisID;
    }

    /**
     * Set imodThread and target and run the run() function on a separate
     * thread.
     * @param imodThread
     */
    private synchronized void startThread(Thread imodThread,
        ContinuousListenerTarget continuousListenerTarget) {
      this.imodThread = imodThread;
      target = continuousListenerTarget;
      // If thread has ended create and start a new thread
      if (continuousListenerThread == null || !continuousListenerThread.isAlive()) {
        continuousListenerThread = new Thread(this);
        continuousListenerThread.start();
      }
    }

    private boolean isAlive() {
      return continuousListenerThread != null && continuousListenerThread.isAlive();
    }

    /**
     * Check stderr.continuousListenerQueue until imodThread is no longer alive
     * or an interrupted exception is received.
     */
    public synchronized void run() {
      try {
        if (EtomoDirector.INSTANCE.getArguments().getDebugLevel().isExtraVerbose()) {
          System.err
              .println("ContinuousListener:run " + Utilities.getDateTimeStamp(true));
        }
        do {
          Thread.sleep(500);
          String message = stderr.getContinuousMessage();
          if (message != null && target != null) {
            target.getContinuousMessage(message, axisID);
          }
        } while (imodThread != null && imodThread.isAlive());
      }
      catch (InterruptedException e) {
      }
    }
  }

  /**
   * Class to send a message to 3dmod. Can be run on a separate thread to avoid
   * locking up the GUI.
   */
  private class MessageSender implements Runnable {
    private final String[] args;

    private final Vector imodReturnValues;

    private boolean readResponse = true;

    private MessageSender(String[] args, Vector imodReturnValues, boolean readResponse) {
      this.imodReturnValues = imodReturnValues;
      this.args = args;
      this.readResponse = readResponse;
    }

    /**
     * Send the message and wait for a response.
     */
    public void run() {
      // make sure that 3dmod is running
      if (imod == null) {
        if (imodReturnValues != null) {
          // unable to get return values
          UIHarness.INSTANCE.openMessageDialog(manager, "3dmod is not running.",
              "3dmod Warning", getAxisID());
        }
        return;
      }
      // boolean responseReceived = false;
      // build a string to send
      StringBuffer buffer = new StringBuffer();
      for (int i = 0; i < args.length; i++) {
        buffer.append(args[i] + " ");
      }
      if (buffer.length() > 0) {
        try {
          if (EtomoDirector.INSTANCE.getArguments().isDebug()) {
            System.err.println("MessageSender:" + this + "," + buffer.toString());

          }
          // send the string to 3dmod's stdin
          if (!isRunning()) {
            if (imodReturnValues != null) {
              // unable to get return values
              UIHarness.INSTANCE.openMessageDialog(manager, "3dmod is not running.",
                  "3dmod Warning", getAxisID());
            }
            return;
          }
          if (EtomoDirector.INSTANCE.getArguments().getDebugLevel().isExtraVerbose()) {
            System.err.println("ImodProcess:MessageSender:run:Setting stdin "
                + Utilities.getDateTimeStamp(true));
          }
          imod.setCurrentStdInput(buffer.toString());
        }
        catch (IOException exception) {
          // make sure that 3dmod is running
          if (exception.getMessage().toLowerCase().indexOf("broken pipe") != -1) {
            if (imodReturnValues != null) {
              // unable to get return values
              UIHarness.INSTANCE.openMessageDialog(manager, "3dmod is not running.",
                  "3dmod Warning", getAxisID());
            }
            return;
          }
          else {
            exception.printStackTrace();
            UIHarness.INSTANCE.openMessageDialog(manager, exception.getMessage(),
                "3dmod Exception", getAxisID());
          }
        }
      }
      if (readResponse) {
        // read the response from 3dmod
        readResponse();
      }
    }

    /**
     * Wait for a response to the message and pop up a message if there is a
     * problem.
     */
    public void readResponse() {
      if (EtomoDirector.INSTANCE.getArguments().isDebug()) {
        System.err.println("MessageSender:" + this + ",readResponse");
      }
      boolean responseReceived = false;
      String response = null;
      StringBuffer userMessage = new StringBuffer();
      // wait for the response for at most 5 seconds
      if (EtomoDirector.INSTANCE.getArguments().getDebugLevel().isExtraVerbose()) {
        System.err.println("ImodProcess:MessageSender:readResponse "
            + Utilities.getDateTimeStamp(true));
      }
      for (int timeout = 0; timeout < 30; timeout++) {
        if (responseReceived) {
          if (EtomoDirector.INSTANCE.getArguments().isDebug()) {
            System.err.println("MessageSender:" + this + ",responseReceived");
          }
          break;
        }
        // process response
        boolean failure = false;
        while ((response = stderr.getQuickMessage(messageSenderRegId)) != null) {
          responseReceived = true;
          if (EtomoDirector.INSTANCE.getArguments().isDebug()) {
            System.err.println("MessageSender:" + this + "," + response);
          }
          response = response.trim();
          if (response.equals("OK")) {
            // OK is sent last, so this is done
            break;
          }
          // if the response is not OK or an error message meant for the user
          // then it may be a requested return string. Otherwise it is some
          // 3dmod output that etomo can ignore.
          if (!parseUserMessages(response, userMessage) && imodReturnValues != null
              && !failure && !response.startsWith("imodExecuteMessage:")) {
            String[] words = response.split("\\s+");
            for (int i = 0; i < words.length; i++) {
              imodReturnValues.add(words[i]);
            }
          }
        }
      }
      // pop up error and warning messages for the user
      if (userMessage.length() > 0) {
        UIHarness.INSTANCE.openMessageDialog(manager, userMessage.toString(),
            "3dmod Message", getAxisID());
      }
      if (!responseReceived) {
        if (isRunning()) {
          if (EtomoDirector.INSTANCE.getArguments().isDebug()
              && stderr.receivedInterruptedException) {
            System.err.println("\nsleep interrupted");
          }
          // no response received and 3dmod is running - "throw" exception
          SystemProcessException exception = new SystemProcessException("MessageSender:"
              + this + ",No response received from 3dmod.  datasetName=" + datasetName
              + ",modelName=" + modelName + ",workingDirectory=" + workingDirectory
              + ",axisID=" + axisID);
          exception.printStackTrace();
          UIHarness.INSTANCE.openMessageDialog(manager, exception.getMessage(),
              "3dmod Exception", getAxisID());
        }
        else if (imodReturnValues != null) {
          // unable to get return values
          UIHarness.INSTANCE.openMessageDialog(manager, "3dmod is not running.",
              "3dmod Warning", getAxisID());
        }
      }
    }

    /**
     * Parse messages that are directed at the user - messages that contain
     * ERROR_TAG or WARNING_TAG.
     * 
     * @param line
     * @param userMessages
     * @return true if an error or warning is found
     */
    private boolean parseUserMessages(String line, StringBuffer userMessages) {
      // Currently assuming that each user error or warning messages will be
      // only one
      // line and contain ERROR_STRING or WARNING_STRING.
      int index = ProcessMessages.getErrorIndex(line);
      if (index != -1) {
        userMessages.append(line + "\n");
        return true;
      }
      index = line.indexOf(ProcessMessages.WARNING_TAG);
      if (index != -1) {
        userMessages.append(line + "\n");
        return true;
      }
      return false;
    }
  }

  static class WindowOpenOption {
    static final String OPTION = "-E";

    static final WindowOpenOption IMODV_OBJECTS = new WindowOpenOption("O", true);
    static final WindowOpenOption ISOSURFACE = new WindowOpenOption("U", true);
    static final WindowOpenOption OBJECT_LIST = new WindowOpenOption("L", true);
    static final WindowOpenOption MODEL_EDIT = new WindowOpenOption("M", true);

    private final String windowKey;

    private final boolean imodv;

    private WindowOpenOption(String windowKey, boolean imodv) {
      this.windowKey = windowKey;
      this.imodv = imodv;
    }

    public String toString() {
      return windowKey;
    }

    boolean isImodv() {
      return imodv;
    }
  }

  public static final class BeadFixerMode {

    public static final BeadFixerMode SEED_MODE = new BeadFixerMode("0");

    public static final BeadFixerMode GAP_MODE = new BeadFixerMode("1");

    public static final BeadFixerMode RESIDUAL_MODE = new BeadFixerMode("2");

    public static final BeadFixerMode PATCH_TRACKING_RESIDUAL_MODE = new BeadFixerMode(
        "3");

    private final String value;

    private BeadFixerMode(String value) {
      this.value = value;
    }

    private String getValue() {
      return value;
    }
  }
}<|MERGE_RESOLUTION|>--- conflicted
+++ resolved
@@ -1041,12 +1041,9 @@
               throw (new SystemProcessException("Could not parse window ID from imod\n"));
             }
             windowID = words[3];
-<<<<<<< HEAD
-=======
             if (EtomoDirector.INSTANCE.getArguments().getDebugLevel().isOn()) {
               System.err.println("Found windowID:" + windowID);
             }
->>>>>>> e7776b5a
           }
         }
       }
