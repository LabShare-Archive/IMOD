package etomo.logic;

import java.io.File;
import java.io.FileNotFoundException;
import java.io.IOException;
import java.util.ArrayList;
import java.util.List;

import etomo.ApplicationManager;
import etomo.BaseManager;
import etomo.process.SystemProgram;
import etomo.storage.LogFile;
import etomo.type.AxisID;
import etomo.type.EtomoVersion;
import etomo.ui.swing.UIHarness;
import etomo.util.EnvironmentVariable;

/**
* <p>Description: </p>
* 
* <p>Copyright: Copyright 2012</p>
*
* <p>Organization:
* Boulder Laboratory for 3-Dimensional Electron Microscopy of Cells (BL3DEMC),
* University of Colorado</p>
* 
* @author $Author$
* 
* @version $Revision$
* 
* <p> $Log$ </p>
*/

public final class VersionControl {
  public final String rcsid = "$$Id$$";

<<<<<<< HEAD
  public static final String TIME_STAMP = "9/25/2012 21:05";

=======
  public static final String TIME_STAMP = "9/27/2012 14:56";
  
>>>>>>> 4e103864
  private static final String DEPENDANT_IMOD_VERSION = "4.4.4";
  private static final String DEPENDANT_PEET_VERSION = "1.8.0";

  /**

   * Returns false if IMOD and PEET are not compatible.
   * @param axisID
   * @return
   */
  public static final boolean isCompatiblePeet(final AxisID axisID) {
    EtomoVersion peetVersion = EtomoVersion.getDefaultInstance(getPeetVersion());
    EtomoVersion imodVersion = null;
    List<String> imodInfo = getImodInfo(axisID);
    if (imodInfo != null && imodInfo.size() > 0) {
      imodVersion = EtomoVersion.getDefaultInstance(imodInfo.get(0));
    }
    boolean retVal = true;
    if (imodVersion.lt(DEPENDANT_IMOD_VERSION)) {
      retVal = peetVersion.lt(DEPENDANT_PEET_VERSION);
    }
    else if (imodVersion.ge(DEPENDANT_IMOD_VERSION)) {
      retVal = peetVersion.ge(DEPENDANT_PEET_VERSION);
    }
    if (!retVal) {
      UIHarness.INSTANCE.openMessageDialog((BaseManager) null,
          "The PEET version is incompatible with this IMOD version.  " + "IMOD "
              + DEPENDANT_IMOD_VERSION + " or later requires PEET "
              + DEPENDANT_PEET_VERSION + " or later.  IMOD versions prior to "
              + DEPENDANT_IMOD_VERSION + " require a PEET version prior to "
              + DEPENDANT_PEET_VERSION + ".  The currently installed versions are IMOD: "
              + imodVersion.toString() + ", and PEET: " + peetVersion.toString() + ".",
          "Wrong Version of PEET");

    }
    return retVal;
  }

  /**
   * Returns the version of PEET.
   * @return
   */
  public static final String getPeetVersion() {
    LogFile peetVersionFile = null;
    LogFile.ReaderId id = null;
    try {
      peetVersionFile = LogFile.getInstance(
          new File(EnvironmentVariable.INSTANCE.getValue(null, null, "PARTICLE_DIR",
              AxisID.ONLY)), "PEETVersion.txt");
      id = peetVersionFile.openReader();
      String version = peetVersionFile.readLine(id);
      if (version != null && !version.matches("\\s*")) {
        return version;
      }
    }
    catch (LogFile.LockException e) {
      e.printStackTrace();
    }
    catch (FileNotFoundException e) {
    }
    catch (IOException e) {
      e.printStackTrace();
    }
    if (peetVersionFile != null && id != null) {
      peetVersionFile.closeRead(id);
    }
    return null;
  }

  /**
   * Run 3dmod -h to get version and copyright information in the form of a List
   * containing { version, copyright line 1, copyright line 2 }.  If unable to find the
   * information, returns null.  If the copyright information is missing, the list will
   * contain one element.
   * @return
   */
  public static List<String> getImodInfo(AxisID axisID) {
    String[] command = new String[] { ApplicationManager.getIMODBinPath() + "imodinfo" };
    SystemProgram threeDmod_h = new SystemProgram(null, null, command, axisID);
    threeDmod_h.run();
    String[] stdout = threeDmod_h.getStdOutput();
    List<String> imodInfo = null;
    if (stdout != null && stdout.length >= 1) {
      imodInfo = new ArrayList<String>();
      // Get version info
      int idxVersion = stdout[0].indexOf("Version");
      if (idxVersion > 0) {
        String noPath = stdout[0].substring(idxVersion);
        String[] tokens = noPath.split(" ");
        if (tokens.length > 1) {
          imodInfo.add(tokens[1]);
        }
      }
      // Get copyright info
      if (stdout.length > 3) {
        imodInfo.add(stdout[1]);
        imodInfo.add(stdout[2]);
      }
    }
    return imodInfo;
  }
}<|MERGE_RESOLUTION|>--- conflicted
+++ resolved
@@ -34,13 +34,8 @@
 public final class VersionControl {
   public final String rcsid = "$$Id$$";
 
-<<<<<<< HEAD
-  public static final String TIME_STAMP = "9/25/2012 21:05";
+  public static final String TIME_STAMP = "9/27/2012 14:56";
 
-=======
-  public static final String TIME_STAMP = "9/27/2012 14:56";
-  
->>>>>>> 4e103864
   private static final String DEPENDANT_IMOD_VERSION = "4.4.4";
   private static final String DEPENDANT_PEET_VERSION = "1.8.0";
 
