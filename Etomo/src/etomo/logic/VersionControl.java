--- conflicted
+++ resolved
@@ -37,11 +37,7 @@
   private static final String DEPENDANT_IMOD_VERSION = "4.4.4";
   private static final String DEPENDANT_PEET_VERSION = "1.8.0";
   //Updated by a script
-<<<<<<< HEAD
-  public static final String TIME_STAMP = "3/29/2014 19:01";
-=======
   public static final String TIME_STAMP = "3/27/2014 22:38";
->>>>>>> 67d7514f
 
   /**
 
