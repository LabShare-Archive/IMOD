package etomo.logic;

import java.io.File;
import java.io.FileNotFoundException;
import java.io.IOException;
import java.util.ArrayList;
import java.util.List;

import etomo.ApplicationManager;
import etomo.process.SystemProgram;
import etomo.storage.LogFile;
import etomo.type.AxisID;
import etomo.type.EtomoVersion;
import etomo.ui.swing.UIHarness;
import etomo.util.EnvironmentVariable;

/**
* <p>Description: </p>
* 
* <p>Copyright: Copyright 2012</p>
*
* <p>Organization:
* Boulder Laboratory for 3-Dimensional Electron Microscopy of Cells (BL3DEMC),
* University of Colorado</p>
* 
* @author $Author$
* 
* @version $Revision$
* 
* <p> $Log$ </p>
*/

public final class VersionControl {
  public final String rcsid = "$$Id$$";

<<<<<<< HEAD
  public static final String TIME_STAMP = "4/8/2012 23:41";
=======
  public static final String TIME_STAMP = "4/17/2012 17:01";
>>>>>>> bcfd70ce
  
  private static final String DEPENDANT_IMOD_VERSION = "4.4.4";
  private static final String DEPENDANT_PEET_VERSION = "1.8.0";

  /**

   * Returns false if IMOD and PEET are not compatible.
   * @param axisID
   * @return
   */
  public static final boolean isCompatiblePeet(final AxisID axisID) {
    EtomoVersion peetVersion = EtomoVersion.getDefaultInstance(getPeetVersion());
    EtomoVersion imodVersion = null;
    List<String> imodInfo = getImodInfo(axisID);
    if (imodInfo != null && imodInfo.size() > 0) {
      imodVersion = EtomoVersion.getDefaultInstance(imodInfo.get(0));
    }
    boolean retVal = true;
    if (imodVersion.lt(DEPENDANT_IMOD_VERSION)) {
      retVal = peetVersion.lt(DEPENDANT_PEET_VERSION);
    }
    else if (imodVersion.ge(DEPENDANT_IMOD_VERSION)) {
      retVal = peetVersion.ge(DEPENDANT_PEET_VERSION);
    }
    if (!retVal) {
      UIHarness.INSTANCE.openMessageDialog(null,
          "The PEET version is incompatible with this IMOD version.  " + "IMOD "
              + DEPENDANT_IMOD_VERSION + " or later requires PEET "
              + DEPENDANT_PEET_VERSION + " or later.  IMOD versions prior to "
              + DEPENDANT_IMOD_VERSION + " require a PEET version prior to "
              + DEPENDANT_PEET_VERSION + ".  The currently installed versions are IMOD: "
              + imodVersion.toString() + ", and PEET: " + peetVersion.toString() + ".",
          "Wrong Version of PEET");

    }
    return retVal;
  }

  /**
   * Returns the version of PEET.
   * @return
   */
  public static final String getPeetVersion() {
    LogFile peetVersionFile = null;
    LogFile.ReaderId id = null;
    try {
      peetVersionFile = LogFile.getInstance(
          new File(EnvironmentVariable.INSTANCE.getValue(null, null, "PARTICLE_DIR",
              AxisID.ONLY)), "PEETVersion.txt");
      id = peetVersionFile.openReader();
      String version = peetVersionFile.readLine(id);
      if (version != null && !version.matches("\\s*")) {
        return version;
      }
    }
    catch (LogFile.LockException e) {
      e.printStackTrace();
    }
    catch (FileNotFoundException e) {
    }
    catch (IOException e) {
      e.printStackTrace();
    }
    if (peetVersionFile != null && id != null) {
      peetVersionFile.closeRead(id);
    }
    return null;
  }

  /**
   * Run 3dmod -h to get version and copyright information in the form of a List
   * containing { version, copyright line 1, copyright line 2 }.  If unable to find the
   * information, returns null.  If the copyright information is missing, the list will
   * contain one element.
   * @return
   */
  public static List<String> getImodInfo(AxisID axisID) {
    String[] command = new String[] { ApplicationManager.getIMODBinPath() + "imodinfo" };
    SystemProgram threeDmod_h = new SystemProgram(null, null, command, axisID);
    threeDmod_h.run();
    String[] stdout = threeDmod_h.getStdOutput();
    List<String> imodInfo = null;
    if (stdout != null && stdout.length >= 1) {
      imodInfo = new ArrayList<String>();
      // Get version info
      int idxVersion = stdout[0].indexOf("Version");
      if (idxVersion > 0) {
        String noPath = stdout[0].substring(idxVersion);
        String[] tokens = noPath.split(" ");
        if (tokens.length > 1) {
          imodInfo.add(tokens[1]);
        }
      }
      // Get copyright info
      if (stdout.length > 3) {
        imodInfo.add(stdout[1]);
        imodInfo.add(stdout[2]);
      }
    }
    return imodInfo;
  }
}<|MERGE_RESOLUTION|>--- conflicted
+++ resolved
@@ -33,11 +33,7 @@
 public final class VersionControl {
   public final String rcsid = "$$Id$$";
 
-<<<<<<< HEAD
-  public static final String TIME_STAMP = "4/8/2012 23:41";
-=======
   public static final String TIME_STAMP = "4/17/2012 17:01";
->>>>>>> bcfd70ce
   
   private static final String DEPENDANT_IMOD_VERSION = "4.4.4";
   private static final String DEPENDANT_PEET_VERSION = "1.8.0";
