package etomo.logic;

import java.io.File;
import java.io.FileNotFoundException;
import java.io.IOException;
import java.util.ArrayList;
import java.util.List;

import etomo.ApplicationManager;
import etomo.process.SystemProgram;
import etomo.storage.LogFile;
import etomo.type.AxisID;
import etomo.type.EtomoVersion;
import etomo.ui.swing.UIHarness;
import etomo.util.EnvironmentVariable;

/**
* <p>Description: </p>
* 
* <p>Copyright: Copyright 2012</p>
*
* <p>Organization:
* Boulder Laboratory for 3-Dimensional Electron Microscopy of Cells (BL3DEMC),
* University of Colorado</p>
* 
* @author $Author$
* 
* @version $Revision$
* 
* <p> $Log$ </p>
*/

public final class VersionControl {
  public final String rcsid = "$$Id$$";

<<<<<<< HEAD
  public static final String TIME_STAMP = "8/14/2012 19:28";
=======
  public static final String TIME_STAMP = "8/13/2012 20:16";
>>>>>>> 56572c2b
  
  private static final String DEPENDANT_IMOD_VERSION = "4.4.4";
  private static final String DEPENDANT_PEET_VERSION = "1.8.0";

  /**

   * Returns false if IMOD and PEET are not compatible.
   * @param axisID
   * @return
   */
  public static final boolean isCompatiblePeet(final AxisID axisID) {
    EtomoVersion peetVersion = EtomoVersion.getDefaultInstance(getPeetVersion());
    EtomoVersion imodVersion = null;
    List<String> imodInfo = getImodInfo(axisID);
    if (imodInfo != null && imodInfo.size() > 0) {
      imodVersion = EtomoVersion.getDefaultInstance(imodInfo.get(0));
    }
    boolean retVal = true;
    if (imodVersion.lt(DEPENDANT_IMOD_VERSION)) {
      retVal = peetVersion.lt(DEPENDANT_PEET_VERSION);
    }
    else if (imodVersion.ge(DEPENDANT_IMOD_VERSION)) {
      retVal = peetVersion.ge(DEPENDANT_PEET_VERSION);
    }
    if (!retVal) {
      UIHarness.INSTANCE.openMessageDialog(null,
          "The PEET version is incompatible with this IMOD version.  " + "IMOD "
              + DEPENDANT_IMOD_VERSION + " or later requires PEET "
              + DEPENDANT_PEET_VERSION + " or later.  IMOD versions prior to "
              + DEPENDANT_IMOD_VERSION + " require a PEET version prior to "
              + DEPENDANT_PEET_VERSION + ".  The currently installed versions are IMOD: "
              + imodVersion.toString() + ", and PEET: " + peetVersion.toString() + ".",
          "Wrong Version of PEET");

    }
    return retVal;
  }

  /**
   * Returns the version of PEET.
   * @return
   */
  public static final String getPeetVersion() {
    LogFile peetVersionFile = null;
    LogFile.ReaderId id = null;
    try {
      peetVersionFile = LogFile.getInstance(
          new File(EnvironmentVariable.INSTANCE.getValue(null, null, "PARTICLE_DIR",
              AxisID.ONLY)), "PEETVersion.txt");
      id = peetVersionFile.openReader();
      String version = peetVersionFile.readLine(id);
      if (version != null && !version.matches("\\s*")) {
        return version;
      }
    }
    catch (LogFile.LockException e) {
      e.printStackTrace();
    }
    catch (FileNotFoundException e) {
    }
    catch (IOException e) {
      e.printStackTrace();
    }
    if (peetVersionFile != null && id != null) {
      peetVersionFile.closeRead(id);
    }
    return null;
  }

  /**
   * Run 3dmod -h to get version and copyright information in the form of a List
   * containing { version, copyright line 1, copyright line 2 }.  If unable to find the
   * information, returns null.  If the copyright information is missing, the list will
   * contain one element.
   * @return
   */
  public static List<String> getImodInfo(AxisID axisID) {
    String[] command = new String[] { ApplicationManager.getIMODBinPath() + "imodinfo" };
    SystemProgram threeDmod_h = new SystemProgram(null, null, command, axisID);
    threeDmod_h.run();
    String[] stdout = threeDmod_h.getStdOutput();
    List<String> imodInfo = null;
    if (stdout != null && stdout.length >= 1) {
      imodInfo = new ArrayList<String>();
      // Get version info
      int idxVersion = stdout[0].indexOf("Version");
      if (idxVersion > 0) {
        String noPath = stdout[0].substring(idxVersion);
        String[] tokens = noPath.split(" ");
        if (tokens.length > 1) {
          imodInfo.add(tokens[1]);
        }
      }
      // Get copyright info
      if (stdout.length > 3) {
        imodInfo.add(stdout[1]);
        imodInfo.add(stdout[2]);
      }
    }
    return imodInfo;
  }
}<|MERGE_RESOLUTION|>--- conflicted
+++ resolved
@@ -33,11 +33,7 @@
 public final class VersionControl {
   public final String rcsid = "$$Id$$";
 
-<<<<<<< HEAD
-  public static final String TIME_STAMP = "8/14/2012 19:28";
-=======
   public static final String TIME_STAMP = "8/13/2012 20:16";
->>>>>>> 56572c2b
   
   private static final String DEPENDANT_IMOD_VERSION = "4.4.4";
   private static final String DEPENDANT_PEET_VERSION = "1.8.0";
