--- conflicted
+++ resolved
@@ -156,68 +156,9 @@
   private void testValidateText(final String testString, final FieldType fieldType,
       final boolean shouldSucceed, final String outputString, final String msg) {
     try {
-<<<<<<< HEAD
-      // String field type
-      FieldType fieldType = FieldType.STRING;
-      failMessage = "string field type cannot be validated";
-      assertEquals(failMessage + ERR_NO_VALIDATION_EXPECTED, INVALID_NUMBER,
-          FieldValidator.validateText(INVALID_NUMBER, fieldType, null, null));
-      // Integer field type
-      fieldType = FieldType.INTEGER;
-      failMessage = "null text field cannot be validated";
-      assertEquals(failMessage + ERR_NO_VALIDATION_EXPECTED, null,
-          FieldValidator.validateText(null, fieldType, null, null));
-      failMessage = "valid int";
-      assertEquals(failMessage + ERR_VALIDATION_EXPECTED, INT.trim(),
-          FieldValidator.validateText(INT, fieldType, null, null));
-      try {
-        FieldValidator.validateText(FLOAT, fieldType, null, null);
-        fail("float when expecting an int" + EXCEPTION_EXPECTED);
-      }
-      catch (FieldValidationFailedException e) {
-      }
-      failMessage = "spaces";
-      assertEquals(failMessage + ERR_VALIDATION_EXPECTED, EMPTY.trim(),
-          FieldValidator.validateText(EMPTY, fieldType, null, null));
-      try {
-        FieldValidator.validateText(INVALID_NUMBER, fieldType, null, null);
-        fail("invalid number" + EXCEPTION_EXPECTED);
-      }
-      catch (FieldValidationFailedException e) {
-      }
-      try {
-        FieldValidator.validateText(INT_PAIR, fieldType, null, null);
-        fail("collect which expecting a single number" + EXCEPTION_EXPECTED);
-      }
-      catch (FieldValidationFailedException e) {
-      }
-      // floating point
-      fieldType = FieldType.FLOATING_POINT;
-      failMessage = "int is valid in a float";
-      assertEquals(failMessage + ERR_VALIDATION_EXPECTED, INT.trim(),
-          FieldValidator.validateText(INT, fieldType, null, null));
-      failMessage = "valid float";
-      assertEquals(failMessage + ERR_VALIDATION_EXPECTED, FLOAT.trim(),
-          FieldValidator.validateText(FLOAT, fieldType, null, null));
-      failMessage = "spaces";
-      assertEquals(failMessage + ERR_VALIDATION_EXPECTED, EMPTY.trim(),
-          FieldValidator.validateText(EMPTY, fieldType, null, null));
-      try {
-        FieldValidator.validateText(INVALID_NUMBER, fieldType, null, null);
-        fail("invalid number" + EXCEPTION_EXPECTED);
-      }
-      catch (FieldValidationFailedException e) {
-      }
-      try {
-        FieldValidator.validateText(FLOAT_PAIR, fieldType, null, null);
-        fail("collect which expecting a single number" + EXCEPTION_EXPECTED);
-      }
-      catch (FieldValidationFailedException e) {
-=======
       if (shouldSucceed) {
         assertEquals(msg, outputString,
             FieldValidator.validateText(testString, fieldType, null, null));
->>>>>>> 2be5e1f0
       }
       else {
         FieldValidator.validateText(testString, fieldType, null, null);
