package etomo.logic;

import java.io.File;

import etomo.EtomoDirector;
import etomo.type.EtomoNumber;
import etomo.ui.FieldType;
import etomo.ui.FieldValidationFailedException;
import etomo.ui.swing.UIComponent;
import etomo.ui.swing.UIHarness;

/**
* <p>Description: Validator for numeric text fields.</p>
* 
* <p>Copyright: Copyright 2012</p>
*
* <p>Organization:
* Boulder Laboratory for 3-Dimensional Electron Microscopy of Cells (BL3DEMC),
* University of Colorado</p>
* 
* @author $Author$
* 
* @version $Revision$
* 
* <p> $Log$ </p>
*/
public final class FieldValidator {
  public static final String rcsid = "$Id:$";

  private static final String TITLE = "Field Validation Failed";

  /**
   * Validates field text based on field type.  Pops up an error message and throws an
   * exception if the validation fails.  Does number format validation on individual
   * numbers and on arrays and lists.  Validates the number of elements in pairs and
   * triples.  Does minimal validatation of the syntax of arrays and lists.  If required
   * is true, validation fails when the field is empty or contains nothing but whitespace.
   * @param fieldText
   * @param fieldType
   * @param component
   * @param descr
   * @param required
   * @return fieldText, trimmed if validation is possible on fieldType
   * @throws FieldValidationFailedException if the validation fails
   */
  public static String validateText(final String fieldText, final FieldType fieldType,
      final UIComponent component, final String descr, final boolean required)
      throws FieldValidationFailedException {
    if (required && (fieldText == null || fieldText.matches("\\s+"))) {
      UIHarness.INSTANCE.openMessageDialog(component, descr + " is a required field.",
          TITLE);
      FieldValidationFailedException fe = new FieldValidationFailedException(descr
          + ":required field:" + "fieldText:" + fieldText);
      if (EtomoDirector.INSTANCE.getArguments().isDebug()
          || EtomoDirector.INSTANCE.getArguments().isTest()) {
        fe.printStackTrace();
      }
      throw fe;

    }
    if (!fieldType.validationType.canValidate || fieldText == null) {
      return fieldText;
    }
    // Trim because Number.parse... will fail on external spaces.
    String text = fieldText.trim();
    if (fieldType.isCollection()) {
      // Empty fields are valid
      if (text.equals("")) {
        return text;
      }
      // Validate arrays and lists.
      ElementList elementList = new ElementList(fieldType, text);
      if (fieldType.hasRequiredSize()) {
        // Validate the number of elements
        if (!elementList.equalsNElements(fieldType.requiredSize)) {
          // Wrong number of elements
          UIHarness.INSTANCE.openMessageDialog(component, "The value in " + descr
              + " should have " + fieldType.requiredSize + " elements.", TITLE);
          FieldValidationFailedException fe = new FieldValidationFailedException(descr
              + ":wrong number of elements:" + "fieldText:" + fieldText + ",nElements:"
              + elementList.getNElements() + ",requiredSize:" + fieldType.requiredSize);
          if (EtomoDirector.INSTANCE.getArguments().isDebug()
              || EtomoDirector.INSTANCE.getArguments().isTest()) {
            fe.printStackTrace();
          }
          throw fe;
        }
      }
      // Validate integers or floating point numbers in the array or list.
      ElementListIterator iterator = elementList.iterator();
      while (iterator.hasNext()) {
        validateText(iterator.next(), fieldType.validationType, component, descr);
      }
    }
    else {
      // Validate integers and floating point numbers.
      validateText(text, fieldType.validationType, component, descr);
    }
    // Validation succeeded - return original trimmed field text.
    return fieldText.trim();
  }

  /**
   * Validate text based on validation type.  Pops up an error message and throws an
   * exception if the validation fails.  Does number format validation on individual
   * numbers
   * @param text
   * @param validationType
   * @param component
   * @param descr
   * @throws FieldValidationFailedException if the validation fails
   */
  private static void validateText(final String text,
      final FieldType.ValidationType validationType, final UIComponent component,
      final String descr) throws FieldValidationFailedException {
    // Empty fields are valid. External spaces should already have been removed
    if (text.equals("")) {
      return;
    }
    try {
      if (validationType == FieldType.ValidationType.INTEGER) {
        Integer.parseInt(text);
      }
      else if (validationType == FieldType.ValidationType.FLOATING_POINT) {
        Double.parseDouble(text);
      }
    }
    catch (NumberFormatException e) {
      if (EtomoDirector.INSTANCE.getArguments().isDebug()) {
        e.printStackTrace();
      }
      UIHarness.INSTANCE.openMessageDialog(component, "The value in " + descr
          + " is not " + validationType + ".\n" + e.getMessage(), TITLE);
      FieldValidationFailedException fe = new FieldValidationFailedException(descr
          + ":text" + text + ",validationType+:" + validationType);
      if (EtomoDirector.INSTANCE.getArguments().isDebug()
          || EtomoDirector.INSTANCE.getArguments().isTest()) {
        fe.printStackTrace();
      }
      throw fe;
    }
  }

  public static boolean equals(final FieldType fieldType, String fieldText1,
      String fieldText2) {
    if (fieldText1 == null || fieldText2 == null) {
      if (fieldText1 == null && fieldText2 == null) {
        return true;
      }
      return false;
    }
    if (fieldType == FieldType.INTEGER) {
      EtomoNumber number1 = new EtomoNumber();
      EtomoNumber number2 = new EtomoNumber();
      number1.set(fieldText1);
      number2.set(fieldText2);
      return number1.equals(number2);
    }
    if (fieldType == FieldType.FLOATING_POINT) {
      EtomoNumber number1 = new EtomoNumber(EtomoNumber.Type.DOUBLE);
      EtomoNumber number2 = new EtomoNumber(EtomoNumber.Type.DOUBLE);
      number1.set(fieldText1);
      number2.set(fieldText2);
      return number1.equals(number2);
    }
    if (fieldType == null || fieldType == FieldType.STRING) {
      return fieldText1.trim().equals(fieldText2.trim());
    }
<<<<<<< HEAD
    if (fieldType == FieldType.INTEGER_LIST) {
      // Lists are too complicated to parse (they contain things like "1 - 3"). Remove all
      // spaces and compare as strings.
      return fieldText1.replaceAll("\\s+", "")
          .equals(fieldText2.replaceAll("\\s+", ""));
=======
    if (fieldType == FieldType.FILE) {
      return new File(fieldText1).equals(new File(fieldText2));
    }
    if (fieldType == FieldType.INTEGER_LIST) {
      // Lists are too complicated to parse (they contain things like "1 - 3"). Remove all
      // spaces and compare as strings.
      return fieldText1.replaceAll("\\s+", "").equals(fieldText2.replaceAll("\\s+", ""));
>>>>>>> 3222e30e
    }
    // Handle arrays
    FieldType numberFieldType = null;
    if (fieldType == FieldType.INTEGER_ARRAY || fieldType == FieldType.INTEGER_PAIR
        || fieldType == FieldType.INTEGER_TRIPLE) {
      numberFieldType = FieldType.INTEGER;
    }
    if (fieldType == FieldType.FLOATING_POINT_ARRAY
        || fieldType == FieldType.FLOATING_POINT_PAIR) {
      numberFieldType = FieldType.FLOATING_POINT;
    }
    ElementList elementList1 = new ElementList(fieldType, fieldText1);
    ElementList elementList2 = new ElementList(fieldType, fieldText2);
    if (elementList1.getNElements() != elementList2.getNElements()) {
      return false;
    }
    ElementListIterator iterator1 = elementList1.iterator();
    ElementListIterator iterator2 = elementList2.iterator();
    while (iterator1.hasNext()) {
<<<<<<< HEAD
      //Call this function with the field type for either float or integer.
=======
      // Call this function with the field type for either float or integer.
>>>>>>> 3222e30e
      if (!equals(numberFieldType, iterator1.next(), iterator2.next())) {
        return false;
      }
    }
    return true;
  }

  private static final class ElementList {
    private final FieldType fieldType;
    private final String fieldText;

    private String[] list = null;
    private int nElements = -1;

    private ElementList(final FieldType fieldType, final String fieldText) {
      this.fieldType = fieldType;
      this.fieldText = fieldText;
    }

    private boolean equalsNElements(final int input) {
      return getNElements() == input;
    }

    private ElementListIterator iterator() {
      if (list == null) {
        split();
      }
      return new ElementListIterator(list);
    }

    private int getNElements() {
      if (list == null) {
        split();
      }
      if (nElements == -1) {
        countElements();
      }
      return nElements;
    }

    private void split() {
      list = fieldText.split(fieldType.getSplitter());
    }

    private void countElements() {
      nElements = 0;
      if (fieldText == null) {
        return;
      }
      String text = fieldText;
      // The commas at the end of the collection count as elements. Splitting will
      // eliminate these commas, so they have to be counted.
      if (text.endsWith(",")) {
        // Remove all whitespace
        text = text.replaceAll("\\s+", "");
        // Count ending commas. The last comma doesn't count because an extra comma is
        // necessary to add an element onto the end.
        for (int i = text.length() - 2; i >= 0; i--) {
          if (text.charAt(i) == ',') {
            nElements++;
          }
          else {
            break;
          }
        }
      }
      if (list != null) {
        nElements += list.length;
      }
    }
  }

  private static final class ElementListIterator {
    private final String[] list;

    private int index = 0;

    private ElementListIterator(final String[] list) {
      this.list = list;
    }

    private boolean hasNext() {
      if (list == null || index < 0 || index >= list.length) {
        return false;
      }
      return true;
    }

    private String next() {
      if (list == null || index < 0 || index >= list.length) {
        return null;
      }
      return list[index++];
    }
  }
}<|MERGE_RESOLUTION|>--- conflicted
+++ resolved
@@ -166,13 +166,6 @@
     if (fieldType == null || fieldType == FieldType.STRING) {
       return fieldText1.trim().equals(fieldText2.trim());
     }
-<<<<<<< HEAD
-    if (fieldType == FieldType.INTEGER_LIST) {
-      // Lists are too complicated to parse (they contain things like "1 - 3"). Remove all
-      // spaces and compare as strings.
-      return fieldText1.replaceAll("\\s+", "")
-          .equals(fieldText2.replaceAll("\\s+", ""));
-=======
     if (fieldType == FieldType.FILE) {
       return new File(fieldText1).equals(new File(fieldText2));
     }
@@ -180,7 +173,6 @@
       // Lists are too complicated to parse (they contain things like "1 - 3"). Remove all
       // spaces and compare as strings.
       return fieldText1.replaceAll("\\s+", "").equals(fieldText2.replaceAll("\\s+", ""));
->>>>>>> 3222e30e
     }
     // Handle arrays
     FieldType numberFieldType = null;
@@ -200,11 +192,7 @@
     ElementListIterator iterator1 = elementList1.iterator();
     ElementListIterator iterator2 = elementList2.iterator();
     while (iterator1.hasNext()) {
-<<<<<<< HEAD
-      //Call this function with the field type for either float or integer.
-=======
       // Call this function with the field type for either float or integer.
->>>>>>> 3222e30e
       if (!equals(numberFieldType, iterator1.next(), iterator2.next())) {
         return false;
       }
