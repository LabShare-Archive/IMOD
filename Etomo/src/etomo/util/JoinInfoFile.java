package etomo.util;

import java.io.BufferedReader;
import java.io.File;
import java.io.FileReader;
import java.io.IOException;
import java.util.ArrayList;

/**
* <p>Description: </p>
* 
* <p>Copyright: Copyright (c) 2002, 2003, 2004</p>
*
*<p>Organization:
* Boulder Laboratory for 3-Dimensional Electron Microscopy of Cells (BL3DEM),
* University of Colorado</p>
* 
* @author $Author$
* 
* @version $Revision$
* 
* <p> $Log$
* <p> Revision 1.5  2005/08/27 22:43:51  sueh
* <p> bug# 532 In Utilities.timestamp() change the int status to String status,
* <p> since it doesn't have to be compared.
* <p>
* <p> Revision 1.4  2005/07/29 00:55:18  sueh
* <p> bug# 709 Going to EtomoDirector to get the current manager is unreliable
* <p> because the current manager changes when the user changes the tab.
* <p> Passing the manager where its needed.
* <p>
* <p> Revision 1.3  2005/06/17 20:04:00  sueh
* <p> bug# 685 Added timestamps to read().
* <p>
* <p> Revision 1.2  2004/11/20 00:11:39  sueh
* <p> bug# 520 merging Etomo_3-4-6_JOIN branch to head.
* <p>
* <p> Revision 1.1.2.1  2004/10/30 02:40:54  sueh
* <p> bug# 520 Reads the .info file created while making samples in the join
* <p> dialog.
* <p> </p>
*/
public class JoinInfoFile {
  public static final String rcsid = "$Id$";

  private String rootName;
  private ArrayList fileNameArray = null;
  private final String propertyUserDir;

  public JoinInfoFile(String propertyUserDir, String rootName) {
    this.propertyUserDir = propertyUserDir;
    this.rootName = rootName;
  }

  public boolean read(int numberFileNames) {
    String joinInfoFileName = rootName + ".info";
    Utilities.timestamp("read", joinInfoFileName, Utilities.STARTED_STATUS);
    fileNameArray = new ArrayList(numberFileNames);
    File joinInfoFile = new File(propertyUserDir, joinInfoFileName);
    if (!joinInfoFile.exists()) {
      Utilities.timestamp("read", joinInfoFileName, Utilities.FAILED_STATUS);
      return false;
    }
    BufferedReader reader = null;
    try {
      reader = new BufferedReader(new FileReader(joinInfoFile));
    }
    catch (IOException e) {
      e.printStackTrace();
      Utilities.timestamp("read", joinInfoFileName, Utilities.FAILED_STATUS);
      return false;
    }
    String line;
    int linesInFile = 0;
    ArrayList lineArray = new ArrayList(numberFileNames + 3);
    try {
      while ((line = reader.readLine()) != null) {
        lineArray.add(line);
      }
      reader.close();
    }
    catch (IOException e) {
      e.printStackTrace();
      Utilities.timestamp("read", joinInfoFileName, Utilities.FAILED_STATUS);
<<<<<<< HEAD
      try {
        reader.close();
      }
      catch (IOException e1) {
        e1.printStackTrace();
=======
      if (reader != null) {
        try {
          reader.close();
        }
        catch (IOException e1) {
          e1.printStackTrace();
        }
>>>>>>> b563434e
      }
      return false;
    }
    if (reader != null) {
      try {
        reader.close();
      }
      catch (IOException e1) {
        e1.printStackTrace();
      }
    }
    int lineArraySize = lineArray.size();
    int offset = lineArraySize - numberFileNames;
    for (int i = offset; i < lineArraySize; i++) {
      Object object = lineArray.get(i);
      if (object != null) {
        fileNameArray.add(object);
      }
    }
    Utilities.timestamp("read", joinInfoFileName, Utilities.FINISHED_STATUS);
    return true;
  }

  public String getFileName(int index) {
    if (fileNameArray == null) {
      return null;
    }
    return (String) fileNameArray.get(index);
  }
}<|MERGE_RESOLUTION|>--- conflicted
+++ resolved
@@ -82,31 +82,13 @@
     catch (IOException e) {
       e.printStackTrace();
       Utilities.timestamp("read", joinInfoFileName, Utilities.FAILED_STATUS);
-<<<<<<< HEAD
-      try {
-        reader.close();
-      }
-      catch (IOException e1) {
-        e1.printStackTrace();
-=======
-      if (reader != null) {
-        try {
-          reader.close();
-        }
-        catch (IOException e1) {
-          e1.printStackTrace();
-        }
->>>>>>> b563434e
-      }
-      return false;
-    }
-    if (reader != null) {
       try {
         reader.close();
       }
       catch (IOException e1) {
         e1.printStackTrace();
       }
+      return false;
     }
     int lineArraySize = lineArray.size();
     int offset = lineArraySize - numberFileNames;
