/**
 * <p>Description: This object models a IMOD Com script.</p>
 *
 * <p>Copyright: Copyright (c) 2002</p>
 *
 * <p>Organization: Boulder Laboratory for 3D Fine Structure,
 * University of Colorado</p>
 *
 * @author $Author$
 *
 * @version $Revision$
 *
 * <p> $Log$
 * <p> Revision 3.13  2009/09/22 20:50:43  sueh
 * <p> bug# 1259 In order to process nonstandard tilt.com, added
 * <p> caseInsensitive and separateWithASpace.
 * <p>
 * <p> Revision 3.12  2007/09/07 00:17:21  sueh
 * <p> bug# 989 Using a public INSTANCE to refer to the EtomoDirector singleton
 * <p> instead of getInstance and createInstance.
 * <p>
 * <p> Revision 3.11  2006/10/13 22:19:03  sueh
 * <p> bug# 927 Added getScriptCommandIndex(String,int,boolean).
 * <p>
 * <p> Revision 3.10  2005/09/01 17:45:34  sueh
 * <p> bug# 688 putting temporary prints (for finding cause of undistort
 * <p> parameters being set in xcorr) into the error log
 * <p>
 * <p> Revision 3.9  2005/08/24 23:06:13  sueh
 * <p> bug# 715 Temporarily adding print statement to writeComFile() in case
 * <p> problem with xcorr.com having arguments meant for undistort.com comes
 * <p> up again.
 * <p>
 * <p> Revision 3.8  2005/06/17 00:30:39  sueh
 * <p> bug# 685 Added getName() to get the name of the file without the path.
 * <p>
 * <p> Revision 3.7  2005/05/20 21:15:19  sueh
 * <p> bug# 664 writeComFile(): do not attempt to save to a file if the
 * <p> memory is very low.  If the save fails, the file could be truncated.
 * <p>
 * <p> Revision 3.6  2004/08/19 00:42:45  sueh
 * <p> bug# 508 Allow deletion of commands, creating commands based on a
 * <p> command index number, finding a command base on a command
 * <p> index number.  Added createCommand(String,int),
 * <p> deleteCommand(int), getScriptCommand(String,int,boolean),
 * <p> getScriptCommandIndex(String,int)
 * <p>
 * <p> Revision 3.5  2004/06/24 18:33:48  sueh
 * <p> bug# 482 getScriptCommandIndex will add a command that
 * <p> it doesn't find when addNew is on.
 * <p>
 * <p> Revision 3.4  2004/04/19 19:23:32  sueh
 * <p> bug# 409 creating command when ComScript is empty
 * <p>
 * <p> Revision 3.3  2004/04/12 16:57:24  sueh
 * <p> bug# 409 allow ComScript to function when the comscript
 * <p> file doesn't exist.
 * <p>
 * <p> Revision 3.2  2004/03/12 00:04:22  rickg
 * <p> Comment fixes
 * <p>
 * <p> Revision 3.1  2004/03/04 00:46:54  rickg
 * <p> Bug# 406 Correctly write out command when it isn't the first in the
 * <p> script
 * <p>
 * <p> Revision 3.0  2003/11/07 23:19:00  rickg
 * <p> Version 1.0.0
 * <p>
 * <p> Revision 2.6  2003/07/11 23:20:13  rickg
 * <p> Automatically switch of comment parsing if keyword/value file
 * <p>
 * <p> Revision 2.5  2003/03/20 17:21:30  rickg
 * <p> Comment update
 * <p>
 * <p> Revision 2.4  2003/03/07 07:22:49  rickg
 * <p> combine layout in progress
 * <p>
 * <p> Revision 2.3  2003/03/06 05:53:28  rickg
 * <p> Combine interface in progress
 * <p>
 * <p> Revision 2.2  2003/03/06 01:19:17  rickg
 * <p> Combine changes in progress
 * <p>
 * <p> Revision 2.1  2003/02/24 23:29:05  rickg
 * <p> comment fix to match Eclipse tags
 * <p>
 * <p> Revision 2.0  2003/01/24 20:30:31  rickg
 * <p> Single window merge to main branch
 * <p>
 * <p> Revision 1.2  2003/01/08 00:57:04  rickg
 * <p> Reformat
 * <p>
 * <p> Revision 1.1  2002/09/09 22:57:02  rickg
 * <p> Initial CVS entry, basic functionality not including combining
 * <p> </p>
 */
package etomo.comscript;

import java.io.BufferedReader;
import java.io.BufferedWriter;
import java.io.File;
import java.io.FileNotFoundException;
import java.io.FileReader;
import java.io.FileWriter;
import java.io.IOException;
import java.util.ArrayList;
import java.util.Iterator;

import etomo.EtomoDirector;

//TODO check for necessary defensive copying

public class ComScript {
  public static final String rcsid = "$Id$";

  private File comFile;
  private ArrayList scriptCommands = new ArrayList();

  private boolean parseComments = true;

  private boolean commandLoaded = false; // true when at least one command has be found or

  // created

  public ComScript(File comFile) {
    this.comFile = comFile;
  }

  /**
   * Copy constructor, creates a deep copy of the supplied ComScript object.
   * @param srcComScript the ComScript to be copied
   */
  public ComScript(File comFile, ComScript srcComScript) {
    this.comFile = comFile;
    // Copy the ComScriptCommands from the source object
    int nCommands = srcComScript.getCommandCount();
    scriptCommands.ensureCapacity(nCommands);
    for (int i = 0; i < nCommands; i++) {
      scriptCommands.add(srcComScript.getScriptCommand(i));
    }
  }

  /**
   * Read in the specified com script from the file system parsing the command,
   * comments and arguments into an internal representation.
   * @throws FileNotFoundException from FileReader.
   * @throws IOException from BufferedReader.
   * @throws BadComScriptException if the com script has a syntax error.
   */
  public void readComFile(boolean caseInsensitive, boolean separateWithASpace)
      throws FileNotFoundException, IOException, BadComScriptException {

    // Open the com file for reading using a buffered reader
    if (!comFile.exists()) {
      return;
    }
    BufferedReader in = null;
    try {
      in = new BufferedReader(new FileReader(comFile));

      // Read in the lines of the command file, assigning each one to the correct
      // list
      boolean flgContinuation = false;
      ComScriptCommand currentScriptCommand = null;
      ArrayList currentCommentBlock = new ArrayList();

      String line;
      int lineNumber = 0;
      while ((line = in.readLine()) != null) {
        lineNumber++;

        // If the first character is a pound place on the comment list
        if (line.startsWith("#")) {
          currentCommentBlock.add(line);
        }

        // If the first character is a $ not followed by !
        // create a new ComScriptCommand object and insert onto scriptCommands
        // insert the current comment block into the header comments then clear
        // the current comment block
        // parse the command line setting the command and command line
        // arguments
        else if (line.matches("^\\$[^!].*")) {
          currentScriptCommand = new ComScriptCommand(caseInsensitive, separateWithASpace);
          scriptCommands.add(currentScriptCommand);

          if (currentCommentBlock.size() > 0) {
            String[] commentArray = new String[currentCommentBlock.size()];
            commentArray = (String[]) currentCommentBlock.toArray(commentArray);
            currentScriptCommand.setHeaderComments(commentArray);
            currentCommentBlock.clear();
          }

          // Split the line into tokens at whitespace boundaries
          String noDollarSign = line.substring(1);
          noDollarSign = noDollarSign.trim();
          String[] tokens = noDollarSign.split("\\s+");
          currentScriptCommand.setCommand(tokens[0]);
          commandLoaded = true;

          // Check to if see if this line is continued
          int nShrink = 1;
          if (tokens[tokens.length - 1].equals("\\")) {
            nShrink = 2;
            flgContinuation = true;
          }

          String[] cmdLineArgs = new String[tokens.length - nShrink];
          for (int i = 0; i < cmdLineArgs.length; i++) {
            cmdLineArgs[i] = tokens[i + 1];
          }
<<<<<<< HEAD
          currentScriptCommand.appendCommandLineArgs(cmdLineArgs);

        }
        else {
          if (currentScriptCommand == null) {
            String description = "Input parameter found before command in "
                + comFile.getAbsoluteFile() + " line: " + String.valueOf(lineNumber);
            if (in!=null) {
              in.close();
            }
            throw new BadComScriptException(description);
=======
          currentScriptCommand.setCommandLineArgs(cmdLineArgs);
          // Force the comment parsing from the standard input lines to off
          // if a keyword/value pair input format is detected
          if (currentScriptCommand.isKeywordValuePairs()) {
            parseComments = false;
>>>>>>> b563434e
          }
        }

        // Otherwise the line is assumed to be an input parmeter to the current
        // command or a continuation line
        else {
          if (flgContinuation) {
            // Get any comments associated with the continuation line and add
            // them to the header comments
            if (currentCommentBlock.size() > 0) {
              String[] commentArray = new String[currentCommentBlock.size()];
              commentArray = (String[]) currentCommentBlock.toArray(commentArray);
              currentScriptCommand.appendHeaderComments(commentArray);
              currentCommentBlock.clear();
            }

            // Split the line into tokens checking to see if the last token is
            // another line continuation
            String[] tokens = line.trim().split("\\s+");
            int nShrink = 0;
            if (tokens[tokens.length - 1].equals("\\")) {
              nShrink = 1;
              flgContinuation = true;
            }
            else {
              flgContinuation = false;
            }

            String[] cmdLineArgs = new String[tokens.length - nShrink];
            for (int i = 0; i < cmdLineArgs.length; i++) {
              cmdLineArgs[i] = tokens[i];
            }
            currentScriptCommand.appendCommandLineArgs(cmdLineArgs);

          }
          else {
            if (currentScriptCommand == null) {
              String description = "Input parameter found before command in "
                  + comFile.getAbsoluteFile() + " line: " + String.valueOf(lineNumber);
              if (in != null) {
                in.close();
              }
              throw new BadComScriptException(description);
            }

            ComScriptInputArg inputArg = new ComScriptInputArg();

            if (currentCommentBlock.size() > 0) {
              String[] commentArray = new String[currentCommentBlock.size()];
              commentArray = (String[]) currentCommentBlock.toArray(commentArray);
              inputArg.setComments(commentArray);
              currentCommentBlock.clear();
            }

            inputArg.setArgument(line, parseComments);

            currentScriptCommand.appendInputArgument(inputArg);
          }
        }
      }
    }
    catch (FileNotFoundException e) {
      if (in != null) {
        in.close();
      }
      throw e;
    }
    catch (IOException e) {
      if (in != null) {
        in.close();
      }
      throw e;
    }
    // Close the com script
    in.close();
  }

  /**
   * Get the command names in script as a string array.  The array
   * returned is in the same order as the commands in the script.
   * @return a String array containing the commands in the script.
   */
  public String[] getCommandArray() {
    String[] commandArray = new String[scriptCommands.size()];
    for (int i = 0; i < commandArray.length; i++) {
      ComScriptCommand command = (ComScriptCommand) scriptCommands.get(i);
      commandArray[i] = command.getCommand();
    }
    return commandArray;
  }

  /**
   * Return the specified ComSrciptCommand element according to the commandArray
   * described in getCommandArray
   */
  public ComScriptCommand getScriptCommand(int index) {
    return (ComScriptCommand) scriptCommands.get(index);
  }

  /**
   * Return the first instance of ComScriptCommand with the specified command 
   * @param cmdName a String containing the name of the command.
   * @return the first ComScriptCommand in the collection that matches cmdName,
   * null if no command with the specified name is found.
   */
  public ComScriptCommand getScriptCommand(String cmdName, boolean caseInsensitive,
      boolean separateWithASpace) throws BadComScriptException {
    if (!commandLoaded) {
      createCommand(cmdName, caseInsensitive, separateWithASpace);
    }
    for (int i = 0; i < scriptCommands.size(); i++) {
      ComScriptCommand command = (ComScriptCommand) scriptCommands.get(i);
      if (command.getCommand().equals(cmdName)) {
        return command;
      }
    }
    throw (new BadComScriptException("Did not find command: " + cmdName));
  }

  /**
   * Return the instance of ComScriptCommand with the specified command
   * corresponding to commandIndex
   * @param cmdName a String containing the name of the command.
   * @return the first ComScriptCommand in the collection that matches cmdName,
   * null if no command with the specified name is found.
   */
  public ComScriptCommand getScriptCommand(String cmdName, int commandIndex,
      boolean addNew, boolean caseInsensitive, boolean separateWithASpace)
      throws BadComScriptException {
    if (!commandLoaded) {
      createCommand(cmdName, commandIndex, caseInsensitive, separateWithASpace);
    }
    ComScriptCommand command = (ComScriptCommand) scriptCommands.get(commandIndex);
    if (command.getCommand().equals(cmdName)) {
      return command;
    }
    if (addNew) {
      createCommand(cmdName, commandIndex, caseInsensitive, separateWithASpace);
      command = (ComScriptCommand) scriptCommands.get(commandIndex);
      if (command.getCommand().equals(cmdName)) {
        return command;
      }
    }
    throw (new BadComScriptException("Did not find command: " + cmdName + " at index "
        + commandIndex));
  }

  /**
   * 
   * @param cmdName
   * @return
   */
  protected int createCommand(String cmdName, boolean caseInsensitive,
      boolean separateWithASpace) {
    ComScriptCommand currentScriptCommand = new ComScriptCommand(caseInsensitive,
        separateWithASpace);
    scriptCommands.add(currentScriptCommand);
    currentScriptCommand.setCommand(cmdName);
    commandLoaded = true;
    return scriptCommands.size() - 1;
  }

  /**
   * 
   * @param cmdName
   * @param commandIndex
   * @return
   */
  protected void createCommand(String cmdName, int commandIndex, boolean caseInsensitive,
      boolean separateWithASpace) {
    ComScriptCommand currentScriptCommand = new ComScriptCommand(caseInsensitive,
        separateWithASpace);
    scriptCommands.add(commandIndex, currentScriptCommand);
    currentScriptCommand.setCommand(cmdName);
    commandLoaded = true;
  }

  public void deleteCommand(int commandIndex) {
    scriptCommands.remove(commandIndex);
    if (scriptCommands.isEmpty()) {
      commandLoaded = true;
    }
  }

  /**
   * Return the index of the specified command or -1 if the command is not
   * present in the script
   * @param cmdName the name of the command to find
   * @return index of the command or -1 if not present
   */
  public int getScriptCommandIndex(String cmdName, boolean caseInsensitive,
      boolean separateWithASpace) {
    return getScriptCommandIndex(cmdName, false, caseInsensitive, separateWithASpace);
  }

  public int getScriptCommandIndex(String cmdName, boolean addNew,
      boolean caseInsensitive, boolean separateWithASpace) {
    if (!commandLoaded) {
      createCommand(cmdName, caseInsensitive, separateWithASpace);
    }
    for (int i = 0; i < scriptCommands.size(); i++) {
      ComScriptCommand command = (ComScriptCommand) scriptCommands.get(i);
      if (command.getCommand().equals(cmdName)) {
        return i;
      }
    }
    if (addNew) {
      return createCommand(cmdName, caseInsensitive, separateWithASpace);
    }
    return -1;
  }

  public int getScriptCommandIndex(String cmdName, int commandIndex, boolean addNew,
      boolean caseInsensitive, boolean separateWithASpace) {
    if (!commandLoaded) {
      createCommand(cmdName, caseInsensitive, separateWithASpace);
    }
    ComScriptCommand command = (ComScriptCommand) scriptCommands.get(commandIndex);
    if (command.getCommand().equals(cmdName)) {
      return commandIndex;
    }
    if (addNew) {
      return createCommand(cmdName, caseInsensitive, separateWithASpace);
    }
    return -1;
  }

  /**
   * 
   * @param cmdName
   * @param commandIndex
   * @return
   */
  public int getScriptCommandIndex(String cmdName, int commandIndex,
      boolean caseInsensitive, boolean separateWithASpace) {
    if (!commandLoaded) {
      createCommand(cmdName, caseInsensitive, separateWithASpace);
    }
    ComScriptCommand command = (ComScriptCommand) scriptCommands.get(commandIndex);
    if (command.getCommand().equals(cmdName)) {
      return commandIndex;
    }
    return -1;
  }

  /**
   * Write out the command file currently represented by this object
   */
  public void writeComFile() throws FileNotFoundException, IOException,
      BadComScriptException {
    if (!EtomoDirector.INSTANCE.isMemoryAvailable()) {
      return;
    }
    // TEMP
    System.err.println("write " + comFile.getName());
    // Open the com file for writing using a buffered writer
    BufferedWriter out = new BufferedWriter(new FileWriter(comFile));

    // Write out the the list of sript commands
    Iterator cmdIterator = scriptCommands.iterator();
    while (cmdIterator.hasNext()) {
      ComScriptCommand scriptCommand = (ComScriptCommand) cmdIterator.next();

      // Write out the header comments if they exist
      String[] headerComments = scriptCommand.getHeaderComments();
      for (int i = 0; i < headerComments.length; i++) {
        out.write(headerComments[i]);
        out.newLine();
      }

      // Write out the the command and any command line arguments
      out.write("$" + scriptCommand.getCommand());
      String[] commandArguments = scriptCommand.getCommandLineArgs();
      for (int i = 0; i < commandArguments.length; i++) {
        out.write(" " + commandArguments[i]);
      }
      out.newLine();

      // Write the input arguments for the command
      ComScriptInputArg[] inputArgs = scriptCommand.getInputArguments();
      for (int i = 0; i < inputArgs.length; i++) {
        String[] argComments = inputArgs[i].getComments();
        for (int j = 0; j < argComments.length; j++) {
          out.write(argComments[j]);
          out.newLine();
        }
        out.write(inputArgs[i].getArgument());
        out.newLine();
      }
    }
    out.close();
  }

  /**
   * Set the specified ScriptCommand object to a new ScriptCommand object
   * @param index the index of the ScriptCommand object to replace.
   * @param scriptCommand the new ScriptCommand object.
   */
  public void setScriptComand(int index, ComScriptCommand newScriptCommand) {
    // make a defensive copy of the scriptCommand object
    scriptCommands.set(index, new ComScriptCommand(newScriptCommand));
  }

  /**
   * Remove the specified ComScriptCommand from the collection.
   * @param index the index of the ComScriptCommand to remove.
   */
  public void removeScriptCommand(int index) {
    scriptCommands.remove(index);
  }

  /**
   * Add the specified ComScriptCommand to the end of the collection.
   * @param index the index of the ComScriptCommand to add.
   */
  public void addScriptCommand(ComScriptCommand newScriptCommand) {
    scriptCommands.add(new ComScriptCommand(newScriptCommand));
  }

  /**
   * Get the com file name.
   * @return a String containing the absolute path of com file.
   */
  public String getComFileName() {
    return comFile.getAbsolutePath();
  }

  /**
   * Get the com file name.
   * @return a String containing the name of the com file.
   */
  public String getName() {
    return comFile.getName();
  }

  public boolean isCommandLoaded() {
    return commandLoaded;
  }

  /**
   * Get the number of commands in the script
   * @return an integer describing the number of commands in the script.
   */
  public int getCommandCount() {
    return scriptCommands.size();
  }

  public void setParseComments(boolean state) {
    parseComments = state;
  }
}<|MERGE_RESOLUTION|>--- conflicted
+++ resolved
@@ -209,25 +209,11 @@
           for (int i = 0; i < cmdLineArgs.length; i++) {
             cmdLineArgs[i] = tokens[i + 1];
           }
-<<<<<<< HEAD
-          currentScriptCommand.appendCommandLineArgs(cmdLineArgs);
-
-        }
-        else {
-          if (currentScriptCommand == null) {
-            String description = "Input parameter found before command in "
-                + comFile.getAbsoluteFile() + " line: " + String.valueOf(lineNumber);
-            if (in!=null) {
-              in.close();
-            }
-            throw new BadComScriptException(description);
-=======
           currentScriptCommand.setCommandLineArgs(cmdLineArgs);
           // Force the comment parsing from the standard input lines to off
           // if a keyword/value pair input format is detected
           if (currentScriptCommand.isKeywordValuePairs()) {
             parseComments = false;
->>>>>>> b563434e
           }
         }
 
@@ -267,9 +253,9 @@
             if (currentScriptCommand == null) {
               String description = "Input parameter found before command in "
                   + comFile.getAbsoluteFile() + " line: " + String.valueOf(lineNumber);
-              if (in != null) {
-                in.close();
-              }
+            if (in!=null) {
+              in.close();
+            }
               throw new BadComScriptException(description);
             }
 
@@ -288,18 +274,6 @@
           }
         }
       }
-    }
-    catch (FileNotFoundException e) {
-      if (in != null) {
-        in.close();
-      }
-      throw e;
-    }
-    catch (IOException e) {
-      if (in != null) {
-        in.close();
-      }
-      throw e;
     }
     // Close the com script
     in.close();
