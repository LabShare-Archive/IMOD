--- conflicted
+++ resolved
@@ -339,7 +339,7 @@
         }
       }
     }
-<<<<<<< HEAD
+    genCommonOptions();
     if(directiveFile.isSystemTemplateSet()) {
       command.add("-change");
       command.add(directiveFile.getSystemTemplate());
@@ -350,9 +350,6 @@
     }
     command.add("-change");
     command.add(EtomoDirector.INSTANCE.getArguments().getDirective().getAbsolutePath());
-=======
-    genCommonOptions();
->>>>>>> e01afb42
   }
 
   private boolean genOptions() {
