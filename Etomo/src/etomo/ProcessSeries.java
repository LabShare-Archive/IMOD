package etomo;

import etomo.process.ProcessData;
import etomo.type.AxisID;
import etomo.type.ConstProcessSeries;
import etomo.type.DialogType;
import etomo.type.FileType;
import etomo.type.ProcessName;
import etomo.type.ProcessResultDisplay;
import etomo.type.ProcessingMethod;
import etomo.type.Run3dmodMenuOptions;
import etomo.ui.swing.Deferred3dmodButton;
import etomo.ui.swing.ProcessDisplay;
import etomo.ui.swing.UIComponent;

/**
 * <p>Description: Represents a series of processes to be executed.</p>
 * 
 * <p>This was originally done in BaseManager with a nextProcess string and a
 * lastProcess string.  The problem with this method is that a button press that
 * triggers axis-is-busy functionality could cause the process series to change
 * before the axis is checked.  This became clear when the run3dmodProcess
 * was added.  So we need to create a new process series when each series of
 * processes is run.</p>
 * 
 * <p>A ProcessSeries instance is created in the function that first decides to
 * set up a process series.  Next, last and/or 3dmod process(es) can be added at
 * any time and it is not necessary for any process function to know whether it
 * is the first process in the series.  This is handled by only constructing a
 * processSeries when it is null and will be added to.  3dmod processes, which
 * are added blindly (without checking if they are null), will only be set to
 * ProcessSeries.run3dmodButton if they are not null.</P>
 * 
 * <P>The ProcessSeries instance is passed as a constant to the run process
 * function in the process manager.  It goes into the process object and
 * eventually gets to a processDone function, where
 * ProcessSeries.startNextProcess() is called.  If nextProcess or lastProcess is
 * set, ProcessSeries.startNextProcess calls the manager startNextProcess and
 * passes it a reference to the instance of ProcessSeries.  The manager
 * startNextProcess starts the next process, passing the processSeries instance.
 * ProcessSeries should be passed to process functions whether or not a process
 * series is being started or added to.  This means that you do not have to keep
 * track of when it is in use.</P>
 * 
 * <P>If nextProcess and lastProcess are both empty (they are cleared when their
 * process is run), then run3dmodButton is checked.  If it is set, then it is
 * used to run a 3dmod process.  ProcessSeries.run3dmodButton is a
 * Run3dmodButton whose main function is to run a 3dmod immediately (not
 * deferred).  It was added to a deferred Run3dmodButton whose main function is
 * to run the first process in the process series.  ProcessSeries.run3dmodButton
 * still has a reference to the dialog it was last placed on (its container), so
 * its action function, which is called with ProcessSeries.run3dmodMenuOptions,
 * will call the dialog's action function.</P>
 * 
 * <P>The risk in running 3dmod this way is that the function called by the
 * dialog may try to access the dialog through the normal channel (through the
 * manager or UIExpert), and user may have left that dialog.  This is why the
 * UIExperts don't set their dialog pointers to null on done().  It is unlikely
 * that there will be much communication with a dialog for a 3dmod process.  If
 * this does happen for a dialog managed by a manager instead of a UIExpert, it
 * may be a good idea create a UIExpert for this dialog.  This way the UIExpert
 * 3dmod function can talk to an out-of-date dialog that the user has left.
 * Note that, if the users goes back into the dialog, the 3dmod function will
 * talk to the up to date dialog, but the action function called by the
 * Run3dmodButton will call the action function in the out-of-date instance of
 * the dialog.  This is true unless the the Run3dmodButton is managed by the
 * ProcessResultsDisplayFactory.  In that case new instance of the dialog
 * contains the same instance of the Run3dmodButton as the ProcessSeries, and
 * container reference would be updated to that new dialog instance.</p>
 * 
 * <H3>Problems</H3>
 * 
 * <P>The dialogs being managed directly by the manager won't stick around after
 * the user leaves them (except for Tomogram Combination).  The Run3dmodButton
 * has access to them but the 3dmod function doesn't.  If this becomes a
 * problem, it can be handled by creating a UIExpert to manage the dialog.</P>
 * 
 * <P>The rule that the state of the dialog when a button is pushed is state
 * referred to by all subsequent processes, which may already have been broken
 * in Tomogram Combination, it being broken here in two ways.  One is when the
 * user stays on the dialog and changes something that action function or the
 * 3dmod function references.  The other is when the Run3dmodButton that runs
 * the 3dmod process is being managed by ProcessResultDisplayFactory, so that it
 * loses contact with the original dialog when the user leaves and goes back
 * into the dialog.</P>
 * 
 * <P>When the Run3dmodButton that runs the 3dmod process is not managed by the
 * ProcessResultsDisplayFactory then, if the user leaves and re-enters the
 * dialog, then dialog action function is called from the old instance of the
 * dialog, and the 3dmod function would talk to the new instance of the dialog.</P>
 * 
 * <H3>Possible upgrades</H3>
 * 
 * <P>If more then two regular processes have to be set by a process function in
 * a manager or UIExpert, or there is a ordering requirement that can't be
 * handled by the current next, last, 3dmod setup, it should be easy to add more
 * capacity to this class.  Add another process string or convert an existing
 * process to a queue of processes.</P>
 * 
 * <H3>What Not To Do</H3>
 * 
 * <P>Because the method used to run 3dmod is already problematic, don't use it
 * to allow the user to create their own series of processes (see the original
 * idea of bug# 847).  The problems associated with a process function talking
 * to a dialog are minor for 3dmod, but would be huge for other types of
 * processes.</P>
 * 
 * <p>Copyright: Copyright 2008</p>
 *
 * <p>Organization:
 * Boulder Laboratory for 3-Dimensional Electron Microscopy of Cells (BL3DEMC),
 * University of Colorado</p>
 * 
 * @author $Author$
 * 
 * @version $Revision$
 * 
 * <p> $Log$
 * <p> Revision 1.12  2011/02/21 21:07:53  sueh
 * <p> bug# 1437 Reformatting.
 * <p>
 * <p> Revision 1.11  2011/02/03 05:54:50  sueh
 * <p> bug# 1422 Added ProcessingMethod.
 * <p>
 * <p> Revision 1.10  2010/11/13 16:02:54  sueh
 * <p> bug# 1417 Renamed etomo.ui to etomo.ui.swing.
 * <p>
 * <p> Revision 1.9  2010/04/28 15:38:58  sueh
 * <p> bug# 1344 Using ProcessSeries.Process to hold next process and last
 * <p> process information, including outputImageFIleType.
 * <p>
 * <p> Revision 1.8  2009/09/01 03:17:35  sueh
 * <p> bug# 1222
 * <p>
 * <p> Revision 1.7  2009/06/11 16:48:45  sueh
 * <p> bug# 1221 Added optional ProcessDisplay for running dialog independent processes.
 * <p>
 * <p> Revision 1.6  2008/06/24 20:08:19  sueh
 * <p> bug# 1111 Added setDebug.
 * <p>
 * <p> Revision 1.5  2008/05/28 02:48:12  sueh
 * <p> bug# 1111 Removed processDialogTypeA and B from BaseManager.
 * <p> The dialogType for processes should be handled by ProcessSeries.
 * <p> Passing a DialogType parameter to startNextProcess.
 * <p>
 * <p> Revision 1.4  2008/05/13 22:57:11  sueh
 * <p> bug# 847 Added documentation.  Fixed a bug where
 * <p> isProcessQueueEmpty was returning an incorrect result.  Made sure that
 * <p> run3dmodButton could not be turned off except by its being used.
 * <p>
 * <p> Revision 1.3  2008/05/07 02:37:59  sueh
 * <p> bug# 847 Making some ProcessSeries functions public so they can be used by expert classes.
 * <p>
 * <p> Revision 1.2  2008/05/06 23:55:34  sueh
 * <p> bug#847 Running deferred 3dmods by using the button that usually calls
 * <p> them.  This avoids having to duplicate the calls and having a
 * <p> startNextProcess function just for 3dmods.  This requires that the 3dmod
 * <p> button be passed to the function that starts the process.
 * <p>
 * <p> Revision 1.1  2008/05/03 00:34:21  sueh
 * <p> bug# 847 Passing ProcessSeries to the process manager,
 * <p> startNextProcess, and to all process functions.  To avoid having to decide
 * <p> which processes are next processes, pass it everywhere, even to
 * <p> processes that don't use ProcessResultDisplay.  The UI should not create
 * <p> any ProcessSeries and should pass them as null (since they don't know
 * <p> about processes).  Before adding to a process series, create it if it doesn't
 * <p> exist.  Before checking a process series, make sure it exists.  Since a
 * <p> series is only created when it doesn't exist and is needed, I don't have to
 * <p> keep track of which process comes first in a series.
 * <p> </p>
 */
public final class ProcessSeries implements ConstProcessSeries {
  public static final String rcsid = "$Id$";

  private final BaseManager manager;
  private final DialogType dialogType;
  private final ProcessDisplay processDisplay;
  private final UIComponent uiComponent;

  private Process nextProcess = null;
  /**
   * The processes between nextProcess and lastProcess
   */
  private Process processList = null;
  private Process lastProcess = null;
  // 3dmod is opened after last process.
  private Deferred3dmodButton run3dmodButton = null;
  private Run3dmodMenuOptions run3dmodMenuOptions = null;
  private Process failProcess = null;
  private boolean debug = false;
  private boolean forceNextProcess = false;

  public void dumpState() {
    System.err.print("[debug:" + debug + "]");
  }

  public String toString() {
    return "[nextProcess:" + nextProcess + ",lastProcess:" + lastProcess + "]";
  }

  public ProcessSeries(final BaseManager manager, DialogType dialogType) {
    this.manager = manager;
    uiComponent = null;
    this.dialogType = dialogType;
    this.processDisplay = null;
  }

  public ProcessSeries(final BaseManager manager, final UIComponent uiComponent,
      final DialogType dialogType) {
    this.manager = manager;
    this.uiComponent = uiComponent;
    this.dialogType = dialogType;
    this.processDisplay = null;
  }

  public ProcessSeries(final BaseManager manager, DialogType dialogType,
      ProcessDisplay processDisplay) {
    this.manager = manager;
    uiComponent = null;
    this.dialogType = dialogType;
    this.processDisplay = processDisplay;
  }

  public boolean startNextProcess(final AxisID axisID) {
    return startNextProcess(axisID, null);
  }

  /**
   * Start next process from the start process queue.  If it is 
   * empty then start next process from the end process queue.  If next process
   * and last process are empty, run 3dmod based on deferred3dmodButton and
   * run3dmodMenuOptions.  The started process is removed.  If there are no processes to
   * start, the fail process is removed.
   * @param axisID
   * @param processResultDisplay
   * @return true if a process is run.
   */
  public boolean startNextProcess(final AxisID axisID,
      final ProcessResultDisplay processResultDisplay) {
    // Get the next process.
    Process process = null;
    if (nextProcess != null) {
      process = nextProcess;
      nextProcess = null;
    }
    else if (processList != null) {
      process = processList;
      processList = processList.next;
    }
    else if (lastProcess != null) {
      process = lastProcess;
      lastProcess = null;
    }
    else if (run3dmodButton != null) {
      start3dmodProcess();
      return true;
    }
    else {
      failProcess = null;
      return false;
    }
    sendMsgSecondaryProcess(processResultDisplay);
    if (debug) {
      System.out.println("ProcessSeries.startNextProcess:process=" + process);
    }
    forceNextProcess = process.forceNextProcess;
<<<<<<< HEAD
    manager.startNextProcess(axisID, process, processResultDisplay, this, dialogType,
=======
    manager.startNextProcess(uiComponent,axisID, process, processResultDisplay, this, dialogType,
>>>>>>> 993b44f9
        processDisplay);
    return true;
  }

  public void startFailProcess(final AxisID axisID) {
    startFailProcess(axisID, null);
  }

  /**
   * All other processes are deleted and the failprocess is started if it exists.
   */
  public void startFailProcess(final AxisID axisID,
      final ProcessResultDisplay processResultDisplay) {
    if (forceNextProcess) {
      startNextProcess(axisID, processResultDisplay);
    }
    else {
      nextProcess = null;
      processList = null;
      lastProcess = null;
      run3dmodButton = null;
      run3dmodMenuOptions = null;
      if (failProcess == null) {
        return;
      }
      Process process = failProcess;
      failProcess = null;
<<<<<<< HEAD
      manager.startNextProcess(axisID, process, processResultDisplay, this, dialogType,
=======
      manager.startNextProcess(uiComponent,axisID, process, processResultDisplay, this, dialogType,
>>>>>>> 993b44f9
          processDisplay);
    }
  }

  public void setDebug(boolean input) {
    debug = input;
  }

  public DialogType getDialogType() {
    return dialogType;
  }

  public String getLastProcess() {
    if (lastProcess == null) {
      return null;
    }
    return lastProcess.getProcess();
  }

  /**
   * Keep final.  Adds next process 
   * @param axisID
   * @param process
   */
  public void setNextProcess(final String process, final ProcessingMethod processingMethod) {
    nextProcess = new Process(process, null, null, null, processingMethod, null, false);
  }

  public void setNextProcess(final TaskInterface task) {
    nextProcess = new Process(null, null, null, null, null, task, false);
  }

  public void addProcess(final TaskInterface task) {
    addProcess(task, false);
  }

  /**
   * Adds a process to the end of processList.
   * @param task
   */
  public void addProcess(final TaskInterface task, final boolean forceNextProcess) {
    Process endOfList = null;
    Process process = processList;
    while (process != null) {
      endOfList = process;
      process = process.next;
    }
    process = new Process(null, null, null, null, null, task, forceNextProcess);
    if (endOfList != null) {
      endOfList.next = process;
    }
    else {
      processList = process;
    }
  }

  /**
   * Keep final.  Adds next process 
   * @param axisID
   * @param process
   */
  public void setNextProcess(final String process, final ProcessName subprocessName,
      final ProcessingMethod processingMethod) {
    nextProcess = new Process(process, subprocessName, null, null, processingMethod,
        null, false);
  }

  /**
   * Keep final.  Adds next process 
   * @param axisID
   * @param process
   */
  public void setNextProcess(final String process, final ProcessName subprocessName,
      final FileType outputImageFileType, final ProcessingMethod processingMethod) {
    nextProcess = new Process(process, subprocessName, outputImageFileType, null,
        processingMethod, null, false);
  }

  /**
   * Keep final.  Adds next process 
   * @param axisID
   * @param process
   */
  public void setNextProcess(final String process, final ProcessName subprocessName,
      final FileType outputImageFileType, final FileType outputImageFileType2,
      final ProcessingMethod processingMethod) {
    nextProcess = new Process(process, subprocessName, outputImageFileType,
        outputImageFileType2, processingMethod, null, false);
  }

  void clearProcesses() {
    failProcess = null;
    nextProcess = null;
    processList = null;
    lastProcess = null;
    run3dmodButton = null;
    run3dmodMenuOptions = null;
  }

  /**
   * Return true if a next process or process list exists and is not OK to drop, or
   * lastProcess exists and hasn't been saved in processData.  Ignore run3dmodButton and
   * failProcess.
   */
  public boolean willProcessBeDropped(ProcessData processData) {
    return willProcessBeDropped(processData, false);
  }

  /**
   * Return true if a next process or process list exists and is not OK to drop, or
   * lastProcess exists and hasn't been saved in processData.  Ignore run3dmodButton and
   * failProcess.  If processListOnly is true, only check processList.
   */
  private boolean willProcessBeDropped(ProcessData processData,
      final boolean processListOnly) {
    if (!processListOnly && willProcessBeDropped(nextProcess)) {
      return true;
    }
    Process process = processList;
    while (process != null) {
      if (willProcessBeDropped(process)) {
        return true;
      }
      process = process.next;
    }
    if (processListOnly) {
      return false;
    }
    if (willProcessBeDropped(lastProcess)) {
      return true;
    }
    if (processData == null) {
      return false;
    }
    // Return true of the last process information in processData doesn't match the
    // information in this instance.
    return dialogType != processData.getDialogType()
        || !lastProcess.equals(processData.getLastProcess());
  }

  /**
   * Return true if a process exists in process list and is not OK to drop.
   */
  public boolean willProcessListBeDropped() {
    return willProcessBeDropped(null, true);
  }

  /**
   * Trues true if the process exists and is not OK to drop.
   * @param process
   * @return
   */
  private boolean willProcessBeDropped(final Process process) {
    if (process == null) {
      return false;
    }
    if (process.task == null) {
      return true;
    }
    return !process.task.okToDrop();
  }

  public String peekNextProcess() {
    if (nextProcess != null) {
      return nextProcess.getProcess();
    }
    if (processList != null) {
      return processList.getProcess();
    }
    if (lastProcess != null) {
      return lastProcess.getProcess();
    }
    if (run3dmodButton != null) {
      return "3dmod";
    }
    return null;
  }

  /**
   * Set lastProcess.
   * @param axisID
   * @param process
   */
  public void setLastProcess(final String process) {
    lastProcess = new Process(process, null, null, null, null, null, false);
  }

  public void setLastProcess(final TaskInterface task) {
    lastProcess = new Process(null, null, null, null, null, task, false);
  }

  /**
   * A process to start when one of the process fails and forceNextProcess is off (see
   * BaseManager).  When a failProcess is run, nextProcess, lastProcess, and the 3dmod
   * process variables are deleted.  The fail process is deleted when all processes are
   * done.
   * @param task
   */
  public void setFailProcess(final TaskInterface task) {
    failProcess = new Process(null, null, null, null, null, task, false);
  }

  /**
   * Sets the option to open a 3dmod after all the processes are
   * done.  This function cannot be used to reset a 3dmod process.
   * @param axisID
   * @param run3dmodProcess
   * @param run3dmodMenuOptions
   */
  public void setRun3dmodDeferred(final Deferred3dmodButton deferred3dmodButton,
      final Run3dmodMenuOptions run3dmodMenuOptions) {
    // Don't want to keep track of when deferred3dmodButton is null or not in the
    // manager or UIExpert class. So once a deferred3dmodButton is set, it
    // should stay set until it is used. This does not have to be done for
    // nextProcess and lastProcess because they currently are always set
    // explicitly.
    if (deferred3dmodButton == null) {
      return;
    }
    run3dmodButton = deferred3dmodButton;
    this.run3dmodMenuOptions = run3dmodMenuOptions;
  }

  private void sendMsgSecondaryProcess(ProcessResultDisplay processResultDisplay) {
    if (processResultDisplay == null) {
      return;
    }
    processResultDisplay.msgSecondaryProcess();
  }

  /**
   * Calls the action(Run3dmodMenuOptions) function in run3dmodButton
   * (Run3dmodButton).  Blanks out deferred3dmodButton so it can't be run
   * more then once.
   */
  private void start3dmodProcess() {
    Deferred3dmodButton tempRun3dmodButton = run3dmodButton;
    Run3dmodMenuOptions tempRun3dmodMenuOptions = run3dmodMenuOptions;
    run3dmodButton = null;
    run3dmodMenuOptions = null;
    tempRun3dmodButton.action(tempRun3dmodMenuOptions);
  }

  public static final class Process {
    private final String process;
    private final ProcessName subprocessName;
    private final FileType outputImageFileType;
    private final FileType outputImageFileType2;
    private final ProcessingMethod processingMethod;
    final TaskInterface task;
    private final boolean forceNextProcess;

    private Process next = null;

    private Process(final String process, final ProcessName subprocessName,
        final FileType outputImageFileType, final FileType outputImageFileType2,
        final ProcessingMethod processingMethod, final TaskInterface task,
        final boolean forceNextProcess) {
      this.process = process;
      this.subprocessName = subprocessName;
      this.outputImageFileType = outputImageFileType;
      this.outputImageFileType2 = outputImageFileType2;
      this.processingMethod = processingMethod;
      this.task = task;
      this.forceNextProcess = forceNextProcess;
    }

    private String getProcess() {
      if (process != null) {
        return process;
      }
      if (task != null) {
        return task.toString();
      }
      else {
        return null;
      }
    }

    public ProcessName getSubprocessName() {
      return subprocessName;
    }

    public FileType getOutputImageFileType() {
      return outputImageFileType;
    }

    public boolean equals(final TaskInterface task) {
      return this.task == task;
    }

    public boolean equals(String string) {
      return process.equals(string);
    }

    public boolean equals(ProcessName processName) {
      return process.equals(processName.toString());
    }

    public ProcessingMethod getProcessingMethod() {
      return processingMethod;
    }

    public String toString() {
      return process;
    }
  }
}<|MERGE_RESOLUTION|>--- conflicted
+++ resolved
@@ -264,11 +264,7 @@
       System.out.println("ProcessSeries.startNextProcess:process=" + process);
     }
     forceNextProcess = process.forceNextProcess;
-<<<<<<< HEAD
-    manager.startNextProcess(axisID, process, processResultDisplay, this, dialogType,
-=======
     manager.startNextProcess(uiComponent,axisID, process, processResultDisplay, this, dialogType,
->>>>>>> 993b44f9
         processDisplay);
     return true;
   }
@@ -296,11 +292,7 @@
       }
       Process process = failProcess;
       failProcess = null;
-<<<<<<< HEAD
-      manager.startNextProcess(axisID, process, processResultDisplay, this, dialogType,
-=======
       manager.startNextProcess(uiComponent,axisID, process, processResultDisplay, this, dialogType,
->>>>>>> 993b44f9
           processDisplay);
     }
   }
