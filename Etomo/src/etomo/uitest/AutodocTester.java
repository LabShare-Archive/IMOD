package etomo.uitest;

import java.awt.Component;
import java.awt.Container;
import java.io.File;
import java.io.FileNotFoundException;
import java.io.IOException;
import java.util.ArrayList;
import java.util.HashMap;
import java.util.HashSet;
import java.util.List;
import java.util.Map;
import java.util.Set;

import javax.swing.AbstractButton;
import javax.swing.JButton;
import javax.swing.JCheckBox;
import javax.swing.JComboBox;
import javax.swing.JFileChooser;
import javax.swing.JLabel;
import javax.swing.JMenuItem;
import javax.swing.JOptionPane;
import javax.swing.JPanel;
import javax.swing.JProgressBar;
import javax.swing.JRadioButton;
import javax.swing.JSpinner;
import javax.swing.JTabbedPane;
import javax.swing.JTextField;
import javax.swing.text.JTextComponent;

import junit.extensions.jfcunit.JFCTestHelper;
import junit.extensions.jfcunit.eventdata.JSpinnerMouseEventData;
import junit.extensions.jfcunit.eventdata.JTabbedPaneMouseEventData;
import junit.extensions.jfcunit.eventdata.MouseEventData;
import junit.extensions.jfcunit.finder.AbstractButtonFinder;
import junit.extensions.jfcunit.finder.NamedComponentFinder;
import junit.framework.Assert;
import etomo.BaseManager;
import etomo.EtomoDirector;
import etomo.process.SystemProgram;
import etomo.storage.LogFile;
import etomo.storage.autodoc.AutodocFactory;
import etomo.storage.autodoc.AutodocTokenizer;
import etomo.storage.autodoc.ReadOnlyAutodoc;
import etomo.storage.autodoc.ReadOnlySection;
import etomo.type.AxisID;
import etomo.type.EtomoNumber;
import etomo.type.UITestActionType;
import etomo.type.UITestFieldType;
import etomo.type.UITestSubjectType;
import etomo.ui.swing.AxisProcessPanel;
import etomo.ui.swing.ProgressPanel;
import etomo.ui.swing.UIHarness;
import etomo.util.Utilities;

/**
 * <p>Description: </p>
 * 
 * <p>Copyright: Copyright 2008</p>
 *
 * <p>Organization:
 * Boulder Laboratory for 3-Dimensional Electron Microscopy of Cells (BL3DEMC),
 * University of Colorado</p>
 * 
 * @author $Author$
 * 
 * @version $Revision$
 * 
 * <p> $Log$
 * <p> Revision 1.55  2011/07/14 21:21:26  sueh
 * <p> Increasing waiting in formatApplication.
 * <p>
 * <p> Revision 1.54  2011/07/12 03:33:27  sueh
 * <p> In executeCommand handled a file chooser in Windows.
 * <p>
 * <p> Revision 1.53  2011/07/08 18:34:01  sueh
 * <p> In formatApplication, Increasing format time.
 * <p>
 * <p> Revision 1.52  2011/06/29 03:13:46  sueh
 * <p> In formatApplication increasing format wait time.
 * <p>
 * <p> Revision 1.51  2011/06/28 02:33:02  sueh
 * <p> Allow an extra reformat because the advanced button could not be found in a UITest.
 * <p>
 * <p> Revision 1.50  2011/05/26 02:42:35  sueh
 * <p> First format isn't always working - allow a maximum of two.
 * <p>
 * <p> Revision 1.49  2011/05/25 14:20:12  sueh
 * <p> Increasing wait after formatting application.
 * <p>
 * <p> Revision 1.48  2011/05/24 23:07:31  sueh
 * <p> Bug# 1478 In assertField, fixed combo box comparison.
 * <p>
 * <p> Revision 1.47  2011/05/24 15:49:39  sueh
 * <p> FormatApplication was not being called in all cases - fixed.
 * <p>
 * <p> Revision 1.46  2011/05/23 16:08:00  sueh
 * <p> Trying to get formatApplication to solve the missing Advanced button problem more often.  Increased
 * <p> the wait after formatting.  Made it easy to change the number of formats done.
 * <p>
 * <p> Revision 1.45  2011/05/20 21:49:56  sueh
 * <p> Trying to get formatApplication to solve the missing Advanced button problem more often.
 * <p>
 * <p> Revision 1.44  2011/05/13 03:47:14  sueh
 * <p> Increase formatApplication sleep.
 * <p>
 * <p> Revision 1.43  2011/02/22 21:51:07  sueh
 * <p> bug# 1437 Reformatting.
 * <p>
 * <p> Revision 1.42  2010/11/13 16:08:08  sueh
 * <p> bug# 1417 Renamed etomo.ui to etomo.ui.swing.
 * <p>
 * <p> Revision 1.41  2010/11/10 20:56:59  sueh
 * <p> In executeCommand slowing down assert.exists.file.  In Windows it
 * <p> may have run too fast to avoid file locks.
 * <p>
 * <p> Revision 1.40  2010/11/09 21:54:53  sueh
 * <p> In executeCommand slowing down assert.exists.file.  In Windows it
 * <p> may have run too fast to avoid file locks.
 * <p>
 * <p> Revision 1.39  2010/11/09 01:33:07  sueh
 * <p> In executeCommand slowing down assert.not-exists.file.  In Windows it
 * <p> may have run too fast to avoid file locks.
 * <p>
 * <p> Revision 1.38  2010/06/12 00:50:36  sueh
 * <p> bug# 1383 Try a REDRAW_WAIT of 3.
 * <p>
 * <p> Revision 1.37  2010/06/10 21:58:45  sueh
 * <p> bug# 1383 Added REDRAW_WAIT.  Using it with fields that may require a
 * <p> panel to be redrawn.
 * <p>
 * <p> Revision 1.36  2010/06/09 21:27:48  sueh
 * <p> bug# 1383 In executeField increased the button sleep to 3 milliseconds.
 * <p>
 * <p> Revision 1.35  2010/06/08 19:04:33  sueh
 * <p> bug# 1383 Adding format action.  Changed formatApplication sleep to a quarter of a second.  Increased the checkbox and radio button sleeps to
 * <p> 3 milliseconds.
 * <p>
 * <p> Revision 1.34  2010/06/08 16:36:55  sueh
 * <p> In formatApplication increased sleep.
 * <p>
 * <p> Revision 1.33  2010/06/07 14:54:24  sueh
 * <p> In formatApplication increased sleep.
 * <p>
 * <p> Revision 1.32  2010/06/07 13:47:23  sueh
 * <p> In formatApplication increased sleep.
 * <p>
 * <p> Revision 1.31  2010/06/02 17:09:03  sueh
 * <p> In formatApplication, increasing wait.
 * <p>
 * <p> Revision 1.30  2010/05/28 19:10:02  sueh
 * <p> In formatApplication added a System.err.print so that I can see if it is helping.
 * <p>
 * <p> Revision 1.29  2010/05/24 17:09:50  sueh
 * <p> In formatApplication increased sleep.
 * <p>
 * <p> Revision 1.28  2010/05/21 17:24:55  sueh
 * <p> bug# 1322 In executeCommand removed a print that repeated endlessly.
 * <p> In formatApplication excreased the sleep.
 * <p>
 * <p> Revision 1.27  2010/05/18 13:51:51  sueh
 * <p> bug# 1322 Printing the current progress bar label when the --names
 * <p> parameter is used.
 * <p>
 * <p> Revision 1.26  2010/05/16 00:41:50  sueh
 * <p> bug# 1371 Reformatting one time when a field is not found.
 * <p>
 * <p> Revision 1.24  2010/05/10 20:42:22  sueh
 * <p> bug# 1358 In executeCommand doing more sleeping for wait.process to avoid
 * <p>being fooled when kill button is disabled for a second.
 * <p>
 * $Log$
 * Revision 1.55  2011/07/14 21:21:26  sueh
 * Increasing waiting in formatApplication.
 *
 * Revision 1.54  2011/07/12 03:33:27  sueh
 * In executeCommand handled a file chooser in Windows.
 *
 * Revision 1.53  2011/07/08 18:34:01  sueh
 * In formatApplication, Increasing format time.
 *
 * Revision 1.52  2011/06/29 03:13:46  sueh
 * In formatApplication increasing format wait time.
 *
 * Revision 1.51  2011/06/28 02:33:02  sueh
 * Allow an extra reformat because the advanced button could not be found in a UITest.
 *
 * Revision 1.50  2011/05/26 02:42:35  sueh
 * First format isn't always working - allow a maximum of two.
 *
 * Revision 1.49  2011/05/25 14:20:12  sueh
 * Increasing wait after formatting application.
 *
 * Revision 1.48  2011/05/24 23:07:31  sueh
 * Bug# 1478 In assertField, fixed combo box comparison.
 *
 * Revision 1.47  2011/05/24 15:49:39  sueh
 * FormatApplication was not being called in all cases - fixed.
 *
 * Revision 1.46  2011/05/23 16:08:00  sueh
 * Trying to get formatApplication to solve the missing Advanced button problem more often.  Increased
 * the wait after formatting.  Made it easy to change the number of formats done.
 *
 * Revision 1.45  2011/05/20 21:49:56  sueh
 * Trying to get formatApplication to solve the missing Advanced button problem more often.
 *
 * Revision 1.44  2011/05/13 03:47:14  sueh
 * Increase formatApplication sleep.
 *
 * Revision 1.43  2011/02/22 21:51:07  sueh
 * bug# 1437 Reformatting.
 *
 * Revision 1.42  2010/11/13 16:08:08  sueh
 * bug# 1417 Renamed etomo.ui to etomo.ui.swing.
 *
 * Revision 1.41  2010/11/10 20:56:59  sueh
 * In executeCommand slowing down assert.exists.file.  In Windows it
 * may have run too fast to avoid file locks.
 *
 * Revision 1.40  2010/11/09 21:54:53  sueh
 * In executeCommand slowing down assert.exists.file.  In Windows it
 * may have run too fast to avoid file locks.
 *
 * Revision 1.39  2010/11/09 01:33:07  sueh
 * In executeCommand slowing down assert.not-exists.file.  In Windows it
 * may have run too fast to avoid file locks.
 *
 * Revision 1.38  2010/06/12 00:50:36  sueh
 * bug# 1383 Try a REDRAW_WAIT of 3.
 *
 * Revision 1.37  2010/06/10 21:58:45  sueh
 * bug# 1383 Added REDRAW_WAIT.  Using it with fields that may require a
 * panel to be redrawn.
 *
 * Revision 1.36  2010/06/09 21:27:48  sueh
 * bug# 1383 In executeField increased the button sleep to 3 milliseconds.
 *
 * Revision 1.35  2010/06/08 19:04:33  sueh
 * bug# 1383 Adding format action.  Changed formatApplication sleep to a quarter of a second.  Increased the checkbox and radio button sleeps to
 * 3 milliseconds.
 *
 * Revision 1.34  2010/06/08 16:36:55  sueh
 * In formatApplication increased sleep.
 *
 * Revision 1.33  2010/06/07 14:54:24  sueh
 * In formatApplication increased sleep.
 *
 * Revision 1.32  2010/06/07 13:47:23  sueh
 * In formatApplication increased sleep.
 *
 * Revision 1.31  2010/06/02 17:09:03  sueh
 * In formatApplication, increasing wait.
 *
 * Revision 1.30  2010/05/28 19:10:02  sueh
 * In formatApplication added a System.err.print so that I can see if it is helping.
 *
 * Revision 1.29  2010/05/24 17:09:50  sueh
 * In formatApplication increased sleep.
 *
 * Revision 1.28  2010/05/21 17:24:55  sueh
 * bug# 1322 In executeCommand removed a print that repeated endlessly.
 * In formatApplication excreased the sleep.
 *
 * Revision 1.27  2010/05/18 13:51:51  sueh
 * bug# 1322 Printing the current progress bar label when the --names
 * parameter is used.
 *
 * Revision 1.26  2010/05/16 00:41:50  sueh
 * bug# 1371 Reformatting one time when a field is not found.
 *
 * Revision 1.25  2010/05/15 17:41:17  sueh
 * bug# 1358 For Windows using a 1 second wait after a button is pressed
 * instead of a 1 millisecond wait.
 * <p>
 * Revision 1.24 2010/05/10 20:42:22 sueh
 * <p>
 * bug# 1358 In executeCommand doing more sleeping for wait.process to avoid
 * being fooled when kill button is disabled for a second.
 * <p>
 * <p>
 * Revision 1.23 2010/04/29 01:36:30 sueh
 * <p>
 * <p> Revision 1.23  2010/04/29 01:36:30  sueh
 * <p> bug# 1356 In assertFileContainsString handle wildcards in the targetString.
 * <p>
 * <p> Revision 1.22  2010/03/03 05:11:20  sueh
 * <p> bug# 1311 Implemented set.debug.
 * <p>
 * <p> Revision 1.21  2010/02/24 02:57:43  sueh
 * <p> bug# 1301 Fixed null pointer exception in ifEnabled.
 * <p>
 * <p> Revision 1.20  2010/02/23 00:23:52  sueh
 * <p> bug# 1301 Fixed bug in assertFileContainsString.
 * <p>
 * <p> Revision 1.19  2010/02/17 05:04:02  sueh
 * <p> bug# 1301 Pulled enableField and ifField out of executeField.
 * <p>
 * <p> Revision 1.18  2009/11/20 17:43:01  sueh
 * <p> bug# 1282 Changed areFilesSame to assertSameFile and added the ability to compare files with different names.  Added assertFileContains.
 * <p>
 * <p> Revision 1.17  2009/10/29 20:03:24  sueh
 * <p> bug# 1280 Fix file chooser handler, which was crashing instead of waiting
 * <p> of the file chooser wasn't available.
 * <p>
 * <p> Revision 1.16  2009/10/23 19:48:43  sueh
 * <p> bug# 1275 In executeCommand implemented open.interface.field.
 * <p>
 * <p> Revision 1.15  2009/10/08 20:59:53  sueh
 * <p> bug# 1277 In executeField changed the name of minibuttons to mb.name.
 * <p>
 * <p> Revision 1.14  2009/09/28 18:37:28  sueh
 * <p> bug# 1235 In executeCommand, for wait.file-chooser, make sure that
 * <p> value isn't null and handle a fully qualified chosen_file.
 * <p>
 * <p> Revision 1.13  2009/09/22 21:04:34  sueh
 * <p> bug# 1259 Changed assert.equals.com to assert.same.file.
 * <p>
 * <p> Revision 1.12  2009/09/20 21:34:47  sueh
 * <p> bug# 1268 In executeCommand, fixed bug in ASSERT.
 * <p>
 * <p> Revision 1.11  2009/09/11 22:41:36  sueh
 * <p> bug# 1259 comparing com files by sorting them first.
 * <p>
 * <p> Revision 1.10  2009/09/06 01:40:21  sueh
 * <p> bug# 1259 Fixed a uitest bug.
 * <p>
 * <p> Revision 1.9  2009/09/01 03:18:33  sueh
 * <p> bug# 1222
 * <p>
 * <p> Revision 1.8  2009/07/13 20:19:42  sueh
 * <p> Increased sleep for wait.process.  Ubuntu may have had a problem with
 * <p> checking the process bar too soon after the kill button is disabled.
 * <p>
 * <p> Revision 1.7  2009/06/10 17:26:41  sueh
 * <p> bug# 1202, bug # 1216 Added if.not-exists.field.subcommand to handle
 * <p> RAPTOR's not existing on all computers.
 * <p>
 * <p> Revision 1.6  2009/03/17 00:46:33  sueh
 * <p> bug# 1186 Pass managerKey to everything that pops up a dialog.
 * <p>
 * <p> Revision 1.5  2009/03/02 20:58:00  sueh
 * <p> bug# 1102 Added assert.ge.tf and assert.le.tf.  Added compare
 * <p> (JTextComponent, Command) to test these commands.
 * <p>
 * <p> Revision 1.4  2009/02/20 18:14:56  sueh
 * <p> bug# 1102 Do a quick sleep after finding a panel to avoid unreliable
 * <p> behavior.
 * <p>
 * <p> Revision 1.3  2009/02/04 23:37:15  sueh
 * <p> bug# 1158 Changed id and exception classes in LogFile.
 * <p>
 * <p> Revision 1.2  2009/01/28 00:57:50  sueh
 * <p> bug# 1102 In nextSection, moving subframe out of the the way.  In executeCommand handling the ifnot subsection and if.enabled.field.subcommand.  In executeField handling if.enabled.field.subcommand.  Changed assertEnabled to enabled to handle if.enabled.field.subcommand.
 * <p>
 * <p> Revision 1.1  2009/01/20 20:44:46  sueh
 * <p> bug# 1102 Tester of autodocs, functions, and subsections.
 * <p> </p>
 */
final class AutodocTester extends Assert implements VariableList {
  public static final String rcsid = "$Id$";

<<<<<<< HEAD
  private static final int REDRAW_WAIT = 40;
  private static final int MAX_FORMAT = 4;
=======
  private static final int REDRAW_WAIT = 20;
  private static final int MAX_FORMAT = 5;
>>>>>>> 8ad18035
  private static final int FORMAT_WAIT = 670;

  private final ReadOnlyAutodoc autodoc;
  private final JFCTestHelper helper;
  private final TestRunner testRunner;
  private final AxisID axisID;
  private final String sectionType;
  private final String sectionName;
  private final File sourceDir;
  private final VariableList parentVariableList;
  private final ReadOnlySection subsection;
  private final AutodocTester parentTester;

  private Container currentPanel = null;
  private CommandReader reader = null;
  private boolean wait = false;
  private ReadOnlyAutodoc functionAutodoc = null;
  private String functionSectionType = null;
  private AutodocTester childTester = null;
  private Map globalVariableMap = null;
  private Map variableMap = null;
  private NamedComponentFinder finder = null;
  private AbstractButtonFinder buttonFinder = null;
  private Command command = null;
  private String skipToDialogSection = null;
  private boolean debug = false;
  private Set completedDialogSections = null;
  private boolean interfaceOpen = false;

  /**
   * Tests all the sections of sectionType in order.  This is assumed to be a
   * top-level autodoc.
   * 
   * Autodoc Testers:
   * These top level testers are associated with one autodoc (other top level
   * testers and function testers may use the same autodoc).  They are uniquely
   * identified by the axisID that is passed to them.  They attempt to test
   * every section in the autodoc that matches sectionType.  Autodoc testers
   * cannot create child function testers until they have used the set.adoc
   * command to set an autodoc and section type for function calls.  Autodoc
   * testers have no parent.  They can have a function tester or a subsection
   * tester as a child.
   * @param testRunner
   * @param helper
   * @param autodoc
   * @param sourceDir
   * @param sectionType
   * @param axisID
   * @return
   */
  static AutodocTester getAutodocTester(final TestRunner testRunner,
      final JFCTestHelper helper, final ReadOnlyAutodoc autodoc, final File sourceDir,
      final String sectionType, final AxisID axisID, final VariableList parentVariableList) {
    AutodocTester tester = new AutodocTester(testRunner, helper, autodoc, sourceDir,
        sectionType, null, null, axisID, parentVariableList, null);
    tester.globalVariableMap = new HashMap();
    tester.globalVariableMap.put("axis", axisID.getExtension());
    tester.completedDialogSections = new HashSet();
    // openInterface must only run once
    if (axisID == AxisID.SECOND) {
      tester.interfaceOpen = true;
    }
    return tester;
  }

  /**
   * Tests one section.  Sets the function autodoc and section type for function
   * calls from the parent.
   * 
   * Function Testers:
   * These testers are associated with one section.  This section must have a
   * unique type and name in its autodoc.  The autodoc containing the section
   * may be different from the parent autodoc, but doesn't have to be.  Function
   * testers may create child function testers, which will have the same autodoc
   * and section type for function calls as the parent, unless set.adoc is used
   * to change them.  Function testers can have any kind of tester as a parent.
   * They can have a function tester or a subsection tester as a child.
   * @param autodoc
   * @param sectionType
   * @param sectionName
   * @param parentTester
   * @return
   */
  static AutodocTester getFunctionTester(final ReadOnlyAutodoc autodoc,
      final String sectionType, final String sectionName, final AutodocTester parentTester) {
    AutodocTester tester = new AutodocTester(parentTester.testRunner,
        parentTester.helper, autodoc, parentTester.sourceDir, sectionType, sectionName,
        null, parentTester.axisID, parentTester, parentTester);
    // Set up the function tester to run more functions.
    tester.functionAutodoc = autodoc;
    tester.functionSectionType = sectionType;
    tester.currentPanel = parentTester.currentPanel;
    // openInterface must only run once
    tester.interfaceOpen = true;
    return tester;
  }

  /**
   * Tests one subsection.  Sets the function autodoc and section type for
   * function calls from the parent.  Does not pass the section type into the
   * constructor since the subsection does not have to be found.
   * 
   * Subsection Testers:
   * These testers are associated with one subsection.  This subsection is
   * passed to the tester, so it doesn't have to be unique.  If the subsection
   * tester did not get an autodoc and section type for calling functions from
   * its parent, it must use the set.adoc command to set them.  Subsection
   * testers can have an autodoc tester or a function tester as a parent.  They
   * can have a function tester as a child.
   * @param subsection
   * @param parentTester
   * @return
   */
  static AutodocTester getSubsectionTester(final ReadOnlySection subsection,
      final AutodocTester parentTester, boolean interfaceOpen) {
    AutodocTester tester = new AutodocTester(parentTester.testRunner,
        parentTester.helper, parentTester.autodoc, parentTester.sourceDir, null, null,
        subsection, parentTester.axisID, parentTester, parentTester);
    tester.functionAutodoc = parentTester.functionAutodoc;
    tester.functionSectionType = parentTester.functionSectionType;
    tester.currentPanel = parentTester.currentPanel;
    // openInterface must only run once
    tester.interfaceOpen = interfaceOpen;
    return tester;
  }

  /**
   * @param testRunner
   * @param helper
   * @param autodoc
   * @param sourceDir
   * @param sectionType
   * @param sectionName
   * @param subsection
   * @param axisID
   * @param parentVariableList
   * @param parentTester
   */
  private AutodocTester(final TestRunner testRunner, final JFCTestHelper helper,
      final ReadOnlyAutodoc autodoc, final File sourceDir, final String sectionType,
      final String sectionName, final ReadOnlySection subsection, final AxisID axisID,
      final VariableList parentVariableList, final AutodocTester parentTester) {
    this.testRunner = testRunner;
    this.helper = helper;
    this.autodoc = autodoc;
    this.axisID = axisID;
    this.sourceDir = sourceDir;
    this.sectionType = sectionType;
    this.sectionName = sectionName;
    this.subsection = subsection;
    this.parentVariableList = parentVariableList;
    this.parentTester = parentTester;
  }

  /**
   * A tester is done when it has not childTester and its reader is done.
   * @return
   */
  boolean isDone() {
    if (reader == null || wait || childTester != null) {
      return false;
    }
    return reader.isDone();
  }

  /**
   * Passes a variable up to the enclosing scope, if it exists, and exits the
   * current scope.
   * @param variableName
   */
  private void setReturn(final String variableName) {
    if (variableMap != null && variableMap.containsKey(variableName)) {
      parentVariableList.setVariable(variableName, variableMap.get(variableName));
    }
    setReturn();
  }

  /**
   * Exit from the current scope.
   */
  private void setReturn() {
    if (sectionType == null || sectionName != null) {
      // Either a function tester or a subsection test so just set
      // reader.done=true to leave the scope.
      reader.setDone();
    }
    else {
      // This is an autodoc tester so make testUntilWait() call nextSection().
      command = null;
    }
  }

  /**
   * Exit from all scopes and end the test.  Make sure that isDone() returns
   * true.
   */
  private void setEnd() {
    reader.setDone();
    wait = false;
    if (childTester != null) {
      // The childTester is active, so this call will have originated from it.
      // Set the childTester to null so that isDone() will return true.
      childTester = null;
    }
    if (parentTester != null) {
      // This is either a function tester or a subsection tester so must tell
      // parent to end.
      parentTester.setEnd();
    }
  }

  void setDebug() {
    debug = true;
  }

  /**
   * A tester is in wait state if the wait member variable is true, unless it
   * has a childTester; in that case the wait state is dependent on the child
   * tester's wait state.
   * @return
   */
  private boolean isWait() {
    if (childTester != null) {
      return childTester.isWait();
    }
    return wait;
  }

  /**
   * Processes commands until a wait state is encountered or the test is done.
   * 
   * When an open.frame command exists for this tester:
   * The first time this function is run it attempts to open the frame.  If this
   * fails, it goes into a wait state and will continue to try to open the frame
   * each time it runs until it succeeds.
   * @throws FileNotFoundException
   * @throws IOException
   * @throws LogFile.ReadException
   * @throws LogFile.FileException
   */
  void testUntilWait() throws FileNotFoundException, IOException, LogFile.LockException {
    boolean openingInterface = false;
    if (!interfaceOpen) {
      // OpeningInterface is set to true if the open interface subsection is
      // going to be run.
      openingInterface = openInterface() && childTester != null;
    }
    if (reader == null) {
      // first time running testUntilWait.
      nextSection();
    }
    if (reader.isDone()) {
      return;
    }
    if (interfaceOpen) {
      gotoFrame();
    }
    while (!reader.isDone()) {
      do {
        // Don't get a new command until the current function is completed.
        if (childTester != null) {
          childTester.testUntilWait();
          if (openingInterface && (childTester == null || childTester.isDone())) {
            // Successfully opened the interface.
            openingInterface = false;
            interfaceOpen = true;
            gotoFrame();
          }
          // SetEnd() could have set the childTester to null.
          if (childTester != null) {
            if (childTester.isDone()) {
              childTester = null;
            }
            else if (childTester.isWait()) {
              return;
            }
          }
        }
        // Before getting a new command, wait for the current command if it is a
        // wait command.
        if (!wait) {
          command = reader.nextCommand(command);
        }
        if (command != null && command.isKnown()) {
          executeCommand(command);
          if (wait) {
            return;
          }
        }
      } while (!reader.isDone() && command != null && skipToDialogSection == null);
      nextSection();
    }
  }

  /**
   * Get the next section or starts the reader (which gets the first section).
   * For Autodoc testers it also removes section-level
   * scope.
   * @throws FileNotFoundException
   * @throws IOException
   * @throws LogFile.ReadException
   * @throws LogFile.FileException
   */
  private void nextSection() throws FileNotFoundException, IOException,
      LogFile.LockException {
    boolean isAutodocTester = sectionType != null && sectionName == null;
    if (debug) {
      System.err.println("sectionType=" + sectionType + ",sectionName=" + sectionName);
      System.err.println("nextSection:functionAutodoc=" + functionAutodoc.getName()
          + ",functionSectionType=" + functionSectionType);
    }
    do {
      // Get the next section
      if (reader == null) {
        if (sectionType == null) {
          // Gets a reader for the subsection that was passed in
          reader = CommandReader.getSubsectionReader(autodoc, subsection, axisID, this);
        }
        else if (sectionName == null) {
          // Opens the first section to be read.
          reader = CommandReader.getAutodocReader(autodoc, sectionType, axisID, this);
          if (skipToDialogSection != null
              && skipToDialogSection.equals(reader.getSectionName())) {
            // Found the starting dialog - stop skipping
            skipToDialogSection = null;
          }
        }
        else {
          // open function section
          reader = CommandReader.getSectionReader(autodoc, sectionType, sectionName,
              axisID, this);
          assertFalse("called function that doesn't exist - " + sectionType + " = "
              + sectionName + " - in " + autodoc.getName(), reader.isDone());
        }
      }
      else if (!reader.isDone()) {
        if (completedDialogSections != null) {
          // add to list of completed (and skipped) dialog sections
          completedDialogSections.add(reader.getSectionName());
        }
        reader.nextSection();
      }
      if (reader.isDone()) {
        return;
      }
      // If this is a top level autodoc, try to turn off skipping
      if (skipToDialogSection != null && isAutodocTester
          && skipToDialogSection.equals(reader.getSectionName())) {
        // Found the section to skip to - stop skipping
        skipToDialogSection = null;
      }
      // If section type is not null and section name is null then this is an
      // autodoc tester. This means that
      // it tests multiple sections in a Dialog autodoc, each with it's own scope.
      // It also means that each section is associated with a different dialog as
      // described in the interface section.
      if (isAutodocTester) {
        // Remove section level scope
        // function scope
        functionAutodoc = null;
        functionSectionType = null;
        // Variable scope
        if (variableMap != null && variableMap.size() > 0) {
          variableMap.clear();
        }
      }
    } while (skipToDialogSection != null);
    if (axisID == AxisID.SECOND && isAutodocTester) {
      UIHarness.INSTANCE.moveSubFrame();
      try {
        Thread.sleep(1000);
      }
      catch (InterruptedException e) {
      }
    }
  }

  /**
   * Execute required command to get to the frame panel for the current axis.
   * Called every time testUntilWait is called.
   * @throws FileNotFoundException
   * @throws IOException
   * @throws LogFile.ReadException
   */
  private void gotoFrame() throws FileNotFoundException, IOException,
      LogFile.LockException {
    executeCommand(testRunner.getInterfaceSection().getGotoFrameCommand(axisID));
  }

  /**
   * Execute the optional subsection to open the interface (open = interface).
   * @throws FileNotFoundException
   * @throws IOException
   * @throws LogFile.ReadException
   * @return true if the function completed
   */
  private boolean openInterface() throws FileNotFoundException, IOException,
      LogFile.LockException {
    if (parentTester != null || axisID == AxisID.SECOND) {
      // Only the first top-level tester is allowed to open the interface.
      return false;
    }
    executeCommand(testRunner.getInterfaceSection().getOpenInterfaceCommand());
    return true;
  }

  /**
   * Execute optional command to open a dialog called dialogName.  Called when "open.dialog ="
   * executed.
   * @throws FileNotFoundException
   * @throws IOException
   * @throws LogFile.ReadException
   */
  private void openDialog(final String dialogName) throws FileNotFoundException,
      IOException, LogFile.LockException {
    executeCommand(testRunner.getInterfaceSection().getOpenDialogCommand(dialogName));
  }

  /**
   * Executes an action command.  Returns without doing anything for  null
   * command.  If the action command read a field command, it will call
   * executeFieldCommand.
   * @param command
   * @return false if an optional command fails, otherwise return true or fail an assert
   */
  private boolean executeCommand(final Command command) throws FileNotFoundException,
      IOException, LogFile.LockException {
    if (command == null || !command.isKnown()) {
      return true;
    }
    BaseManager manager = EtomoDirector.INSTANCE.getCurrentManagerForTest();
    UITestActionType actionType = command.getActionType();
    UITestSubjectType subjectType = command.getSubjectType();
    UITestModifierType modifierType = command.getModifierType();
    Subject subject = command.getSubject();
    Command subcommand = command.getSubcommand();
    String subjectName = null;
    if (subject != null) {
      subjectName = subject.getName();
    }
    Field field = command.getField();
    String value = command.getValue();
    // FieldInterface
    if (actionType == null) {
      executeField(command);
    }
    // ASSERT
    else if (actionType == UITestActionType.ASSERT) {
      // assert.file
      if (subjectType == UITestSubjectType.FILE) {
        File file = new File(System.getProperty("user.dir"), value);
        // assert.contains.file =
        if (modifierType == UITestModifierType.CONTAINS) {
          assertFileContainsString(command.getValue(0), command.getValue(1));
        }
        // assert.exists.file = file_name
        else if (modifierType == UITestModifierType.EXISTS) {
          try {
            Thread.sleep(2);
          }
          catch (InterruptedException e) {
          }
          assertTrue("file does not exist - " + value + " (" + command + ")",
              file.exists());
        }
        // assert.not-exists.file = file_name
        else if (modifierType == UITestModifierType.NOT_EXISTS) {
          try {
            Thread.sleep(1);
          }
          catch (InterruptedException e) {
          }
          assertFalse("file exists - " + value + " (" + command + ")", file.exists());
        }
        // assert.same.file = file_name
        else if (modifierType == UITestModifierType.SAME) {
          assertSameFile(manager, command.getValue(0), command.getValue(1));
        }
        else {
          fail("unexpected command (" + command + ")");
        }
      }
      // assert.field = value
      else if (field != null) {
        assertField(command);
      }
      else {
        fail("unexpected command (" + command + ")");
      }
    }
    // COPY
    else if (actionType == UITestActionType.COPY) {
      assertTrue("only the always modifier is allowed with this actionType (" + command
          + ")", modifierType == null || modifierType == UITestModifierType.ALWAYS);
      // copy.file = file_name
      assertEquals("can only copy a file", UITestSubjectType.FILE, subjectType);
      testRunner.copyFile(command.getValue(0), command.getValue(1),
          modifierType == UITestModifierType.ALWAYS);
    }
    // END
    else if (actionType == UITestActionType.END) {
      setEnd();
    }
    // FORMAT
    else if (actionType == UITestActionType.FORMAT) {
      formatApplication();
      executeField(command);
    }
    // IF
    else if (actionType == UITestActionType.IF) {
      // [[if = variable]]
      if (command.isSubsection()) {
        assertNull("modifier not used with this actionType (" + command + ")",
            modifierType);
        assertFalse("illegal section name - " + value + " (" + command + ")",
            value.startsWith("="));
        if (isVariableSet(value, axisID)) {
          childTester = AutodocTester.getSubsectionTester(command.getSubsection(), this,
              interfaceOpen);
        }
      }
      // if.var
      else if (subjectType == UITestSubjectType.VAR) {
        boolean variableSet = isVariableSet(subjectName, axisID);
        if (modifierType == null) {
          if (variableSet) {
            // if.var.action
            if (subcommand != null) {
              executeCommand(subcommand);
            }
            // if.var.field
            else {
              executeField(command);
            }
          }
        }
        // if.not.var
        else if (modifierType == UITestModifierType.NOT) {
          if (!variableSet) {
            // if.not.var.action
            if (subcommand != null) {
              executeCommand(subcommand);
            }
            // if.not.var.field
            else {
              executeField(command);
            }
          }
        }
        else {
          String variableValue = getVariableValue(subjectName, axisID);
          assertNotNull("subcommand required in an if.comparison command - (" + command
              + ")", subcommand);
          // if.equals.var.variable_name.subcommand = variable_value
          if (modifierType == UITestModifierType.EQUALS) {
            if (variableValue.equals(value)) {
              executeCommand(subcommand);
            }
          }
          // if.not-equals.var.variable_name.subcommand = variable_value
          else if (modifierType == UITestModifierType.NOT_EQUALS) {
            if (!variableValue.equals(value)) {
              executeCommand(subcommand);
            }
          }
        }
      }
      // if.enabled.field
      // if.disabled.field
      // if.exists.field
      // if.not-exists.field
      else if (subjectType == null) {
        ifField(command);
      }
    }
    // IFNOT
    else if (actionType == UITestActionType.IFNOT) {
      // [[ifnot = variable]]
      if (command.isSubsection()) {
        assertNull("modifier not used with this actionType (" + command + ")",
            modifierType);
        assertFalse("illegal section name - " + value + " (" + command + ")",
            value.startsWith("="));
        if (!isVariableSet(value, axisID)) {
          childTester = AutodocTester.getSubsectionTester(command.getSubsection(), this,
              interfaceOpen);
        }
      }
      else {
        fail("unexpected command (" + command + ")");
      }
    }
    // GOTO
    else if (actionType == UITestActionType.GOTO) {
      assertNull("modifier not used with this actionType (" + command + ")", modifierType);
      // goto.frame
      if (subjectType == UITestSubjectType.FRAME) {
        executeField(command);
      }
      else {
        fail("unexpected command (" + command + ")");
      }
    }
    // OPEN
    else if (actionType == UITestActionType.OPEN) {
      assertNull("modifier not used with this actionType (" + command + ")", modifierType);
      // [[open = interface]]
      if (command.isSubsection()) {
        assertTrue("the open legal value for an open subsection is interface",
            value.equals(UITestSubjectType.INTERFACE.toString()));
        assertFalse("illegal section name - " + value + " (" + command + ")",
            value.startsWith("="));
        childTester = AutodocTester.getSubsectionTester(command.getSubsection(), this,
            interfaceOpen);
      }
      // open.dialog
      else if (subjectType == UITestSubjectType.DIALOG) {
        assertNotNull("dialog name is required (" + command + ")", subjectName);
        // open.dialog
        if (field == null) {
          // refers to the interface section
          openDialog(subjectName);
        }
        // open.dialog.field
        else {
          // probably a command from the interface section
          executeField(command);
        }
      }
    }
    // RETURN
    else if (actionType == UITestActionType.RETURN) {
      // return.var.variable_name
      if (subjectType == UITestSubjectType.VAR) {
        assertNotNull("missing variable name (" + command + ")", subjectName);
        setReturn(subjectName);
      }
      else {
        // return
        setReturn();
      }
    }
    // RUN
    else if (actionType == UITestActionType.RUN) {
      // run.function.section_name
      if (subjectType == UITestSubjectType.FUNCTION) {
        if (debug) {
          System.err.println("run function " + command + ",functionSectionType="
              + functionSectionType);
        }
        assertNull("modifier not used with this actionType (" + command + ")",
            modifierType);
        assertNotNull("missing section name (" + command + ")", subjectName);
        assertNotNull("missing function autodoc - run set.adoc (" + command + ")",
            functionAutodoc);
        assertNotNull("missing function section type - run set.adoc (" + command + ")",
            functionSectionType);
        childTester = AutodocTester.getFunctionTester(functionAutodoc,
            functionSectionType, subjectName, this);
        if (debug) {
          childTester.setDebug();
        }
      }
    }
    // SAVE
    else if (actionType == UITestActionType.SAVE) {
      // save
      assertNull("subject not used with this actionType (" + command + ")", subject);
      assertNull("modifier not used with this actionType (" + command + ")", modifierType);
      assertNull("field not used with this actionType (" + command + ")", field);
      assertNull("value not used with this actionType (" + command + ")", value);
      try {
        Thread.sleep(1000);
      }
      catch (InterruptedException e) {
      }
      UIHarness.INSTANCE.save(axisID);
      try {
        Thread.sleep(1000);
      }
      catch (InterruptedException e) {
      }
    }
    // SET
    else if (actionType == UITestActionType.SET) {
      assertNull("modifier not used with this actionType (" + command + ")", modifierType);
      // set.adoc.section_type
      if (subjectType == UITestSubjectType.ADOC) {
        assertNotNull("missing section type (" + command + ")", subjectName);
        functionSectionType = subjectName;
        // set.adoc.section_type =
        if (value == null) {
          functionAutodoc = autodoc;
        }
        // set.adoc.section_type = autodoc_name
        else {
          functionAutodoc = AutodocFactory.getInstance(manager, sourceDir, value,
              AxisID.ONLY);
        }
      }
      // set.debug
      else if (subjectType == UITestSubjectType.DEBUG) {
        debug = convertToBoolean(value);
        testRunner.setDebug(debug);
      }
      // set.var.variable_name
      else if (subjectType == UITestSubjectType.VAR) {
        assertNotNull("missing variable name (" + command + ")", subjectName);
        if (variableMap == null) {
          variableMap = new HashMap();
        }
        variableMap.put(subjectName, value);
      }
      else {
        fail("unexpected command (" + command.toString() + ")");
      }
    }
    // SKIPTO
    else if (actionType == UITestActionType.SKIPTO) {
      assertNull("modifier not used with this actionType (" + command + ")", modifierType);
      // skipto.dialog.dialog_section_name
      if (subjectType == UITestSubjectType.DIALOG) {
        assertNotNull("dialog name is missing (" + command + ")", subjectName);
        skipToDialogSection = subjectName;
      }
      else {
        fail("unexpected command (" + command.toString() + ")");
      }
    }
    // SLEEP
    else if (actionType == UITestActionType.SLEEP) {
      assertNull("modifier not used with this actionType (" + command + ")", modifierType);
      assertNull("subject not used with this actionType (" + command + ")", subjectType);
      assertNull("field not used with this actionType (" + command + ")", field);
      EtomoNumber interval = new EtomoNumber();
      // sleep = interval
      if (value != null) {
        interval.set(value);
      }
      // sleep =
      else {
        interval.set(1000);
      }
      try {
        Thread.sleep(interval.getInt());
      }
      catch (InterruptedException e) {
      }
    }
    // UNSET
    else if (actionType == UITestActionType.SET) {
      // unset.var.variable_name
      if (subjectType == UITestSubjectType.VAR) {
        assertNotNull("missing variable name (" + command + ")", subjectName);
        if (variableMap != null) {
          variableMap.remove(subjectName);
        }
      }
      else {
        fail("unexpected command (" + command.toString() + ")");
      }
    }
    // WAIT
    else if (actionType == UITestActionType.WAIT) {
      // Take naps during the wait to avoid driving the load up
      try {
        Thread.sleep(5);
      }
      catch (InterruptedException e) {
      }
      assertNull("modifier not used with this actionType (" + command + ")", modifierType);
      assertNotNull("value is required (" + command + ")", value);
      // wait.file-chooser.file_chooser_title = chosen_file
      if (subjectType == UITestSubjectType.FILE_CHOOSER) {
        setupNamedComponentFinder(JFileChooser.class, subjectName);
        JFileChooser fileChooser = (JFileChooser) finder.find();
        if (fileChooser == null) {
          wait = true;
        }
        else {
          wait = false;
          File file;
          if (value.startsWith(File.separator)
              || (Utilities.isWindowsOS() && value.charAt(1) == ':')) {
            file = new File(value);
          }
          else {
            file = new File(
                getVariableValue(UITestSubjectType.TESTDIR.toString(), axisID), value);
          }
          fileChooser.setSelectedFile(file);
          try {
            Thread.sleep(1);
          }
          catch (InterruptedException e) {
          }
          fileChooser.approveSelection();
        }
      }
      // wait.popup.popup_title = dismiss_button_label
      else if (subjectType == UITestSubjectType.POPUP) {
        assertNotNull("popup name is required (" + command + ")", subjectName);
        assertNotNull("button to close popup is required (" + command + ")", value);
        if (!wait) {
          wait = true;
        }
        // Try to get the pop up immediately
        setupNamedComponentFinder(JOptionPane.class, subjectName);
        Container popup = (Container) finder.find();
        // If popup hasn't popped up, keep waiting.
        if (popup == null) {
          return true;
        }
        // close popup
        setupAbstractButtonFinder(value);
        AbstractButton button = (AbstractButton) buttonFinder.find(popup, 0);
        assertNotNull("unable to find button to close popup - " + value + " (" + command
            + ")", button);
        helper.enterClickAndLeave(new MouseEventData(testRunner, button));
        try {
          Thread.sleep(REDRAW_WAIT);
        }
        catch (InterruptedException e) {
        }
        wait = false;
        if (wait) {
          return true;
        }
      }
      // wait.process.process_title = process_bar_end_text
      else if (subjectType == UITestSubjectType.PROCESS) {
        assertNotNull("process name is required (" + command + ")", subjectName);
        assertNotNull("end state is required (" + command + ")", value);
        if (!wait) {
          wait = true;
          return true;
        }
        // Already waited at least once - now see whether the process is done.
        // Waiting for anything but a single process or the last process in a
        // series will not work.
        // Get the kill process button
        setupNamedComponentFinder(JButton.class,
            UITestFieldType.BUTTON.toString() + AutodocTokenizer.SEPARATOR_CHAR
                + Utilities.convertLabelToName(AxisProcessPanel.KILL_BUTTON_LABEL));
        JButton killButton = (JButton) finder.find(currentPanel, 0);
        assertNotNull("can't find kill button (" + command + ")", killButton);
        // Get the progress bar label
        setupNamedComponentFinder(JLabel.class, ProgressPanel.LABEL_NAME);
        JLabel progressBarLabel = (JLabel) finder.find(currentPanel, 0);
        assertNotNull("can't find progress bar label (" + command + ")", progressBarLabel);
        // Get the progress bar
        setupNamedComponentFinder(JProgressBar.class, ProgressPanel.NAME);
        JProgressBar progressBar = (JProgressBar) finder.find(currentPanel, 0);
        assertNotNull("can't find progress bar label (" + command + ")", progressBar);
        // Decide if the process is still running
        if (killButton.isEnabled()) {
          return true;
        }
        // The killButton turns on and off in between processes. Avoid exiting
        // in that case.
        try {
          Thread.sleep(1000);
        }
        catch (InterruptedException e) {
        }
        if (killButton.isEnabled()) {
          return true;
        }
        try {
          Thread.sleep(1500);
        }
        catch (InterruptedException e) {
        }
        if (killButton.isEnabled()) {
          return true;
        }
        try {
          Thread.sleep(500);
        }
        catch (InterruptedException e) {
        }
        if (killButton.isEnabled()) {
          return true;
        }
        // Decide if this is the right process
        String progressBarName = Utilities.convertLabelToName(progressBarLabel.getText());
        /* if (EtomoDirector.INSTANCE.getArguments().isPrintNames()) {
         * System.err.println("progressBarName=" + progressBarName); } */
        if (!progressBarName.equals(subjectName)) {
          return true;
        }
        // The right process is done
        wait = false;
        // Check the end_state
        assertEquals("process ended with the wrong state -" + value + " (" + command
            + ")", value, progressBar.getString());
      }
      // wait.test
      else if (subjectType == UITestSubjectType.TEST) {
        if (testRunner.isDialogSectionComplete(subject.getAxisID(), value)) {
          wait = false;
        }
        else {
          if (testRunner.isDone(subject.getAxisID())) {
            setEnd();
          }
          else {
            wait = true;
          }
        }
      }
      else {
        fail("unexpected command (" + command.toString() + ")");
      }
    }
    else if (!actionType.isNoOp()) {
      fail("unexpected command (" + command.toString() + ")");
    }
    return true;
  }

  boolean isDialogSectionComplete(final String dialogSection) {
    assertNotNull("this function should be called in only top level testers",
        completedDialogSections);
    return completedDialogSections.contains(dialogSection);
  }

  AxisID getAxisID() {
    return axisID;
  }

  public void setVariable(final String variableName, final Object variableValue) {
    if (variableMap == null) {
      variableMap = new HashMap();
    }
    variableMap.put(variableName, variableValue);
  }

  /**
   * Attempts to find variableName in variableMap.  It checks the global map.
   * If the variable isn't there, is calls this function in the parent variable
   * list.
   * @param variableName
   * @return variableValue
   */
  public String getVariableValue(final String variableName, final AxisID axisID) {
    if (variableMap != null && variableMap.containsKey(variableName)) {
      return (String) variableMap.get(variableName);
    }
    if (globalVariableMap != null && globalVariableMap.containsKey(variableName)) {
      return (String) globalVariableMap.get(variableName);
    }
    return parentVariableList.getVariableValue(variableName, axisID);
  }

  /**
   * Checks to see if variableMap contains the key variableName.  If it doesn't
   * calls the parent doesVariableExist.
   * @param variableName
   * @return variableExists
   */
  public boolean isVariableSet(final String variableName, final AxisID axisID) {
    if (variableMap != null && variableMap.containsKey(variableName)) {
      return true;
    }
    if (globalVariableMap != null && globalVariableMap.containsKey(variableName)) {
      return true;
    }
    return parentVariableList.isVariableSet(variableName, axisID);
  }

  public String toString() {
    if (sectionName == null) {
      return autodoc.getName() + "," + sectionType;
    }
    return autodoc.getName() + "," + sectionType + "," + sectionName;
  }

  /**
   * Handle if.exists.subcommand and if.not-exists.subcommand.  Fails if the
   * action is not "if".
   * @param command
   * @return
   * @throws FileNotFoundException
   * @throws IOException
   * @throws LogFile.LockException
   */
  private void ifExists(final Component component, final Command command)
      throws FileNotFoundException, IOException, LogFile.LockException {
    if (command.getActionType() == UITestActionType.IF) {
      // if.exists.field.subcommand
      if (command.getModifierType() == UITestModifierType.EXISTS) {
        assertNotNull("missing subcommand (" + command + ")", command.getSubcommand());
        if (component != null) {
          executeCommand(command.getSubcommand());
        }
      }
      // if.not-exists.field.subcommand
      else if (command.getModifierType() == UITestModifierType.NOT_EXISTS) {
        assertNotNull("missing subcommand (" + command + ")", command.getSubcommand());
        if (component == null) {
          executeCommand(command.getSubcommand());
        }
      }
      else {
        fail("unknown command" + " (" + command + ")");
      }
    }
    else {
      fail("unknown command" + " (" + command + ")");
    }
  }

  /**
   * Handle if.enabled/disabled.  Checks Component.isEnabled.  Fails if the
   * action isn't "if".
   * @param component
   * @param command
   */
  private void ifEnabled(final Component component, final Command command)
      throws FileNotFoundException, IOException, LogFile.LockException {
    UITestActionType actionType = command.getActionType();
    UITestModifierType modifierType = command.getModifierType();
    boolean enabled = false;
    if (modifierType == UITestModifierType.ENABLED) {
      enabled = true;
    }
    else if (modifierType == UITestModifierType.DISABLED) {
      enabled = false;
    }
    else {
      fail("unexpected command (" + command + ")");
    }
    // if.enabled.field.subcommand
    // if.disabled.field.subcommand
    assertNotNull("cannot find component (" + command + ")", component);
    if (actionType == UITestActionType.IF) {
      if (component.isEnabled() == enabled) {
        executeCommand(command.getSubcommand());
      }
    }
    else {
      fail("unexpected command (" + command + ")");
    }
  }

  /**
   * Handle assert.enabled/disabled.  Checks Component.isEnabled.  Fails if the
   * action isn't "assert".
   * @param component
   * @param command
   */
  private void assertEnabled(final Component component, final Command command)
      throws FileNotFoundException, IOException, LogFile.LockException {
    UITestActionType actionType = command.getActionType();
    UITestModifierType modifierType = command.getModifierType();
    boolean enabled = false;
    if (modifierType == UITestModifierType.ENABLED) {
      enabled = true;
    }
    else if (modifierType == UITestModifierType.DISABLED) {
      enabled = false;
    }
    else {
      fail("unexpected command (" + command + ")");
    }
    // assert.enabled.field
    // assert.disabled.field
    if (actionType == UITestActionType.ASSERT) {
      assertNull(
          "assert.enabled/disabled command does not use a value (" + command + ")",
          command.getValue());
      assertEquals("component is not enabled/disabled (" + command + ")", enabled,
          component.isEnabled());
    }
    else {
      fail("unexpected command (" + command + ")");
    }
  }

  /**
   * Handle if.enabled/disabled.  Checks Component.isEnabled and
   * JTextComponent.isEditable.  Fails if the action isn't "if".
   * @param textComponent
   * @param command
   */
  private void ifEnabled(final JTextComponent textComponent, final Command command)
      throws FileNotFoundException, IOException, LogFile.LockException {
    assertNull("assert.enabled/disabled command does not use a value (" + command + ")",
        command.getValue());
    UITestActionType actionType = command.getActionType();
    UITestModifierType modifierType = command.getModifierType();
    boolean enabled = false;
    if (modifierType == UITestModifierType.ENABLED) {
      enabled = true;
    }
    else if (modifierType == UITestModifierType.DISABLED) {
      enabled = false;
    }
    else {
      fail("unexpected command (" + command + ")");
    }
    // if.enabled.field.subcommand
    if (actionType == UITestActionType.IF) {
      if (enabled && textComponent.isEnabled() && textComponent.isEditable()) {
        executeCommand(command.getSubcommand());
      }
      // if.disabled.field.subcommand
      else if (!enabled && (!textComponent.isEnabled() || !textComponent.isEditable())) {
        executeCommand(command.getSubcommand());
      }
    }
    else {
      fail("unexpected command (" + command + ")");
    }
  }

  /**
   * Handle assert.enabled/disabledd.  Checks Component.isEnabled and
   * JTextComponent.isEditable.  Fails if actions isn't "assert".
   * @param textComponent
   * @param command
   */
  private void assertEnabled(final JTextComponent textComponent, final Command command)
      throws FileNotFoundException, IOException, LogFile.LockException {
    assertNull("assert.enabled/disabled command does not use a value (" + command + ")",
        command.getValue());
    UITestActionType actionType = command.getActionType();
    UITestModifierType modifierType = command.getModifierType();
    boolean enabled = false;
    if (modifierType == UITestModifierType.ENABLED) {
      enabled = true;
    }
    else if (modifierType == UITestModifierType.DISABLED) {
      enabled = false;
    }
    else {
      fail("unexpected command (" + command + ")");
    }
    // assert.enabled.field
    if (actionType == UITestActionType.ASSERT) {
      assertNull(
          "assert.enabled/disabled command does not use a value (" + command + ")",
          command.getValue());
      if (enabled) {
        assertTrue("component is not enabled or not editable (" + command + ")",
            textComponent.isEnabled() && textComponent.isEditable());
      }
      // assert.disabled.field
      else {
        assertTrue("component is not disabled (" + command + ")",
            !textComponent.isEnabled() || !textComponent.isEditable());
      }
    }
    else {
      fail("unexpected command (" + command + ")");
    }
  }

  /**
   * Compares files.  Sorts the files and them compares them line by line.
   * The sorting is necessary because the order of a command may change
   * Returns null if file is equals with uitestDataDir/storedFileName.
   * Otherwise returns an error message.  Fails if the files are not the same.
   * @param file
   * @param storedFileName
   * @throws LogFile.LockException
   * @throws FileNotFoundException
   * @throws IOException
   */
  private void assertSameFile(final BaseManager manager, final String fileName,
      final String compareToFileName) throws LogFile.LockException,
      FileNotFoundException, IOException {
    // Create dataset file from fileName
    if (fileName == null) {
      // One or more of the files are missing.
      fail("Missing fileName.  (" + command + ")\n");
    }
    File file = new File(System.getProperty("user.dir"), fileName);
    assertTrue(file.getAbsolutePath() + " does not exist.  (" + command + ")\n",
        file.exists());
    assertTrue(file.getAbsolutePath() + " is not a file.  (" + command + ")\n",
        file.isFile());

    // Create stored file from either compareToFileName or fileName.
    File storedFile;
    if (compareToFileName == null || compareToFileName.matches("\\s*")) {
      storedFile = new File(testRunner.getUitestDataDir(), fileName);
    }
    else {
      storedFile = new File(testRunner.getUitestDataDir(), compareToFileName);
    }
    assertTrue(storedFile.getAbsolutePath() + " does not exist.  (" + command + ")\n",
        storedFile.exists());
    assertTrue(storedFile.getAbsolutePath() + " is not a file.  (" + command + ")\n",
        storedFile.isFile());
    // Sort files because order of parameters can vary inside a command.
    if (debug) {
      System.err.println("assertSameFile:file.getAbsolutePath()="
          + file.getAbsolutePath());
    }
    SystemProgram sortFile = new SystemProgram(manager, System.getProperty("user.dir"),
        new String[] { "sort", file.getAbsolutePath() }, AxisID.ONLY);
    sortFile.run();
    String[] stdOut = sortFile.getStdOutput();
    stdOut = stripCommentsAndBlankLines(stdOut);
    if (debug) {
      System.err.println("assertSameFile:storedFile.getAbsolutePath()="
          + storedFile.getAbsolutePath());
    }
    SystemProgram sortStoredFile = new SystemProgram(manager,
        System.getProperty("user.dir"), new String[] { "sort",
            storedFile.getAbsolutePath() }, AxisID.ONLY);
    sortStoredFile.run();
    String[] storedStdOut = sortStoredFile.getStdOutput();
    storedStdOut = stripCommentsAndBlankLines(storedStdOut);
    if (stdOut == null && storedStdOut == null) {
      // Both files contains no comparable lines so they are the same.
      return;
    }
    assertTrue(
        "One file has commands(s) and the other does not(\n" + file.getAbsolutePath()
            + ",\n" + storedFile.getAbsolutePath() + ").  (" + command + ")\n",
        stdOut != null && storedStdOut != null);
    // Compare lengths
    if (stdOut.length != storedStdOut.length) {
      assertTrue("Command(s) have unequal lengths:  " + file.getAbsolutePath() + ": "
          + stdOut.length + ",\n " + storedFile.getAbsolutePath() + ": "
          + storedStdOut.length + ".  (" + command + ")\n",
          stdOut.length == storedStdOut.length);
    }
    // Compare lines.
    for (int i = 0; i < stdOut.length; i++) {
      if (!stdOut[i].trim().equals(storedStdOut[i].trim())) {
        // Found an unequal line that is not a comment.
        fail("Unequal lines:" + file.getAbsolutePath() + ":\n" + stdOut[i] + "\n"
            + storedFile.getAbsolutePath() + ":\n" + storedStdOut[i] + ".\n(" + command
            + ")\n");
      }
    }
  }

  /**
   * Looks for a string in a file.  Fails if the file does not exist or the 
   * string is not found.
   * @param fileName
   * @param stargetString
   * @throws LogFile.LockException
   * @throws FileNotFoundException
   * @throws IOException
   */
  private void assertFileContainsString(final String fileName, final String targetString)
      throws LogFile.LockException, FileNotFoundException, IOException {
    // Create dataset file from fileName
    if (fileName == null) {
      // One or more of the files are missing.
      fail("Missing fileName.  (" + command + ")\n");
    }
    File file = new File(System.getProperty("user.dir"), fileName);
    assertTrue(file.getAbsolutePath() + " does not exist.  (" + command + ")\n",
        file.exists());
    assertTrue(file.getAbsolutePath() + " is not a file.  (" + command + ")\n",
        file.isFile());
    assertFalse("Target string is empty.  (" + command + ")\n", targetString == null
        || targetString.matches("\\s*"));
    // Compare lines.
    LogFile logFile = LogFile.getInstance(file);
    LogFile.ReaderId readerId = logFile.openReader();
    assertFalse("Unable to read " + fileName + "(" + command + ")\n", readerId.isEmpty());
    String line;
    // Break up the target string based on the wildcard character.
    String[] targetArray = targetString.split("\\*");
    // See if one of the lines matches the target array.
    while ((line = logFile.readLine(readerId)) != null) {
      int fromIndex = 0;
      boolean foundAMatch = false;
      // Look for each part of the targetArray in order along a single line. The
      // matched areas may or may not be contiguious, since the wildcard matches
      // 0 or more characters.
      for (int i = 0; i < targetArray.length; i++) {
        if (fromIndex >= line.length()) {
          // Haven't completed the match and there nothing left to match on this
          // line.
          break;
        }
        // Attempt to match with the current part of the target array.
        int index = line.indexOf(targetArray[i], fromIndex);
        if (index == -1) {
          // Part of the target array didn't match.
          break;
        }
        if (i == targetArray.length - 1) {
          // The last part of the target array matched.
          foundAMatch = true;
        }
        else {
          // Move start index past the current match (* matches 0 or more)
          fromIndex = index + targetArray[i].length();
        }
      }
      if (foundAMatch) {
        logFile.closeReader(readerId);
        return;
      }
    }
    logFile.closeReader(readerId);
    fail(targetString + "\nnot found in " + fileName + "(" + command + ")\n");
  }

  String[] stripCommentsAndBlankLines(String[] stringArray) {
    if (stringArray == null || stringArray.length == 0) {
      return stringArray;
    }
    List strippedList = new ArrayList();
    for (int i = 0; i < stringArray.length; i++) {
      String line = stringArray[i].trim();
      if (line.length() > 0 && !line.startsWith("#")) {
        strippedList.add(line);
      }
    }
    if (strippedList.size() == 0) {
      return new String[0];
    }
    else if (strippedList.size() == 1) {
      return new String[] { (String) strippedList.get(0) };
    }
    else {
      return (String[]) strippedList.toArray(new String[strippedList.size()]);
    }
  }

  /**
   * Handle assert.ge/le.  Checks text field value against command value.
   * @param textComponent
   * @param command
   */
  private void assertComparison(final JTextComponent textComponent, final Command command)
      throws FileNotFoundException, IOException, LogFile.LockException {
    assertNotNull("assert.ge/le command must use a value (" + command + ")",
        command.getValue());
    UITestModifierType modifierType = command.getModifierType();
    EtomoNumber fieldValue = new EtomoNumber(EtomoNumber.Type.DOUBLE);
    fieldValue.set(textComponent.getText());
    EtomoNumber commandValue = new EtomoNumber(EtomoNumber.Type.DOUBLE);
    commandValue.set(command.getValue());
    assertTrue("only numeric comparisons are valid (" + command + ")",
        fieldValue.isValid() && commandValue.isValid());
    // assert.ge.field
    if (modifierType == UITestModifierType.GE) {
      assertTrue(
          "the value of this field is not greater or equal to the value if this command ("
              + command + ")", fieldValue.ge(commandValue));
    }
    else if (modifierType == UITestModifierType.LE) {
      assertTrue(
          "the value of this field is not less then or equal to the value if this command ("
              + command + ")", fieldValue.le(commandValue));
    }
    else {
      fail("unknown modifier - " + textComponent.getText() + "," + command.getValue()
          + " (" + command + ")");
    }
  }

  private AbstractButton findButton(final UITestFieldType fieldType, final String name,
      final int index) {
    int formatted = 0;
    try {
      Thread.sleep(1);
    }
    catch (InterruptedException e) {
    }
    setupNamedComponentFinder(AbstractButton.class, fieldType.toString()
        + AutodocTokenizer.SEPARATOR_CHAR + name);
    if (debug) {
      finder.setDebug(true);
    }
    AbstractButton button = null;
    while (button == null && formatted < MAX_FORMAT) {
      button = (AbstractButton) finder.find(currentPanel, index);
      if (button == null) {
        formatApplication();
        formatted++;
      }
    }
    return button;
  }

  private JCheckBox findCheckBox(final String name, final int index) {
    int formatted = 0;
    setupNamedComponentFinder(JCheckBox.class, UITestFieldType.CHECK_BOX.toString()
        + AutodocTokenizer.SEPARATOR_CHAR + name);
    JCheckBox checkBox = null;
    while (checkBox == null && formatted < MAX_FORMAT) {
      checkBox = (JCheckBox) finder.find(currentPanel, index);
      if (checkBox == null) {
        formatApplication();
        formatted++;
      }
    }
    return checkBox;
  }

  private JComboBox findComboBox(final String name, final int index) {
    int formatted = 0;
    setupNamedComponentFinder(JComboBox.class, UITestFieldType.COMBO_BOX.toString()
        + AutodocTokenizer.SEPARATOR_CHAR + name);
    JComboBox comboBox = null;
    while (comboBox == null && formatted < MAX_FORMAT) {
      comboBox = (JComboBox) finder.find(currentPanel, index);
      if (comboBox == null) {
        formatApplication();
        formatted++;
      }
    }
    return comboBox;
  }

  private JMenuItem findMenuItem(final String name, final int index) {
    int formatted = 0;
    setupNamedComponentFinder(JMenuItem.class, UITestFieldType.MENU_ITEM.toString()
        + AutodocTokenizer.SEPARATOR_CHAR + name);
    JMenuItem menuItem = null;
    while (menuItem == null && formatted < MAX_FORMAT) {
      menuItem = (JMenuItem) finder.find();
      if (menuItem == null) {
        formatApplication();
        formatted++;

      }
    }
    return menuItem;
  }

  private void findContainer(String name) {
    setupNamedComponentFinder(JPanel.class, UITestFieldType.PANEL.toString()
        + AutodocTokenizer.SEPARATOR_CHAR + name);
    currentPanel = (Container) finder.find();
  }

  private JRadioButton findRadioButton(final String name, final int index) {
    int formatted = 0;
    setupNamedComponentFinder(JRadioButton.class, UITestFieldType.RADIO_BUTTON.toString()
        + AutodocTokenizer.SEPARATOR_CHAR + name);
    JRadioButton radioButton = null;
    while (radioButton == null && formatted < MAX_FORMAT) {
      radioButton = (JRadioButton) finder.find(currentPanel, index);
      if (radioButton == null) {
        formatApplication();
        formatted++;
      }
    }
    return radioButton;
  }

  private JSpinner findSpinner(final String name, final int index) {
    int formatted = 0;
    setupNamedComponentFinder(JSpinner.class, UITestFieldType.SPINNER.toString()
        + AutodocTokenizer.SEPARATOR_CHAR + name);
    JSpinner spinner = null;
    while (spinner == null && formatted < MAX_FORMAT) {
      spinner = (JSpinner) finder.find(currentPanel, index);
      if (spinner == null) {
        formatApplication();
        formatted++;
      }
    }
    return spinner;
  }

  private JTabbedPane findTabbedPane(final String name) {
    int formatted = 0;
    setupNamedComponentFinder(JTabbedPane.class, UITestFieldType.TAB.toString()
        + AutodocTokenizer.SEPARATOR_CHAR + name);
    JTabbedPane tabbedPane = null;
    while (tabbedPane == null && formatted < MAX_FORMAT) {
      tabbedPane = (JTabbedPane) finder.find(currentPanel, 0);
      if (tabbedPane == null) {
        formatApplication();
        formatted++;
      }
    }
    return tabbedPane;
  }

  private JTextComponent findTextField(final String name, final int index) {
    int formatted = 0;
    setupNamedComponentFinder(JTextField.class, UITestFieldType.TEXT_FIELD.toString()
        + AutodocTokenizer.SEPARATOR_CHAR + name);
    JTextComponent textField = null;
    while (textField == null && formatted < MAX_FORMAT) {
      textField = (JTextComponent) finder.find(currentPanel, index);
      if (textField == null) {
        formatApplication();
        formatted++;
      }
    }
    return textField;
  }

  /**
   * Executes the field part of a command.  Does not handle assert or if.
   * @param command
   * @param throwExceptionIfNotFound
   */
  private void executeField(final Command command) throws FileNotFoundException,
      IOException, LogFile.LockException {
    UITestModifierType modifierType = command.getModifierType();
    Field field = command.getField();
    UITestFieldType fieldType = field.getFieldType();
    String name = field.getName();
    int index = field.getIndex();
    String value = command.getValue();
    assertNotNull("missing field (" + command + ")", field);
    // BUTTON
    if (fieldType == UITestFieldType.BUTTON) {
      AbstractButton button = findButton(UITestFieldType.BUTTON, name, index);
      if (button == null) {
        fail("can't find field - " + command.getField().getName() + " (" + command + ")");
        return;
      }
      // bn.button_name =
      assertNull("value not valid in a button command (" + command + ")", value);
      MouseEventData mouseEventData = new MouseEventData(testRunner, button, 1);
      if (!mouseEventData.prepareComponent()) {
        formatApplication();
      }
      helper.enterClickAndLeave(mouseEventData);
      try {
        if (Utilities.isWindowsOS()) {
          Thread.sleep(1000);
        }
        else {
          Thread.sleep(REDRAW_WAIT);
        }
      }
      catch (InterruptedException e) {
      }
    }
    // CHECK BOX
    else if (fieldType == UITestFieldType.CHECK_BOX) {
      JCheckBox checkBox = findCheckBox(name, index);
      if (checkBox == null) {
        fail("can't find field - " + command.getField().getName() + " (" + command + ")");
        return;
      }
      // cb.check_box_name
      // if value is present,only click on check box to get it to match value
      if (value == null || checkBox.isSelected() != convertToBoolean(value)) {
        helper.enterClickAndLeave(new MouseEventData(testRunner, checkBox, 1));
        try {
          Thread.sleep(REDRAW_WAIT);
        }
        catch (InterruptedException e) {
        }
      }
    }
    // COMBO BOX
    else if (fieldType == UITestFieldType.COMBO_BOX) {
      JComboBox comboBox = findComboBox(name, index);
      if (comboBox == null) {
        fail("can't find field - " + command.getField().getName() + " (" + command + ")");
        return;
      }
      // cbb.combo_box_label
      comboBox.addItem(value);
      comboBox.setSelectedItem(value);
    }
    // MENU_ITEM
    else if (fieldType == UITestFieldType.MENU_ITEM) {
      JMenuItem menuItem = findMenuItem(name, index);
      if (menuItem == null) {
        fail("can't find field - " + command.getField().getName() + " (" + command + ")");
        return;
      }
      // mn.menu_item_label
      // if value is present, only click on menu item when it matches value
      helper.enterClickAndLeave(new MouseEventData(testRunner, menuItem));
      // wait for menu to open
      try {
        Thread.sleep(1000);
      }
      catch (InterruptedException e) {
      }
    }
    // MINI BUTTON
    else if (fieldType == UITestFieldType.MINI_BUTTON) {
      AbstractButton miniButton = findButton(UITestFieldType.MINI_BUTTON, name, index);
      if (miniButton == null) {
        fail("can't find field - " + command.getField().getName() + " (" + command + ")");
        return;
      }
      // mb.title_with_mini_button
      // if value is present,only click on mini-button when it matches value
      // mb.title_with_mini_button =
      // mb.title_with_mini_button = current_label
      if (value == null || miniButton.getText().equals("<html><b>" + value + "</b>")) {
        helper.enterClickAndLeave(new MouseEventData(testRunner, miniButton));
        try {
          Thread.sleep(REDRAW_WAIT);
        }
        catch (InterruptedException e) {
        }
      }
    }
    // PANEL
    // pnl.panel_title
    else if (fieldType == UITestFieldType.PANEL) {
      assertNull("value not valid in a panel command (" + command + ")", value);
      findContainer(name);
      if (currentPanel == null) {
        fail("can't find field - " + command.getField().getName() + " (" + command + ")");
      }
      try {
        Thread.sleep(1000);
      }
      catch (InterruptedException e) {
      }
    }
    // RADIO BUTTON
    else if (fieldType == UITestFieldType.RADIO_BUTTON) {
      JRadioButton radioButton = findRadioButton(name, index);
      if (radioButton == null) {
        fail("can't find field - " + command.getField().getName() + " (" + command + ")");
        return;
      }
      // rb.radio_button_label
      assertNull("value not valid in a radio command (" + command + ")", value);
      helper.enterClickAndLeave(new MouseEventData(testRunner, radioButton));
      try {
        Thread.sleep(REDRAW_WAIT);
      }
      catch (InterruptedException e) {
      }
    }
    // SPINNER
    else if (fieldType == UITestFieldType.SPINNER) {
      JSpinner spinner = findSpinner(name, index);
      if (spinner == null) {
        fail("can't find field - " + command.getField().getName() + " (" + command + ")");
        return;
      }
      EtomoNumber nValue = new EtomoNumber();
      nValue.set(value);
      // sp.spinner_label = integer_value|up|down
      if (nValue.isValid()) {
        spinner.setValue(nValue.getNumber());
      }
      else {
        boolean spinnerControl = convertToSpinnerControl(value);
        helper.enterClickAndLeave(new JSpinnerMouseEventData(testRunner, spinner,
            spinnerControl ? JSpinnerMouseEventData.UP_ARROW_SUBCOMPONENT
                : JSpinnerMouseEventData.DOWN_ARROW_SUBCOMPONENT, 1));
      }
    }
    // TAB
    // tb.tabbed_panel_title.index_of_tab
    else if (fieldType == UITestFieldType.TAB) {
      // find the tabbed panel and click on the tab
      assertNull("value not valid in a tab command (" + command + ")", value);
      JTabbedPane tabbedPane = findTabbedPane(name);
      if (tabbedPane == null) {
        fail("can't find field - " + command.getField().getName() + " (" + command + ")");
        return;
      }
      helper.enterClickAndLeave(new JTabbedPaneMouseEventData(testRunner, tabbedPane,
          index, 1));
      try {
        Thread.sleep(REDRAW_WAIT);
      }
      catch (InterruptedException e) {
      }
    }
    // TEXT FIELD
    else if (fieldType == UITestFieldType.TEXT_FIELD) {
      JTextComponent textField = findTextField(name, index);
      if (textField == null) {
        fail("can't find field - " + command.getField().getName() + " (" + command + ")");
        return;
      }
      // tf.text_field_label
      textField.setText(value);
    }
    else {
      fail("unexpected command (" + command + ")");
    }
    return;
  }

  /**
   * Call UIHarness.pack.
   */
  private void formatApplication() {
    System.err.println("Formatting application");
    UIHarness.INSTANCE.pack(axisID, EtomoDirector.INSTANCE.getCurrentManagerForTest());
    try {
      Thread.sleep(FORMAT_WAIT);
    }
    catch (InterruptedException e) {
    }
  }

  /**
   * Runs assert.field actions.
   * @param command
   * @param throwExceptionIfNotFound
   */
  private void assertField(final Command command) throws FileNotFoundException,
      IOException, LogFile.LockException {
    UITestModifierType modifierType = command.getModifierType();
    Field field = command.getField();
    UITestFieldType fieldType = field.getFieldType();
    String name = field.getName();
    int index = field.getIndex();
    String value = command.getValue();
    assertNotNull("missing field (" + command + ")", field);
    assertEquals("function can only handle assert field commands (" + command + ")",
        UITestActionType.ASSERT, command.getActionType());
    assertNull("function can only handle assert field commands (" + command + ")",
        command.getSubject());
    // assert.field
    // BUTTON
    if (fieldType == UITestFieldType.BUTTON) {
      AbstractButton button = findButton(UITestFieldType.BUTTON, name, index);
      if (button == null) {
        fail("can't find field - " + command.getField().getName() + " (" + command + ")");
        return;
      }
      if (modifierType != null) {
        // assert.enabled.field
        // assert.disabled.field
        assertEnabled(button, command);
      }
      // assert.bn.button_name = button_state
      else {
        assertNotNull("value is required in an assert.bn command (" + command + ")",
            value);
        assertEquals("button state is not equal to value - " + value + " (" + command
            + ")", convertToBoolean(value), button.isSelected());
      }
    }
    // CHECK BOX
    else if (fieldType == UITestFieldType.CHECK_BOX) {
      JCheckBox checkBox = findCheckBox(name, index);
      if (checkBox == null) {
        fail("can't find field - " + command.getField().getName() + " (" + command + ")");
        return;
      }
      if (modifierType != null) {
        // assert.enabled.field
        // assert.disabled.field
        assertEnabled(checkBox, command);
      }
      // assert.cb.check_box_name = check_box_state
      else {
        assertNotNull("value is required in an assert.cb command (" + command + ")",
            value);
        assertEquals("check box state is not equal to value - " + checkBox.getText()
            + "," + value + " (" + command + ")", convertToBoolean(value),
            checkBox.isSelected());
      }
    }
    // COMBO BOX
    else if (fieldType == UITestFieldType.COMBO_BOX) {
      JComboBox comboBox = findComboBox(name, index);
      if (comboBox == null) {
        fail("can't find field - " + command.getField().getName() + " (" + command + ")");
        return;
      }
      if (modifierType != null) {
        if (modifierType == UITestModifierType.ENABLED
            || modifierType == UITestModifierType.DISABLED) {
          // assert.enabled.field
          // assert.disabled.field
          assertEnabled(comboBox, command);
        }
        else {
          fail("unknown action/modifier - " + comboBox.getSelectedItem() + "," + value
              + " (" + command + ")");
        }
      }
      // assert.cbb.combo_box_label
      else {
        // assert.cbb.combo_box_label = value
        if (value != null) {
          assertTrue(
              "combo box selected text is not equal to value - "
                  + comboBox.getSelectedItem() + "," + value + " (" + command + ")",
              comboBox.getSelectedItem().toString().equals(value));
        }
        // assert.cbb.combo_box_label =
        else {
          assertEquals(
              "combo box selected text is not empty - " + comboBox.getSelectedItem()
                  + "," + value + " (" + command + ")", null, comboBox.getSelectedItem());
        }
      }
    }
    // MENU_ITEM
    else if (fieldType == UITestFieldType.MENU_ITEM) {
      JMenuItem menuItem = findMenuItem(name, index);
      if (menuItem == null) {
        fail("can't find field - " + command.getField().getName() + " (" + command + ")");
        return;
      }
      assertNotNull("modifier is required", modifierType);
      // assert.enabled.field
      // assert.disabled.field
      assertEnabled(menuItem, command);
    }
    // MINI BUTTON
    else if (fieldType == UITestFieldType.MINI_BUTTON) {
      AbstractButton miniButton = findButton(UITestFieldType.MINI_BUTTON, name, index);
      if (miniButton == null) {
        fail("can't find field - " + command.getField().getName() + " (" + command + ")");
        return;
      }
      if (modifierType != null) {
        // assert.enabled.field
        // assert.disabled.field
        assertEnabled(miniButton, command);
      }
      // assert.mb.title_with_mini_button = current_label
      else {
        assertNotNull("value is required in an assert.mb command (" + command + ")",
            value);
        assertTrue("mini-button label is not equal to value - " + miniButton.getText()
            + "," + value + " (" + command + ")", miniButton.getText().equals(value));
      }
    }
    // RADIO BUTTON
    else if (fieldType == UITestFieldType.RADIO_BUTTON) {
      JRadioButton radioButton = findRadioButton(name, index);
      if (radioButton == null) {
        fail("can't find field - " + command.getField().getName() + " (" + command + ")");
        return;
      }
      if (modifierType != null) {
        // assert.enabled.field
        // assert.disabled.field
        assertEnabled(radioButton, command);
      }
      // assert.rb.radio_button_label = radio_button_state
      else {
        assertNotNull("value is required in an assert.rb command (" + command + ")",
            value);
        assertEquals(
            "radio button state is not equal to value - " + radioButton.getText() + ","
                + value + " (" + command + ")", convertToBoolean(value),
            radioButton.isSelected());
      }
    }
    // SPINNER
    else if (fieldType == UITestFieldType.SPINNER) {
      JSpinner spinner = findSpinner(name, index);
      if (spinner == null) {
        fail("can't find field - " + command.getField().getName() + " (" + command + ")");
        return;
      }
      if (modifierType != null) {
        // assert.enabled.field
        // assert.disabled.field
        assertEnabled(spinner, command);
      }
      // assert.sp.spinner_label = integer_value
      else {
        EtomoNumber nValue = new EtomoNumber();
        nValue.set(value);
        if (value != null) {
          assertTrue("field text is not equal to value - " + spinner.getValue() + ","
              + value + " (" + command + ")",
              ((Number) spinner.getValue()).intValue() == nValue.getInt());
        }
        else {
          nValue.set((Number) spinner.getValue());
          assertTrue("field text is not empty - " + spinner.getValue() + "," + value
              + " (" + command + ")", nValue.isNull());
        }
      }
    }
    // TEXT FIELD
    else if (fieldType == UITestFieldType.TEXT_FIELD) {
      JTextComponent textField = findTextField(name, index);
      if (textField == null) {
        fail("can't find field - " + command.getField().getName() + " (" + command + ")");
        return;
      }
      if (modifierType != null) {
        if (modifierType == UITestModifierType.ENABLED
            || modifierType == UITestModifierType.DISABLED) {
          // assert.enabled.field
          // assert.disabled.field
          assertEnabled(textField, command);
        }
        // assert.ge
        // assert.le
        else if (modifierType == UITestModifierType.GE
            || modifierType == UITestModifierType.LE) {
          assertComparison(textField, command);
        }
        else {
          fail("unknown action/modifier - " + textField.getText() + "," + value + " ("
              + command + ")");
        }
      }
      // assert.tf.text_field_label
      else {
        // assert.tf.text_field_label = value
        if (value != null) {
          assertTrue("field text is not equal to value - " + textField.getText() + ","
              + value + " (" + command + ")", textField.getText().equals(value));
        }
        // assert.tf.text_field_label =
        else {
          assertTrue("field text is not empty - " + textField.getText() + "," + value
              + " (" + command + ")", textField.getText().equals(""));
        }
      }
    }
    else {
      fail("unexpected command (" + command + ")");
    }
  }

  /**
   * Runs if.field actions.
   * @param command
   * @param throwExceptionIfNotFound
   */
  private void ifField(final Command command) throws FileNotFoundException, IOException,
      LogFile.LockException {
    UITestModifierType modifierType = command.getModifierType();
    Field field = command.getField();
    UITestFieldType fieldType = field.getFieldType();
    String name = field.getName();
    int index = field.getIndex();
    String value = command.getValue();
    assertNotNull("missing field (" + command + ")", field);
    assertEquals("function can only handle assert field commands (" + command + ")",
        UITestActionType.IF, command.getActionType());
    assertNull("function can only handle if field commands (" + command + ")",
        command.getSubject());
    // if.field
    // BUTTON
    if (fieldType == UITestFieldType.BUTTON) {
      AbstractButton button = findButton(UITestFieldType.BUTTON, name, index);
      // if.exists
      // if.not-exists
      if (modifierType == UITestModifierType.EXISTS
          || modifierType == UITestModifierType.NOT_EXISTS) {
        ifExists(button, command);
      }
      else if (modifierType == UITestModifierType.ENABLED
          || modifierType == UITestModifierType.DISABLED) {
        // if.enabled
        // if.disabled
        ifEnabled(button, command);
      }
      else {
        fail("invalid field command" + " (" + command + ")");
      }
    }
    // CHECK BOX
    else if (fieldType == UITestFieldType.CHECK_BOX) {
      JCheckBox checkBox = findCheckBox(name, index);
      // if.exists
      // if.not-exists
      if (modifierType == UITestModifierType.EXISTS
          || modifierType == UITestModifierType.NOT_EXISTS) {
        ifExists(checkBox, command);
      }
      else if (modifierType == UITestModifierType.ENABLED
          || modifierType == UITestModifierType.DISABLED) {
        // if.enabled
        // if.disabled
        ifEnabled(checkBox, command);
      }
      else {
        fail("invalid field command" + " (" + command + ")");
      }
    }
    // COMBO BOX
    else if (fieldType == UITestFieldType.COMBO_BOX) {
      JComboBox comboBox = findComboBox(name, index);
      // if.exists
      // if.not-exists
      if (modifierType == UITestModifierType.EXISTS
          || modifierType == UITestModifierType.NOT_EXISTS) {
        ifExists(comboBox, command);
      }
      else if (modifierType == UITestModifierType.ENABLED
          || modifierType == UITestModifierType.DISABLED) {
        // if.enabled
        // if.disabled
        ifEnabled(comboBox, command);
      }
      else {
        fail("invalid field command" + " (" + command + ")");
      }
    }
    // MENU_ITEM
    else if (fieldType == UITestFieldType.MENU_ITEM) {
      JMenuItem menuItem = findMenuItem(name, index);
      // if.exists
      // if.not-exists
      if (modifierType == UITestModifierType.EXISTS
          || modifierType == UITestModifierType.NOT_EXISTS) {
        ifExists(menuItem, command);
      }
      else if (modifierType == UITestModifierType.ENABLED
          || modifierType == UITestModifierType.DISABLED) {
        // if.enabled
        // if.disabled
        ifEnabled(menuItem, command);
      }
      else {
        fail("invalid field command" + " (" + command + ")");
      }
    }
    // MINI BUTTON
    else if (fieldType == UITestFieldType.MINI_BUTTON) {
      AbstractButton miniButton = findButton(UITestFieldType.MINI_BUTTON, name, index);
      // if.exists
      // if.not-exists
      if (modifierType == UITestModifierType.EXISTS
          || modifierType == UITestModifierType.NOT_EXISTS) {
        ifExists(miniButton, command);
      }
      else if (modifierType == UITestModifierType.ENABLED
          || modifierType == UITestModifierType.DISABLED) {
        // if.enabled
        // if.disabled
        ifEnabled(miniButton, command);
      }
      else {
        fail("invalid field command" + " (" + command + ")");
      }
    }
    // PANEL
    // pnl.panel_title
    else if (fieldType == UITestFieldType.PANEL) {
      assertNull("value not valid in a panel command (" + command + ")", value);
      findContainer(name);
      // if.exists
      // if.not-exists
      if (modifierType == UITestModifierType.EXISTS
          || modifierType == UITestModifierType.NOT_EXISTS) {
        ifExists(currentPanel, command);
      }
      else {
        fail("invalid field command" + " (" + command + ")");
      }
    }
    // RADIO BUTTON
    else if (fieldType == UITestFieldType.RADIO_BUTTON) {
      JRadioButton radioButton = findRadioButton(name, index);
      // if.exists
      // if.not-exists
      if (modifierType == UITestModifierType.EXISTS
          || modifierType == UITestModifierType.NOT_EXISTS) {
        ifExists(radioButton, command);
      }
      else if (modifierType == UITestModifierType.ENABLED
          || modifierType == UITestModifierType.DISABLED) {
        // if.enabled
        // if.disabled
        ifEnabled(radioButton, command);
      }
      else {
        fail("invalid field command" + " (" + command + ")");
      }
    }
    // SPINNER
    else if (fieldType == UITestFieldType.SPINNER) {
      JSpinner spinner = findSpinner(name, index);
      // if.exists
      // if.not-exists
      if (modifierType == UITestModifierType.EXISTS
          || modifierType == UITestModifierType.NOT_EXISTS) {
        ifExists(spinner, command);
      }
      else if (modifierType == UITestModifierType.ENABLED
          || modifierType == UITestModifierType.DISABLED) {
        // if.enabled
        // if.disabled
        ifEnabled(spinner, command);
      }
      else {
        fail("invalid field command" + " (" + command + ")");
      }
    }
    // TAB
    // tb.tabbed_panel_title.index_of_tab
    else if (fieldType == UITestFieldType.TAB) {
      // find the tabbed panel and click on the tab
      assertNull("value not valid in a tab command (" + command + ")", value);
      JTabbedPane tabbedPane = findTabbedPane(name);
      // if.exists
      // if.not-exists
      if (modifierType == UITestModifierType.EXISTS
          || modifierType == UITestModifierType.NOT_EXISTS) {
        ifExists(tabbedPane, command);
      }
      else {
        fail("invalid field command" + " (" + command + ")");
      }
    }
    // TEXT FIELD
    else if (fieldType == UITestFieldType.TEXT_FIELD) {
      JTextComponent textField = findTextField(name, index);
      // if.exists
      // if.not-exists
      if (modifierType == UITestModifierType.EXISTS
          || modifierType == UITestModifierType.NOT_EXISTS) {
        ifExists(textField, command);
      }
      else if (modifierType == UITestModifierType.ENABLED
          || modifierType == UITestModifierType.DISABLED) {
        // if.enabled
        // if.disabled
        ifEnabled(textField, command);
      }
      else {
        fail("invalid field command" + " (" + command + ")");
      }
    }
    else {
      fail("unexpected command (" + command + ")");
    }
    return;
  }

  /**
   * Converts all possible boolean strings to boolean.
   * @param input
   * @return
   */
  private boolean convertToBoolean(final String input) {
    if (input.equalsIgnoreCase("t") || input.equalsIgnoreCase("true")
        || input.equalsIgnoreCase("y") || input.equalsIgnoreCase("yes")
        || input.equalsIgnoreCase("on")) {
      return true;
    }
    if (input.equalsIgnoreCase("f") || input.equalsIgnoreCase("false")
        || input.equalsIgnoreCase("n") || input.equalsIgnoreCase("no")
        || input.equalsIgnoreCase("off")) {
      return false;
    }
    EtomoNumber number = new EtomoNumber();
    number.set(input);
    if (number.isValid()) {
      if (number.equals(1)) {
        return true;
      }
      if (number.equals(0)) {
        return false;
      }
    }
    fail("boolean value is required - " + input + " (" + command + ")");
    return false;
  }

  /**
   * Converts all possible spinner control strings to boolean where 1 equals up
   * and 0 equals down.
   * @param input
   * @return
   */
  private boolean convertToSpinnerControl(final String input) {
    if (input.equalsIgnoreCase("up")) {
      return true;
    }
    if (input.equalsIgnoreCase("down")) {
      return false;
    }
    fail("allowabled strings:  up, down - " + input + " (" + command + ")");
    return false;
  }

  /**
   * Creates or reuses the named component finder.  Updates the component class
   * and name.  Sets the wait to 2.  Sets the operation to OP_EQUALS.
   * @param componentoClass
   * @param fieldName
   */
  private void setupNamedComponentFinder(final Class componentoClass, final String name) {
    if (finder == null) {
      finder = new NamedComponentFinder(componentoClass, name);
      finder.setWait(2);
      finder.setOperation(NamedComponentFinder.OP_EQUALS);
    }
    else {
      finder.setComponentClass(componentoClass);
      finder.setName(name);
    }
  }

  /**
   * Creates or reuses the abstract button finder.  Updates the button label.
   * Sets the wait to 2.  Sets the operation to OP_EQUALS.
   * @param buttonText
   */
  private void setupAbstractButtonFinder(final String buttonLabel) {
    if (buttonFinder == null) {
      buttonFinder = new AbstractButtonFinder(buttonLabel);
      buttonFinder.setWait(2);
      buttonFinder.setOperation(NamedComponentFinder.OP_EQUALS);
    }
    else {
      buttonFinder.setText(buttonLabel);
    }
  }
}<|MERGE_RESOLUTION|>--- conflicted
+++ resolved
@@ -359,13 +359,8 @@
 final class AutodocTester extends Assert implements VariableList {
   public static final String rcsid = "$Id$";
 
-<<<<<<< HEAD
   private static final int REDRAW_WAIT = 40;
-  private static final int MAX_FORMAT = 4;
-=======
-  private static final int REDRAW_WAIT = 20;
   private static final int MAX_FORMAT = 5;
->>>>>>> 8ad18035
   private static final int FORMAT_WAIT = 670;
 
   private final ReadOnlyAutodoc autodoc;
