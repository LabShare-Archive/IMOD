package etomo;

import java.awt.Container;
import java.awt.Dimension;
import java.awt.GraphicsEnvironment;
import java.awt.Toolkit;
import java.io.BufferedWriter;
import java.io.File;
import java.io.FileWriter;
import java.io.IOException;
import java.util.List;

import etomo.comscript.ArchiveorigParam;
import etomo.comscript.BeadtrackParam;
import etomo.comscript.BlendmontParam;
import etomo.comscript.CCDEraserParam;
import etomo.comscript.ClipParam;
import etomo.comscript.ComScriptManager;
import etomo.comscript.CombineComscriptState;
import etomo.comscript.CombineParams;
import etomo.comscript.Command;
import etomo.comscript.CommandDetails;
import etomo.comscript.ConstCombineParams;
import etomo.comscript.ConstCtfPhaseFlipParam;
import etomo.comscript.ConstFindBeads3dParam;
import etomo.comscript.ConstMTFFilterParam;
import etomo.comscript.ConstNewstParam;
import etomo.comscript.ConstSetParam;
import etomo.comscript.ConstSplitCorrectionParam;
import etomo.comscript.ConstSqueezevolParam;
import etomo.comscript.ConstTiltParam;
import etomo.comscript.ConstTiltalignParam;
import etomo.comscript.ConstTiltxcorrParam;
import etomo.comscript.CtfPhaseFlipParam;
import etomo.comscript.ExtractmagradParam;
import etomo.comscript.ExtractpiecesParam;
import etomo.comscript.ExtracttiltsParam;
import etomo.comscript.FindBeads3dParam;
import etomo.comscript.FlattenWarpParam;
import etomo.comscript.FortranInputSyntaxException;
import etomo.comscript.GotoParam;
import etomo.comscript.MatchorwarpParam;
import etomo.comscript.MatchshiftsParam;
import etomo.comscript.MatchvolParam;
import etomo.comscript.MrcTaperParam;
import etomo.comscript.NewstParam;
import etomo.comscript.Patchcrawl3DParam;
import etomo.comscript.ProcessDetails;
import etomo.comscript.ProcesschunksParam;
import etomo.comscript.RunraptorParam;
import etomo.comscript.SetParam;
import etomo.comscript.SirtsetupParam;
import etomo.comscript.SolvematchParam;
import etomo.comscript.SolvematchmodParam;
import etomo.comscript.SolvematchshiftParam;
import etomo.comscript.SplitcombineParam;
import etomo.comscript.SplittiltParam;
import etomo.comscript.SqueezevolParam;
import etomo.comscript.TiltParam;
import etomo.comscript.TiltalignLog;
import etomo.comscript.TiltalignParam;
import etomo.comscript.TiltxcorrParam;
import etomo.comscript.TransferfidParam;
import etomo.comscript.TrimvolParam;
import etomo.comscript.WarpVolParam;
import etomo.comscript.XfmodelParam;
import etomo.comscript.XfproductParam;
import etomo.logic.TomogramTool;
import etomo.logic.TrimvolInputFileState;
import etomo.process.BaseProcessManager;
import etomo.process.ContinuousListenerTarget;
import etomo.process.ImodManager;
import etomo.process.ImodProcess;
import etomo.process.ProcessData;
import etomo.process.ProcessManager;
import etomo.process.ProcessMessages;
import etomo.process.ProcessResultDisplayFactoryInterface;
import etomo.process.ProcessState;
import etomo.process.SystemProcessException;
import etomo.storage.CpuAdoc;
import etomo.storage.LogFile;
import etomo.storage.Storable;
import etomo.storage.TaErrorLog;
import etomo.storage.XrayStackArchiveFilter;
import etomo.type.AxisID;
import etomo.type.AxisType;
import etomo.type.AxisTypeException;
import etomo.type.BaseMetaData;
import etomo.type.BaseProcessTrack;
import etomo.type.BaseScreenState;
import etomo.type.BaseState;
import etomo.type.CombineProcessType;
import etomo.type.ConstEtomoNumber;
import etomo.type.ConstMetaData;
import etomo.type.ConstProcessSeries;
import etomo.type.DialogExitState;
import etomo.type.DialogType;
import etomo.type.EtomoNumber;
import etomo.type.EtomoState;
import etomo.type.FiducialMatch;
import etomo.type.FileType;
import etomo.type.ImageFileType;
import etomo.type.InterfaceType;
import etomo.type.InvalidEtomoNumberException;
import etomo.type.MatchMode;
import etomo.type.MetaData;
import etomo.type.PanelId;
import etomo.type.ProcessResult;
import etomo.type.ProcessEndState;
import etomo.type.ProcessName;
import etomo.type.ProcessResultDisplay;
import etomo.type.ProcessTrack;
import etomo.type.ProcessingMethod;
import etomo.type.ReconScreenState;
import etomo.type.Run3dmodMenuOptions;
import etomo.type.TiltAngleSpec;
import etomo.type.TiltAngleType;
import etomo.type.TomogramState;
import etomo.type.ViewType;
import etomo.ui.swing.AbstractParallelDialog;
import etomo.ui.swing.AlignmentEstimationDialog;
import etomo.ui.swing.BeadTrackDisplay;
import etomo.ui.swing.BeadtrackPanel;
import etomo.ui.swing.BlendmontDisplay;
import etomo.ui.swing.CcdEraserDisplay;
import etomo.ui.swing.CleanUpDialog;
import etomo.ui.swing.CoarseAlignDialog;
import etomo.ui.swing.Deferred3dmodButton;
import etomo.ui.swing.FiducialModelDialog;
import etomo.ui.swing.FiducialessParams;
import etomo.ui.swing.FinalAlignedStackDialog;
import etomo.ui.swing.FinalAlignedStackExpert;
import etomo.ui.swing.FindBeads3dDisplay;
import etomo.ui.swing.FlattenWarpDisplay;
import etomo.ui.swing.LogInterface;
import etomo.ui.swing.LogPanel;
import etomo.ui.swing.MainPanel;
import etomo.ui.swing.MainTomogramPanel;
import etomo.ui.swing.NewstackDisplay;
import etomo.ui.swing.ParallelPanel;
import etomo.ui.swing.PostProcessingDialog;
import etomo.ui.swing.PreProcessingDialog;
import etomo.ui.swing.ProcessDialog;
import etomo.ui.swing.ProcessDisplay;
import etomo.ui.swing.ProcessResultDisplayFactory;
import etomo.ui.swing.SetupDialogExpert;
import etomo.ui.swing.SirtsetupDisplay;
import etomo.ui.swing.TiltDisplay;
import etomo.ui.swing.TiltXcorrDisplay;
import etomo.ui.swing.TomogramCombinationDialog;
import etomo.ui.swing.TomogramGenerationExpert;
import etomo.ui.swing.TomogramPositioningExpert;
import etomo.ui.swing.TrialTiltDisplay;
import etomo.ui.swing.UIComponent;
import etomo.ui.swing.UIExpert;
import etomo.ui.swing.UIExpertUtilities;
import etomo.ui.swing.UIHarness;
import etomo.ui.swing.WarpVolDisplay;
import etomo.util.DatasetFiles;
import etomo.util.FidXyz;
import etomo.util.Imodinfo;
import etomo.util.InvalidParameterException;
import etomo.util.MRCHeader;
import etomo.util.Utilities;

/**
 * <p>
 * Description: Handles high level message processing, management of other
 * high-level objects and signal routing for tomogram reconstructions.
 * </p>
 * 
 * <p>
 * Copyright: Copyright (c) 2002 - 2006
 * </p>
 * 
 * <p>
 * Organization: Boulder Laboratory for 3-Dimensional Electron Microscopy of
 * Cells (BL3DEMC), University of Colorado
 * </p>
 * 
 * @author $Author$
 * 
 * @version $Revision$
 */
public final class ApplicationManager extends BaseManager implements
    ContinuousListenerTarget {
  public static final String rcsid = "$Id$";

  private final LogPanel logPanel = LogPanel.getInstance(this);

  // Process dialog references
  private SetupDialogExpert setupDialogExpert = null;

  private PreProcessingDialog preProcDialogA = null;

  private PreProcessingDialog preProcDialogB = null;

  private CoarseAlignDialog coarseAlignDialogA = null;

  private CoarseAlignDialog coarseAlignDialogB = null;

  private FiducialModelDialog fiducialModelDialogA = null;

  private FiducialModelDialog fiducialModelDialogB = null;

  private AlignmentEstimationDialog fineAlignmentDialogA = null;

  private AlignmentEstimationDialog fineAlignmentDialogB = null;

  private TomogramPositioningExpert tomogramPositioningExpertA = null;

  private TomogramPositioningExpert tomogramPositioningExpertB = null;

  private FinalAlignedStackExpert finalAlignedStackExpertA = null;

  private FinalAlignedStackExpert finalAlignedStackExpertB = null;

  private TomogramGenerationExpert tomogramGenerationExpertA = null;

  private TomogramGenerationExpert tomogramGenerationExpertB = null;

  private TomogramCombinationDialog tomogramCombinationDialog = null;

  private PostProcessingDialog postProcessingDialog = null;

  private CleanUpDialog cleanUpDialog = null;

  private MetaData metaData = null;

  private MainTomogramPanel mainPanel;

  private ProcessTrack processTrack;

  private ProcessManager processMgr;

  private TomogramState state = null;

  private boolean[] advancedA = new boolean[DialogType.TOTAL_RECON];

  private boolean[] advancedB = new boolean[DialogType.TOTAL_RECON];

  private ReconScreenState screenStateA = null;

  private ReconScreenState screenStateB = null;

  private ProcessResultDisplayFactory processResultDisplayFactoryA = null;

  private ProcessResultDisplayFactory processResultDisplayFactoryB = null;

  // True if reconnect() has been run for the specified axis.
  private boolean reconnectRunA = false;

  private boolean reconnectRunB = false;

  ComScriptManager comScriptMgr = new ComScriptManager(this);

  /**
   * Does initialization and loads the .edf file. Opens the setup dialog if
   * there is no .edf file.
   */
  ApplicationManager(final String paramFileName, AxisID axisID) {
    super();
    metaData = new MetaData(this);
    createState();
    processMgr = new ProcessManager(this);
    initializeUIParameters(paramFileName, axisID);
    initializeAdvanced();
    // Open the etomo data file if one was found on the command line
    if (!EtomoDirector.INSTANCE.getArguments().isHeadless()) {
      if (!paramFileName.equals("")) {
        imodManager.setMetaData(metaData);
        if (loadedParamFile) {
          openProcessingPanel();
          mainPanel.setStatusBarText(paramFile, metaData, logPanel);
        }
        else {
          openSetupDialog();
          return;
        }
      }
      else {
        openSetupDialog();
        return;
      }
    }
  }

  public void doAutomation() {
    if (setupDialogExpert != null) {
      setupDialogExpert.doAutomation();
    }
    super.doAutomation();
  }

  /**
   * Initialize advancedA and advancedB, which remember the advanced state of
   * dialogs when the user switches from one to another. This is necessary
   * because the done function is run each time a user switches dialogs.
   * 
   */
  private void initializeAdvanced() {
    boolean isAdvanced = EtomoDirector.INSTANCE.getAdvanced();
    for (int i = 0; i < DialogType.TOTAL_RECON; i++) {
      advancedA[i] = isAdvanced;
      advancedB[i] = isAdvanced;
    }
  }

  public ProcessResultDisplayFactoryInterface getProcessResultDisplayFactoryInterface(
      AxisID axisID) {
    return getProcessResultDisplayFactory(axisID);
  }

  public ProcessResultDisplayFactory getProcessResultDisplayFactory(AxisID axisID) {
    if (axisID == AxisID.SECOND) {
      if (processResultDisplayFactoryB == null) {
        processResultDisplayFactoryB = ProcessResultDisplayFactory
            .getInstance(getBaseScreenState(axisID));
      }
      return processResultDisplayFactoryB;
    }
    if (processResultDisplayFactoryA == null) {
      processResultDisplayFactoryA = ProcessResultDisplayFactory
          .getInstance(getBaseScreenState(axisID));
    }
    return processResultDisplayFactoryA;
  }

  /**
   * Checks the advanced state of a dialog.
   * 
   * @param dialogType
   * @param axisID
   * @return
   */
  public boolean isAdvanced(DialogType dialogType, AxisID axisID) {
    if (axisID == AxisID.SECOND) {
      return advancedB[dialogType.toIndex()];
    }
    return advancedA[dialogType.toIndex()];
  }

  /**
   * Sets the advanced state of a dialog.
   * 
   * @param dialogType
   * @param axisID
   * @param advanced
   */
  public void setAdvanced(DialogType dialogType, AxisID axisID, boolean advanced) {
    if (axisID == AxisID.SECOND) {
      advancedB[dialogType.toIndex()] = advanced;
    }
    advancedA[dialogType.toIndex()] = advanced;
  }

  /**
   * Sets the advanced state of a dialog. Assumes the A axis (or single axis).
   * 
   * @param dialogType
   * @param advanced
   */
  public void setAdvanced(DialogType dialogType, boolean advanced) {
    advancedA[dialogType.toIndex()] = advanced;
  }

  /**
   * Finds out whether the manager is new, which means that it has no .edf file.
   * If setupDialog is not null, then the manager is new.
   */
  public boolean isNewManager() {
    return setupDialogExpert != null;
  }

  /**
   * Check if setup dialog has been modified by the user. Return true if there
   * is text in the dataset field.
   * 
   * @return
   */
  public boolean isSetupChanged() {
    if (setupDialogExpert == null) {
      return false;
    }
    if (setupDialogExpert.getDataset() == null
        || setupDialogExpert.getDataset().matches("\\s*")) {
      return false;
    }
    return true;
  }

  /**
   * Open the setup dialog
   */
  public void openSetupDialog() {
    // Open the dialog in the appropriate mode for the current state of
    // processing
    String actionMessage = setCurrentDialogType(DialogType.SETUP_RECON, AxisID.ONLY);
    if (setupDialogExpert == null) {
      Utilities.timestamp("new", "SetupDialog", Utilities.STARTED_STATUS);
      // check for distortion directory
      File distortionDir = DatasetFiles.getDistortionDir(this, propertyUserDir,
          AxisID.ONLY);
      setupDialogExpert = SetupDialogExpert.getInstance(this, distortionDir != null
          && distortionDir.exists());
      Utilities.timestamp("new", "SetupDialog", Utilities.FINISHED_STATUS);
      setupDialogExpert.initializeFields((ConstMetaData) metaData, userConfig);
    }
    mainPanel.openSetupPanel(setupDialogExpert);
    if (!GraphicsEnvironment.isHeadless()) {
      Dimension screenSize = Toolkit.getDefaultToolkit().getScreenSize();
      Dimension frameSize = mainPanel.getSize();
      mainPanel.setLocation((screenSize.width - frameSize.width) / 2,
          (screenSize.height - frameSize.height) / 2);
    }
    if (actionMessage != null) {
      System.err.println(actionMessage);
    }
  }

  /**
   * Close message from the setup dialog window
   */
  public boolean doneSetupDialog() {
    // Get the selected exit button
    DialogExitState exitState = setupDialogExpert.getExitState();
    if (exitState != DialogExitState.CANCEL) {
      if (!setupDialogExpert.isValid()) {
        return false;
      }
      // Set the current working directory for the application saving the
      // old user.dir property until the meta data is valid
      String oldUserDir = propertyUserDir;
      propertyUserDir = setupDialogExpert.getWorkingDirectory().getAbsolutePath();
      if (propertyUserDir.endsWith(" ")) {
        uiHarness.openMessageDialog(this, "The directory, " + propertyUserDir
            + ", cannot be used because it ends with a space.",
            "Unusable Directory Name", AxisID.ONLY);
        propertyUserDir = oldUserDir;
        return false;
      }
      metaData = setupDialogExpert.getFields();
      if (metaData == null) {
        return false;
      }
      if (metaData.isValid()) {
        if (setupDialogExpert.checkForSharedDirectory()) {
          uiHarness.openMessageDialog(this, "This directory (" + propertyUserDir
              + ") is already being used by an .edf file.  Either open the "
              + "existing .edf file or create a new directory for the new "
              + "reconstruction.", "WARNING:  CANNOT PROCEED", AxisID.ONLY);
          return false;
        }
        processTrack.setSetupState(ProcessState.INPROGRESS);
        // final initialization of IMOD manager
        imodManager.setMetaData(metaData);
        // set paramFile so meta data can be saved
        paramFile = new File(propertyUserDir, metaData.getMetaDataFileName());
        mainPanel.setStatusBarText(paramFile, metaData, logPanel);
        if (userConfig.getSwapYAndZ()) {
          metaData.setPostTrimvolSwapYZ(true);
        }
        userConfig.putDataFile(paramFile.getAbsolutePath());
        loadedParamFile = true;
        state.initialize();
      }
      else {
        String[] errorMessage = new String[2];
        errorMessage[0] = "Setup Parameter Error";
        errorMessage[1] = metaData.getInvalidReason();
        uiHarness.openMessageDialog(this, errorMessage, "Setup Parameter Error",
            AxisID.ONLY);
        propertyUserDir = oldUserDir;
        return false;
      }
      // This is really the method to use the existing com scripts
      if (exitState == DialogExitState.EXECUTE) {
        ProcessMessages messages = processMgr.setupComScripts(AxisID.ONLY);
        if (messages == null) {
          return false;
        }
        // Send a specific INFO: message to the project log
        if (messages.isInfo()) {
          List infoMessages = messages.getInfoList("Setting logarithm offset");
          if (infoMessages != null && infoMessages.size() != 0) {
            logMessage(infoMessages, "Copytomocoms", AxisID.ONLY);
          }
        }
        // Create the .rawtlt file if the angle type is range. This makes it
        // easy to display titl angles in 3dmod.
        if (metaData.getTiltAngleSpecA().getType() == TiltAngleType.RANGE) {
          try {
            AxisType axisType = metaData.getAxisType();
            makeRawtltFile(axisType == AxisType.DUAL_AXIS ? AxisID.FIRST : AxisID.ONLY);
            if (axisType == AxisType.DUAL_AXIS) {
              makeRawtltFile(AxisID.SECOND);
            }
          }
          catch (IOException e) {
            e.printStackTrace();
          }
          catch (InvalidParameterException e) {
            e.printStackTrace();
          }
        }
      }
      processTrack.setSetupState(ProcessState.COMPLETE);
      metaData.setComScriptCreated(true);
      EtomoDirector.INSTANCE.renameCurrentManager(metaData.getDatasetName());
      closeImods(ImodManager.PREVIEW_KEY, AxisID.FIRST, "Axis A preview stack");
      closeImods(ImodManager.PREVIEW_KEY, AxisID.SECOND, "Axis B preview stack");
    }
    // Switch the main window to the procesing panel
    openProcessingPanel();
    // Free the dialog
    setupDialogExpert = null;
    saveStorables(AxisID.ONLY);
    return true;
  }

  public void setupCtfCorrectionComScript(AxisID axisID) {
    processMgr.setupCtfCorrectionComScript(axisID);
  }

  public void setupCtfPlotterComScript(AxisID axisID, CtfPhaseFlipParam ctfPhaseFlipParam) {
    processMgr.setupCtfPlotterComScript(ctfPhaseFlipParam, axisID);
  }

  public InterfaceType getInterfaceType() {
    return InterfaceType.RECON;
  }

  public LogInterface getLogInterface() {
    return logPanel;
  }

  public LogPanel getLogPanel() {
    return logPanel;
  }

  /**
   * Open the main window in processing mode MUST run reconnect for all axis
   */
  private void openProcessingPanel() {
    mainPanel.showProcessingPanel(metaData.getAxisType());
    mainPanel.updateAllProcessingStates(processTrack);
    setPanel();
    if (metaData.getAxisType() == AxisType.DUAL_AXIS) {
      reconnect(axisProcessData.getSavedProcessData(AxisID.FIRST), AxisID.FIRST);
      reconnect(axisProcessData.getSavedProcessData(AxisID.SECOND), AxisID.SECOND);
    }
    else {
      reconnect(axisProcessData.getSavedProcessData(AxisID.ONLY), AxisID.ONLY);
    }
  }

  private boolean isReconnectRun(AxisID axisID) {
    if (axisID == AxisID.SECOND) {
      return reconnectRunB;
    }
    return reconnectRunA;
  }

  private void setReconnectRun(AxisID axisID) {
    if (axisID == AxisID.SECOND) {
      reconnectRunB = true;
    }
    else {
      reconnectRunA = true;
    }
  }

  /**
   * Attempts to reconnect to a currently running process. Only run once per
   * axis. Only attempts one reconnect. Must run super.reconnect first
   * 
   * @param axisID -
   *          axis of the running process.
   * @return true if a reconnect was attempted.
   */
  public boolean reconnect(ProcessData processData, AxisID axisID) {
    if (super.reconnect(processData, axisID, false)) {
      return true;
    }
    if (isReconnectRun(axisID)) {
      return false;
    }
    setReconnectRun(axisID);
    if (processData == null) {
      return false;
    }
    if (processData.getProcessName() == ProcessName.TILT) {
      if (processData.isOnDifferentHost()) {
        handleDifferentHost(processData, axisID);
        return false;
      }
      if (processData.isRunning()) {
        System.err.println("\nAttempting to reconnect in Axis " + axisID.toString()
            + "\n" + processData);
        if (!((TomogramGenerationExpert) getUIExpert(DialogType.TOMOGRAM_GENERATION,
            axisID)).reconnectTilt(processData.getProcessName())) {
          System.err.println("\nReconnect in Axis" + axisID.toString() + " failed");
        }
        return true;
      }
    }
    return false;
  }

  public boolean reconnectTilt(AxisID axisID, ProcessName processName,
      ProcessResultDisplay display) {
    ProcessData processData = processMgr.getProcessData(axisID);
    boolean ret = processMgr.reconnectTilt(axisID, display, null);
    setThreadName(processName.toString(), axisID);
    return ret;
  }

  /**
   * Open the pre-processing dialog
   */
  public void openPreProcDialog(AxisID axisID) {
    // Check to see if the com files are present otherwise pop up a dialog
    // box informing the user to run the setup process
    if (!UIExpertUtilities.INSTANCE.areScriptsCreated(this, metaData, axisID)) {
      mainPanel.showBlankProcess(axisID);
      return;
    }
    String actionMessage = setCurrentDialogType(DialogType.PRE_PROCESSING, axisID);
    mainPanel.selectButton(axisID, "Pre-processing");
    // TODO: When a panel is overwriten by another should it be nulled and
    // closed or left and and reshown when needed?
    // Problem with stale data for align and tilt info since they are on
    // multiple panels
    // Check to see if the dialog panel is already open
    if (showIfExists(preProcDialogA, preProcDialogB, axisID, actionMessage)) {
      return;
    }
    Utilities.timestamp("new", "PreProcessingDialog", Utilities.STARTED_STATUS);
    PreProcessingDialog preProcDialog = new PreProcessingDialog(this, axisID);
    Utilities.timestamp("new", "PreProcessingDialog", Utilities.FINISHED_STATUS);
    if (axisID == AxisID.SECOND) {
      preProcDialogB = preProcDialog;
    }
    else {
      preProcDialogA = preProcDialog;
    }
    // Load the required ccderaser{|a|b}.com files
    // Fill in the parameters and set it to the appropriate state
    comScriptMgr.loadEraser(axisID);
    preProcDialog.setCCDEraserParams(comScriptMgr.getCCDEraserParam(axisID,
        CCDEraserParam.Mode.X_RAYS));
    preProcDialog.setParameters(getScreenState(axisID));
    mainPanel.showProcess(preProcDialog.getContainer(), axisID);
    if (actionMessage != null) {
      System.err.println(actionMessage);
    }
  }

  /**
   * Closes preprocessing dialog and deletes dialog.
   */
  public void donePreProcDialog(AxisID axisID) {
    PreProcessingDialog preProcDialog;
    if (axisID == AxisID.SECOND) {
      preProcDialog = preProcDialogB;
    }
    else {
      preProcDialog = preProcDialogA;
    }
    savePreProcDialog(preProcDialog, axisID);
    // Clean up the existing dialog
    if (axisID == AxisID.SECOND) {
      preProcDialogB = null;
    }
    else {
      preProcDialogA = null;
    }
    preProcDialog = null;
  }

  /**
   * Updates comscripts and edf file
   * 
   * @param preProcDialog
   * @param axisID
   */
  public void savePreProcDialog(PreProcessingDialog preProcDialog, AxisID axisID) {
    setAdvanced(preProcDialog.getDialogType(), axisID, preProcDialog.isAdvanced());

    // Keep dialog box open until we get good info or it is cancelled
    DialogExitState exitState = preProcDialog.getExitState();
    if (exitState == DialogExitState.CANCEL) {
      mainPanel.showBlankProcess(axisID);
    }
    else {
      if (!isExiting() && exitState != DialogExitState.POSTPONE
          && state.isUseFixedStackWarning(axisID)) {
        // Only warn once.
        state.setUseFixedStackWarning(axisID, false);
        // The use button wasn't pressed and the user is moving on to the next
        // dialog. Don't put this message in the log.
        uiHarness.openMessageDialog(null,
            "To use the fixed stack go back to Pre-processing and press the \""
                + PreProcessingDialog.getUseFixedStackLabel() + "\" button.",
            "Entry Warning", axisID);
      }
      updateEraserCom(preProcDialog.getCCDEraserDisplay(), axisID, false);
      if (exitState == DialogExitState.EXECUTE) {
        processTrack.setPreProcessingState(ProcessState.COMPLETE, axisID);
        mainPanel.setPreProcessingState(ProcessState.COMPLETE, axisID);
        // Go to the coarse align dialog by default
        openCoarseAlignDialog(axisID);
        // If there are raw stack imod processes open ask the user if they
        // should be closed.
        closeImod(ImodManager.RAW_STACK_KEY, axisID, "raw stack", false);
        closeImod(ImodManager.ERASED_STACK_KEY, axisID, "fixed stack", false);
      }
      else if (exitState != DialogExitState.SAVE) {
        processTrack.setPreProcessingState(ProcessState.INPROGRESS, axisID);
        mainPanel.setPreProcessingState(ProcessState.INPROGRESS, axisID);
        // Go to the coarse align dialog by default
        mainPanel.showBlankProcess(axisID);
      }
      saveStorables(axisID);
    }
  }

  /**
   * Open 3dmod to create the manual erase model
   */
  public void imodManualErase(AxisID axisID, Run3dmodMenuOptions menuOptions,
      DialogType dialogType) {
    String eraseModelName = metaData.getDatasetName() + axisID.getExtension() + ".erase";
    try {
      imodManager.setInterpolation(ImodManager.RAW_STACK_KEY, axisID, false);
      if (metaData.getViewType() == ViewType.MONTAGE) {
        imodManager.setMontageSeparation(ImodManager.RAW_STACK_KEY, axisID);
        imodManager.setPieceListFileName(ImodManager.RAW_STACK_KEY, axisID,
            metaData.getDatasetName() + axisID.getExtension() + ".pl");
      }
      imodManager.open(ImodManager.RAW_STACK_KEY, axisID, eraseModelName, true,
          menuOptions);
      processTrack.setState(ProcessState.INPROGRESS, axisID, dialogType);
      mainPanel.setState(ProcessState.INPROGRESS, axisID, dialogType);
    }
    catch (SystemProcessException except) {
      except.printStackTrace();
      uiHarness.openMessageDialog(this, except.getMessage(),
          "Cannot open 3dmod on raw stack", axisID);
    }
    catch (AxisTypeException except) {
      except.printStackTrace();
      uiHarness.openMessageDialog(this, except.getMessage(),
          "Axis type problem in 3dmod erase", axisID);
    }
    catch (IOException e) {
      e.printStackTrace();
      uiHarness.openMessageDialog(this, e.getMessage(), "IO Exception", axisID);
    }
  }

  /**
   * Get the eraser script parameters from the CCD eraser panel and write them
   * out the eraser{|a|b}.com script
   * 
   * @param axisID
   *          The axisID to process
   * @param trialMode
   *          Set to trial mode if true
   */
  private Command updateEraserCom(CcdEraserDisplay display, AxisID axisID,
      boolean trialMode) {
    // Get the user input data from the dialog box. The CCDEraserParam
    // is first initialized from the currently loaded com script to
    // provide deafault values for those not handled by the dialog box
    // get function needs some error checking
    CCDEraserParam ccdEraserParam = comScriptMgr.getCCDEraserParam(axisID,
        trialMode ? CCDEraserParam.Mode.X_RAYS_TRIAL : CCDEraserParam.Mode.X_RAYS);
    display.getParameters(ccdEraserParam);
    ccdEraserParam.setTrialMode(trialMode);
    comScriptMgr.saveEraser(ccdEraserParam, axisID);
    return ccdEraserParam;
  }

  /**
   * Run the eraser script for the specified axis
   * 
   * @param axisID
   */
  private void eraser(AxisID axisID, ProcessResultDisplay processResultDisplay,
      ConstProcessSeries processSeries, DialogType dialogType, CcdEraserDisplay display) {
    Command param = updateEraserCom(display, axisID, false);
    processTrack.setState(ProcessState.INPROGRESS, axisID, dialogType);
    mainPanel.setState(ProcessState.INPROGRESS, axisID, dialogType);
    String threadName;
    try {
      threadName = processMgr.eraser(axisID, processResultDisplay, processSeries, param);
    }
    catch (SystemProcessException e) {
      e.printStackTrace();
      String[] message = new String[2];
      message[0] = "Can not execute eraser" + axisID.getExtension() + ".com";
      message[1] = e.getMessage();
      uiHarness.openMessageDialog(this, message, "Unable to execute com script", axisID);
      return;
    }
    setThreadName(threadName, axisID);
  }

  /**
   * Run CCDeraser in trial mode
   * 
   * @param axisID
   */
  public void findXrays(AxisID axisID, final ProcessResultDisplay processResultDisplay,
      ProcessSeries processSeries, final Deferred3dmodButton deferred3dmodButton,
      final Run3dmodMenuOptions run3dmodMenuOptions, DialogType dialogType,
      CcdEraserDisplay display) {
    if (processSeries == null) {
      processSeries = new ProcessSeries(this, dialogType);
    }
    sendMsgProcessStarting(processResultDisplay);
    updateEraserCom(display, axisID, true);
    processTrack.setState(ProcessState.INPROGRESS, axisID, dialogType);
    mainPanel.setState(ProcessState.INPROGRESS, axisID, dialogType);
    processSeries.setRun3dmodDeferred(deferred3dmodButton, run3dmodMenuOptions);
    String threadName;
    try {
      // Trial find X-rays only creates a model, does not change the image file.
      threadName = processMgr.eraser(axisID, processResultDisplay, processSeries, null);
    }
    catch (SystemProcessException e) {
      e.printStackTrace();
      String[] message = new String[2];
      message[0] = "Can not execute eraser" + axisID.getExtension() + ".com";
      message[1] = e.getMessage();
      uiHarness.openMessageDialog(this, message, "Unable to execute com script", axisID);
      return;
    }
    setThreadName(threadName, axisID);
  }

  /**
   * Open 3dmod to view the xray model on the raw stack
   */
  public void imodXrayModel(AxisID axisID, Run3dmodMenuOptions menuOptions) {
    String xRayModel = metaData.getDatasetName() + axisID.getExtension() + "_peak.mod";
    try {
      imodManager.setPreserveContrast(ImodManager.RAW_STACK_KEY, axisID, true);
      if (metaData.getViewType() == ViewType.MONTAGE) {
        imodManager.setMontageSeparation(ImodManager.RAW_STACK_KEY, axisID);
        imodManager.setPieceListFileName(ImodManager.RAW_STACK_KEY, axisID,
            metaData.getDatasetName() + axisID.getExtension() + ".pl");
      }
      imodManager.open(ImodManager.RAW_STACK_KEY, axisID, xRayModel, menuOptions);
    }
    catch (AxisTypeException except) {
      except.printStackTrace();
      uiHarness.openMessageDialog(this, except.getMessage(), "AxisType problem", axisID);
    }
    catch (SystemProcessException except) {
      except.printStackTrace();
      uiHarness.openMessageDialog(this, except.getMessage(),
          "Problem opening coarse stack", axisID);
    }
    catch (IOException e) {
      e.printStackTrace();
      uiHarness.openMessageDialog(this, e.getMessage(), "IO Exception", axisID);
    }
  }

  /**
   * Open 3dmod to view the erased stack
   */
  public void imodErasedStack(AxisID axisID, Run3dmodMenuOptions run3dmodMenuOptions) {
    if (Utilities.getFile(this, true, axisID, "_fixed.st", "erased stack") == null) {
      return;
    }
    try {
      if (metaData.getViewType() == ViewType.MONTAGE) {
        imodManager.setMontageSeparation(ImodManager.ERASED_STACK_KEY, axisID);
        imodManager.setPieceListFileName(ImodManager.ERASED_STACK_KEY, axisID,
            metaData.getDatasetName() + axisID.getExtension() + ".pl");
      }
      File tiltFile = DatasetFiles.getRawTiltFile(this, axisID);
      if (tiltFile.exists()) {
        imodManager.setTiltFile(ImodManager.ERASED_STACK_KEY, axisID, tiltFile.getName());
      }
      else {
        imodManager.resetTiltFile(ImodManager.ERASED_STACK_KEY, axisID);
      }
      imodManager.open(ImodManager.ERASED_STACK_KEY, axisID, run3dmodMenuOptions);
    }
    catch (AxisTypeException except) {
      except.printStackTrace();
      uiHarness.openMessageDialog(this, except.getMessage(), "AxisType problem", axisID);
    }
    catch (SystemProcessException except) {
      except.printStackTrace();
      uiHarness.openMessageDialog(this, except.getMessage(),
          "Problem opening erased stack", axisID);
    }
    catch (IOException e) {
      e.printStackTrace();
      uiHarness.openMessageDialog(this, e.getMessage(), "IO Exception", axisID);
    }
  }

  public void archiveOriginalStack(ProcessSeries processSeries,
      final DialogType dialogType) {
    if (processMgr.inUse(AxisID.ONLY, null)) {
      return;
    }
    archiveOriginalStack(null, processSeries, dialogType);
  }

  /**
   * Archive the orginal stacks during clean up.
   * 
   * @param axisID
   */
  private void archiveOriginalStack(AxisID currentAxisID, ProcessSeries processSeries,
      final DialogType dialogType) {
    if (processSeries == null) {
      processSeries = new ProcessSeries(this, dialogType);
    }
    // figure out which original stack to archive
    AxisID stackAxisID = currentAxisID;
    if (stackAxisID == null) {
      if (metaData.getAxisType() == AxisType.DUAL_AXIS) {
        stackAxisID = AxisID.FIRST;
      }
      else {
        stackAxisID = AxisID.ONLY;
      }
    }
    // set next process to archiveorig so that the second axis can be done
    if (stackAxisID == AxisID.FIRST) {
      processSeries.setNextProcess(ArchiveorigParam.COMMAND_NAME, null);
    }
    // else {
    // resetNextProcess(AxisID.ONLY);
    // }
    // check for original stack
    File originalStack = Utilities.getFile(this, false, stackAxisID, "_orig.st",
        "original stack");
    if (!originalStack.exists()) {
      if (stackAxisID == AxisID.FIRST) {
        // Nothing to do on the first axis, so move on to the second axis
        processSeries.startNextProcess(AxisID.ONLY, null);
        return;
      }
      else {
        return;
      }
    }
    // set progress bar and process state
    mainPanel.startProgressBar("Archiving " + stackAxisID + " stack", AxisID.ONLY,
        ProcessName.ARCHIVEORIG);
    processTrack.setCleanUpState(ProcessState.INPROGRESS);
    mainPanel.setCleanUpState(ProcessState.INPROGRESS);
    // create param
    ArchiveorigParam param = new ArchiveorigParam(this, stackAxisID);
    // run process
    try {
      setThreadName(processMgr.archiveOrig(param, processSeries), AxisID.ONLY);
    }
    catch (SystemProcessException e) {
      // resetNextProcess(AxisID.ONLY);
      e.printStackTrace();
      String[] message = new String[2];
      message[0] = "Can not execute " + ArchiveorigParam.COMMAND_NAME + " command";
      message[1] = e.getMessage();
      uiHarness
          .openMessageDialog(this, message, "Unable to execute command", AxisID.ONLY);
    }
  }

  public void deleteOriginalStack(Command archiveorigParam, String[] output) {
    AxisID axisID;
    ArchiveorigParam.Mode mode = (ArchiveorigParam.Mode) archiveorigParam
        .getCommandMode();
    if (mode == ArchiveorigParam.Mode.AXIS_A) {
      axisID = AxisID.FIRST;
    }
    else if (mode == ArchiveorigParam.Mode.AXIS_B) {
      axisID = AxisID.SECOND;
    }
    else if (mode == ArchiveorigParam.Mode.AXIS_ONLY) {
      axisID = AxisID.ONLY;
    }
    else {
      return;
    }
    File originalStack = Utilities.getFile(this, false, axisID, "_orig.st", "");
    String errTag = "Unexpected result from running archiveorig";
    StringBuffer errMess = new StringBuffer();
    if (!originalStack.exists()) {
      errMess.append(errTag);
      errMess.append(" - original stack doesn't exist.");
    }
    else if (output == null) {
      errMess.append(errTag);
      errMess.append(" - no output returned.");
    }
    else {
      int i = 0;
      for (i = 0; i < output.length; i++) {
        if (output[i].equals("It is now safe to delete " + originalStack.getName())) {
          break;
        }
      }
      if (i >= output.length) {
        errMess.append(errTag);
        errMess.append(" - success message missing from output:");
        for (i = 0; i < output.length; i++) {
          errMess.append(output[i]);
        }
      }
      if (errMess.length() > 0) {
        throw new IllegalStateException(errMess.toString());
      }
    }
    String[] message = new String[output.length - 2 + 3];
    message[0] = "Result of " + archiveorigParam.getCommandLine() + ":\n";
    int messageIndex = 1;
    for (int i = 2; i < output.length; i++) {
      message[messageIndex++] = output[i] + "\n";
    }
    message[messageIndex++] = "\n";
    message[messageIndex] = "Delete " + originalStack.getAbsolutePath() + "?";
    if (uiHarness.openDeleteDialog(this, message, AxisID.ONLY)) {
      System.err.println("Deleting " + originalStack.getAbsolutePath());
      originalStack.delete();
      if (cleanUpDialog != null) {
        cleanUpDialog.setArchiveFields();
      }
    }
    updateArchiveDisplay();
  }

  public String getArchiveInfo(AxisID axisID) {
    File stack = Utilities.getFile(this, false, axisID, ".st", "");
    File originalStack = Utilities.getFile(this, false, axisID, "_orig.st", "");
    File xrayStack = Utilities.getFile(this, false, axisID, "_xray.st.gz", "");
    if (stack == null && originalStack == null || xrayStack == null) {
      throw new IllegalStateException("Unable to get file information");
    }
    if (stack.exists() && !originalStack.exists() && xrayStack.exists()) {
      return stack.getName();
    }
    return null;
  }

  public void updateArchiveDisplay() {
    if (cleanUpDialog == null) {
      return;
    }
    if (metaData.getAxisType() == AxisType.SINGLE_AXIS) {
      cleanUpDialog.updateArchiveDisplay(DatasetFiles.getOriginalStack(this, AxisID.ONLY)
          .exists());
    }
    else {
      cleanUpDialog.updateArchiveDisplay(DatasetFiles
          .getOriginalStack(this, AxisID.FIRST).exists()
          || DatasetFiles.getOriginalStack(this, AxisID.SECOND).exists());
    }
  }

  /**
   * Replace the raw stack with the fixed stack created from eraser
   * 
   * @param axisID
   */
  public void replaceRawStack(AxisID axisID, ProcessResultDisplay processResultDisplay,
      DialogType dialogType) {
    sendMsgProcessStarting(processResultDisplay);
    mainPanel.setProgressBar("Using fixed stack", 1, axisID);
    File fixedXraysFile = FileType.FIXED_XRAYS_STACK.getFile(this, axisID);
    if (!fixedXraysFile.exists()) {
      uiHarness.openMessageDialog(this, "Unable to rename.  Fixed stack does not exist.",
          "Entry Error", axisID);
      sendMsgProcessFailedToStart(processResultDisplay);
      return;
    }
    if (!Utilities.isValidStack(fixedXraysFile, this, axisID)) {
      uiHarness.openMessageDialog(this, fixedXraysFile.getName()
          + " is not a valid MRC file.", "Entry Error", axisID);
      sendMsgProcessFailedToStart(processResultDisplay);
      return;
    }
    processTrack.setState(ProcessState.INPROGRESS, axisID, dialogType);
    mainPanel.setState(ProcessState.INPROGRESS, axisID, dialogType);
    // Rename the fixed stack to the raw stack file name and save the orginal
    // raw stack to _orig.st if that does not already exist
    try {
      if (!FileType.ORIGINAL_RAW_STACK.getFile(this, axisID).exists()) {
        renameImageFile(FileType.RAW_STACK, FileType.ORIGINAL_RAW_STACK, axisID);
      }
      if (renameXrayStack(axisID)) {
        renameImageFile(FileType.FIXED_XRAYS_STACK, FileType.RAW_STACK, axisID);
      }
      sendMsgProcessSucceeded(processResultDisplay);
    }
    catch (IOException except) {
      uiHarness.openMessageDialog(this, except.getMessage(), "File Rename Error", axisID);
      sendMsgProcessFailed(processResultDisplay);
    }
    state.setUseFixedStackWarning(axisID, false);
    // An _orig.st file may have been created, so refresh the Clean Up dialog's
    // archive fields.
    if (cleanUpDialog != null) {
      cleanUpDialog.setArchiveFields();
    }
    updateArchiveDisplay();
    mainPanel.stopProgressBar(axisID);
  }

  /**
   * Renames the _xray.st.gz file to {dataset}{axisID}_xray.st.gz.{number}.
   * Numbers start at 1 and go up.
   * 
   * @param axisID
   * @return false if rename fails
   */
  private boolean renameXrayStack(AxisID axisID) {
    File xrayStack = new File(propertyUserDir, metaData.getDatasetName()
        + axisID.getExtension() + "_xray.st.gz");
    if (!xrayStack.exists()) {
      return true;
    }
    File userDir = new File(propertyUserDir);
    String[] xrayStackArchives = userDir.list(new XrayStackArchiveFilter());
    int fileNumber = 0;
    if (xrayStackArchives != null) {
      EtomoNumber newFileNumber = new EtomoNumber(EtomoNumber.Type.INTEGER);
      for (int i = 0; i < xrayStackArchives.length; i++) {
        newFileNumber.set(xrayStackArchives[i].substring(xrayStackArchives[i]
            .lastIndexOf('.') + 1));
        if (newFileNumber.isValid() && !newFileNumber.isNull()) {
          fileNumber = Math.max(fileNumber, newFileNumber.getInt());
        }
      }
    }
    File xrayStackArchive = new File(propertyUserDir, metaData.getDatasetName()
        + axisID.getExtension() + "_xray.st.gz" + "." + Integer.toString(fileNumber + 1));
    if (xrayStackArchive.exists()) {
      throw new IllegalStateException(xrayStackArchive.getName() + " should not exist.");
    }
    try {
      Utilities.renameFile(xrayStack, xrayStackArchive);
    }
    catch (IOException e) {
      e.printStackTrace();
      uiHarness.openMessageDialog(this,
          e.getMessage() + "\nUnable to move " + xrayStack.getName() + " to "
              + xrayStackArchive.getName() + ".\nCannot continue.\nFirst run \"mv "
              + xrayStack.getName() + " " + xrayStackArchive.getName()
              + "\" from the command line.", "Rename Failed", axisID);
      return false;
    }
    return true;
  }

  public void openFilesInImod(final AxisID axisID, final String key,
      final File[] fileList, final Run3dmodMenuOptions menuOptions) {
    try {
      int previewNumber = imodManager.newImod(key, axisID, fileList);
      imodManager.open(key, axisID, previewNumber, menuOptions);
    }
    catch (AxisTypeException except) {
      except.printStackTrace();
      uiHarness.openMessageDialog(this, except.getMessage(), "AxisType problem", axisID);
    }
    catch (SystemProcessException except) {
      except.printStackTrace();
      uiHarness.openMessageDialog(this, except.getMessage(), "Problem opening " + key,
          axisID);
    }
    catch (IOException e) {
      e.printStackTrace();
      uiHarness.openMessageDialog(this, e.getMessage(), "IO Exception", axisID);
    }
  }

  /**
   * Bring up a preview 3dmod.
   * 
   * @param axisID
   */
  public void imodPreview(AxisID axisID, Run3dmodMenuOptions menuOptions) {
    if (setupDialogExpert == null) {
      return;
    }
    String key = ImodManager.PREVIEW_KEY;
    MetaData previewMetaData = setupDialogExpert.getMetaData();
    imodManager.setPreviewMetaData(previewMetaData);
    File previewWorkingDir = previewMetaData.getValidDatasetDirectory(setupDialogExpert
        .getWorkingDirectory().getAbsolutePath());
    if (previewWorkingDir == null) {
      uiHarness.openMessageDialog(this, previewMetaData.getInvalidReason(),
          "Raw Image Stack", axisID);
      return;
    }
    try {
      int previewNumber = imodManager.newImod(key, axisID);
      imodManager.setWorkingDirectory(key, axisID, previewNumber, previewWorkingDir);
      imodManager.open(key, axisID, previewNumber, menuOptions);
    }
    catch (AxisTypeException except) {
      except.printStackTrace();
      uiHarness.openMessageDialog(this, except.getMessage(), "AxisType problem", axisID);
    }
    catch (SystemProcessException except) {
      except.printStackTrace();
      uiHarness.openMessageDialog(this, except.getMessage(), "Problem opening raw stack",
          axisID);
    }
    catch (IOException e) {
      e.printStackTrace();
      uiHarness.openMessageDialog(this, e.getMessage(), "IO Exception", axisID);
    }
  }

  /**
   * Open the coarse alignment dialog
   */
  public void openCoarseAlignDialog(AxisID axisID) {
    // Check to see if the com files are present otherwise pop up a dialog
    // box informing the user to run the setup process
    if (!UIExpertUtilities.INSTANCE.areScriptsCreated(this, metaData, axisID)) {
      mainPanel.showBlankProcess(axisID);
      return;
    }
    String actionMessage = setCurrentDialogType(DialogType.COARSE_ALIGNMENT, axisID);
    mainPanel.selectButton(axisID, "Coarse Alignment");
    if (showIfExists(coarseAlignDialogA, coarseAlignDialogB, axisID, actionMessage)) {
      return;
    }
    Utilities.timestamp("new", "CoarseAlignDialog", Utilities.STARTED_STATUS);
    CoarseAlignDialog coarseAlignDialog = CoarseAlignDialog.getInstance(this, axisID);
    Utilities.timestamp("new", "CoarseAlignDialog", Utilities.FINISHED_STATUS);
    if (axisID == AxisID.SECOND) {
      coarseAlignDialogB = coarseAlignDialog;
    }
    else {
      coarseAlignDialogA = coarseAlignDialog;
    }
    // Create the dialog box
    comScriptMgr.loadXcorr(axisID);
    comScriptMgr.loadUndistort(axisID);
    coarseAlignDialog.setCrossCorrelationParams(comScriptMgr.getTiltxcorrParam(axisID));
    if (metaData.getViewType() == ViewType.MONTAGE) {
      comScriptMgr.loadPreblend(axisID);
    }
    else {
      comScriptMgr.loadPrenewst(axisID);
    }

    if (metaData.getViewType() == ViewType.MONTAGE) {
      BlendmontParam blendmontParam = comScriptMgr.getPreblendParam(axisID);
      coarseAlignDialog.setParams(blendmontParam);
    }
    else {
      NewstParam prenewstParam = comScriptMgr.getPrenewstParam(axisID);
      coarseAlignDialog.setPrenewstParams(prenewstParam);
    }

    coarseAlignDialog.setFiducialessAlignment(metaData.isFiducialessAlignment(axisID));
    coarseAlignDialog.setImageRotation(metaData.getImageRotation(axisID).toString());
    coarseAlignDialog.setParameters(getScreenState(axisID));
    mainPanel.showProcess(coarseAlignDialog.getContainer(), axisID);
    if (actionMessage != null) {
      System.err.println(actionMessage);
    }
  }

  /**
   * Get the parameters from the coarse align process dialog box
   */
  public void doneCoarseAlignDialog(AxisID axisID) {
    // Set a reference to the correct object
    CoarseAlignDialog coarseAlignDialog = mapCoarseAlignDialog(axisID);
    saveCoarseAlignDialog(coarseAlignDialog, axisID);
    // Clean up the existing dialog
    if (axisID == AxisID.SECOND) {
      coarseAlignDialogB = null;
    }
    else {
      coarseAlignDialogA = null;
    }
    coarseAlignDialog = null;
  }

  /**
   * Get the parameters from the coarse align process dialog box
   */
  public void saveCoarseAlignDialog(CoarseAlignDialog coarseAlignDialog, AxisID axisID) {
    setAdvanced(coarseAlignDialog.getDialogType(), axisID, coarseAlignDialog.isAdvanced());
    DialogExitState exitState = coarseAlignDialog.getExitState();
    if (exitState == DialogExitState.CANCEL) {
      mainPanel.showBlankProcess(axisID);
    }
    else {
      coarseAlignDialog.getParameters(getScreenState(axisID));
      // Get the user input data from the dialog box
      updateXcorrCom(coarseAlignDialog.getTiltXcorrDisplay(), axisID, false);
      updateBlendmontInXcorrCom(axisID);
      try {
        if (metaData.getViewType() != ViewType.MONTAGE) {
          updatePrenewstCom(coarseAlignDialog.getNewstackDisplay(), axisID, false);
        }
      }
      catch (InvalidParameterException e) {
        e.printStackTrace();
        uiHarness.openMessageDialog(this,
            "Unable to update prenewst com:  " + e.getMessage(), "Etomo Error", axisID);
      }
      catch (IOException e) {
        e.printStackTrace();
        uiHarness.openMessageDialog(this,
            "Unable to update prenewst com:  " + e.getMessage(), "Etomo Error", axisID);
      }
      UIExpertUtilities.INSTANCE.updateFiducialessParams(this, coarseAlignDialog, axisID);
      if (exitState == DialogExitState.EXECUTE) {
        processTrack.setCoarseAlignmentState(ProcessState.COMPLETE, axisID);
        mainPanel.setCoarseAlignState(ProcessState.COMPLETE, axisID);
        // Go to the fiducial model dialog by default
        if (metaData.isFiducialessAlignment(axisID)) {
          getUIExpert(DialogType.TOMOGRAM_POSITIONING, axisID).openDialog();
          // Check to see if the user wants to keep any coarse aligned imods
          // open
          closeImod(ImodManager.COARSE_ALIGNED_KEY, axisID, "coarsely aligned stack",
              false);
        }
        else {
          openFiducialModelDialog(axisID);
        }
      }
      else if (exitState != DialogExitState.SAVE) {
        processTrack.setCoarseAlignmentState(ProcessState.INPROGRESS, axisID);
        mainPanel.setCoarseAlignState(ProcessState.INPROGRESS, axisID);
        mainPanel.showBlankProcess(axisID);
      }
      saveStorables(axisID);
    }
  }

  /**
   * Get the parameters from the display and run the cross correlation script
   */
  public void tiltxcorr(AxisID axisID, ProcessResultDisplay processResultDisplay,
      final Deferred3dmodButton deferred3dmodButton,
      final Run3dmodMenuOptions run3dmodMenuOptions, ProcessSeries processSeries,
      DialogType dialogType, TiltXcorrDisplay display, boolean useBlendmont,
      FileType comscriptFileType) {
    if (processSeries == null) {
      processSeries = new ProcessSeries(this, dialogType);
    }
    // Get the parameters from the dialog box
    ConstTiltxcorrParam tiltxcorrParam = updateXcorrCom(display, axisID, true);
    if (tiltxcorrParam == null) {
      sendMsgProcessFailedToStart(processResultDisplay);
      return;
    }
    processTrack.setState(ProcessState.INPROGRESS, axisID, dialogType);
    mainPanel.setState(ProcessState.INPROGRESS, axisID, dialogType);
    String threadName;
    try {
      BlendmontParam blendmontParam = null;
      if (useBlendmont) {
        blendmontParam = updateBlendmontInXcorrCom(axisID);
      }
      if (blendmontParam == null) {
        threadName = processMgr.tiltxcorr(tiltxcorrParam, comscriptFileType, axisID,
            processResultDisplay, processSeries);
      }
      else {
        threadName = processMgr.crossCorrelate(blendmontParam, axisID,
            processResultDisplay, processSeries);
      }
    }
    catch (SystemProcessException e) {
      e.printStackTrace();
      String[] message = new String[2];
      message[0] = "Can not execute xcorr" + axisID.getExtension() + ".com";
      message[1] = e.getMessage();
      uiHarness.openMessageDialog(this, message, "Unable to execute com script", axisID);
      return;
    }
    if (deferred3dmodButton != null) {
      processSeries.setRun3dmodDeferred(deferred3dmodButton, run3dmodMenuOptions);
    }
    setThreadName(threadName, axisID);
  }

  /**
   * if the b stack hasn't been processed, run extracttilts before running
   * crossCorrelate().
   * 
   * @param axisID
   */
  public void preCrossCorrelate(AxisID axisID, ProcessResultDisplay processResultDisplay,
      ProcessSeries processSeries, final DialogType dialogType, TiltXcorrDisplay display) {
    if (processSeries == null) {
      processSeries = new ProcessSeries(this, dialogType, display);
    }
    sendMsgProcessStarting(processResultDisplay);
    sendMsgProcessStarting(processResultDisplay);
    if (axisID == AxisID.SECOND && processBStack()) {
      processSeries.setLastProcess(ProcessName.XCORR.toString());
      extracttilts(axisID, processResultDisplay, processSeries);
      return;
    }
    tiltxcorr(axisID, processResultDisplay, null, null, processSeries, dialogType,
        display, true, FileType.CROSS_CORRELATION_COMSCRIPT);
  }

  /**
   * if the b stack hasn't been processed, run extracttilts before running
   * eraser().
   * 
   * @param axisID
   */
  public void preEraser(final AxisID axisID,
      final ProcessResultDisplay processResultDisplay, ProcessSeries processSeries,
      final Deferred3dmodButton deferred3dmodButton,
      final Run3dmodMenuOptions run3dmodMenuOptions, final DialogType dialogType,
      CcdEraserDisplay display) {
    sendMsgProcessStarting(processResultDisplay);
    if (processSeries == null) {
      processSeries = new ProcessSeries(this, dialogType, display);
    }
    processSeries.setRun3dmodDeferred(deferred3dmodButton, run3dmodMenuOptions);
    if (axisID == AxisID.SECOND && processBStack()) {
      processSeries.setLastProcess(ProcessName.ERASER.toString());
      extracttilts(axisID, processResultDisplay, processSeries);
      return;
    }
    eraser(axisID, processResultDisplay, processSeries, dialogType, display);
  }

  private boolean processBStack() {
    AxisID axisID = AxisID.SECOND;
    ConstEtomoNumber bStackProcessed = metaData.getBStackProcessed();
    if (bStackProcessed == null || bStackProcessed.is()) {
      return false;
    }
    File bStack = DatasetFiles.getStack(propertyUserDir, metaData, axisID);
    if (!bStack.exists()) {
      return false;
    }
    comScriptMgr.loadTilt(axisID);
    TiltParam param = comScriptMgr.getTiltParam(axisID);
    param.setFiducialess(metaData.isFiducialess(axisID));
    if (metaData.getViewType() == ViewType.MONTAGE) {
      param.setMontageFullImage();
    }
    else {
      param.setFullImage(bStack);
    }
    UIExpertUtilities.INSTANCE.rollTiltComAngles(this, axisID);
    comScriptMgr.saveTilt(param, axisID);
    metaData.setFiducialess(axisID, param.isFiducialess());
    metaData.setBStackProcessed(true);
    saveStorables(axisID);
    return true;
  }

  private void extracttilts(AxisID axisID, ProcessResultDisplay processResultDisplay,
      ProcessSeries processSeries) {
    processSeries.setNextProcess(ExtractpiecesParam.COMMAND_NAME, null);
    if (metaData.getTiltAngleSpecA().getType() != TiltAngleType.EXTRACT
        && processSeries != null) {
      processSeries.startNextProcess(axisID, processResultDisplay);
      return;
    }
    File rawTiltFile = DatasetFiles.getRawTilt(this, axisID);
    if (rawTiltFile.exists() && processSeries != null) {
      processSeries.startNextProcess(axisID, processResultDisplay);
      return;
    }
    String threadName;
    try {
      threadName = processMgr.extracttilts(axisID, processResultDisplay, processSeries);
    }
    catch (SystemProcessException e) {
      e.printStackTrace();
      String[] message = new String[2];
      message[0] = "Can not execute " + ExtracttiltsParam.COMMAND_NAME;
      message[1] = e.getMessage();
      uiHarness.openMessageDialog(this, message, "Unable to execute command", axisID);
      if (processSeries != null) {
        processSeries.startNextProcess(axisID, processResultDisplay);
      }
      return;
    }
    setThreadName(threadName, axisID);
    mainPanel.startProgressBar("Running " + ExtracttiltsParam.COMMAND_NAME, axisID,
        ProcessName.EXTRACTTILTS);
  }

  public void extractpieces(AxisID axisID, ProcessResultDisplay processResultDisplay,
      ProcessSeries processSeries, final DialogType dialogType, final ViewType viewType) {
    if (processSeries == null) {
      processSeries = new ProcessSeries(this, dialogType);
    }
    processSeries.setNextProcess(ExtractmagradParam.COMMAND_NAME, null);
    if (viewType != ViewType.MONTAGE && processSeries != null) {
      processSeries.startNextProcess(axisID, processResultDisplay);
      return;
    }
    File pieceListFile = DatasetFiles.getPieceListFile(this, axisID);
    if (pieceListFile.exists() && processSeries != null) {
      processSeries.startNextProcess(axisID, processResultDisplay);
      return;
    }
    String threadName;
    try {
      threadName = processMgr.extractpieces(axisID, processResultDisplay, processSeries);
    }
    catch (SystemProcessException e) {
      e.printStackTrace();
      String[] message = new String[2];
      message[0] = "Can not execute " + ExtractpiecesParam.COMMAND_NAME;
      message[1] = e.getMessage();
      uiHarness.openMessageDialog(this, message, "Unable to execute command", axisID);
      if (processSeries != null) {
        processSeries.startNextProcess(axisID, processResultDisplay);
      }
      return;
    }
    setThreadName(threadName, axisID);
    getMainPanel().startProgressBar("Running " + ExtractpiecesParam.COMMAND_NAME, axisID,
        ProcessName.EXTRACTPIECES);
  }

  private void extractmagrad(AxisID axisID, ProcessResultDisplay processResultDisplay,
      ConstProcessSeries processSeries) {
    String magGradientFileName = metaData.getMagGradientFile();
    if (magGradientFileName == null || magGradientFileName.matches("\\s*+")
        && processSeries != null) {
      processSeries.startNextProcess(axisID, processResultDisplay);
      return;
    }
    File magGradientFile = DatasetFiles.getMagGradient(this, axisID);
    if (magGradientFile.exists() && processSeries != null) {
      processSeries.startNextProcess(axisID, processResultDisplay);
      return;
    }
    ExtractmagradParam param = new ExtractmagradParam(this, axisID);
    param.setRotationAngle(metaData.getImageRotation(axisID));
    param.setGradientTable(metaData.getMagGradientFile());
    String threadName;
    try {
      threadName = processMgr.extractmagrad(param, axisID, processResultDisplay,
          processSeries);
    }
    catch (SystemProcessException e) {
      e.printStackTrace();
      String[] message = new String[2];
      message[0] = "Can not execute " + ExtractmagradParam.COMMAND_NAME;
      message[1] = e.getMessage();
      uiHarness.openMessageDialog(this, message, "Unable to execute command", axisID);
      if (processSeries != null) {
        processSeries.startNextProcess(axisID, processResultDisplay);
      }
      return;
    }
    setThreadName(threadName, axisID);
    mainPanel.startProgressBar("Running " + ExtractmagradParam.COMMAND_NAME, axisID,
        ProcessName.EXTRACTMAGRAD);
  }

  /**
   * run undistort.com
   * 
   * @param axisID
   */
  public void makeDistortionCorrectedStack(AxisID axisID,
      ProcessResultDisplay processResultDisplay, ConstProcessSeries processSeries) {
    updateUndistortCom(axisID);
    processTrack.setCoarseAlignmentState(ProcessState.INPROGRESS, axisID);
    mainPanel.setCoarseAlignState(ProcessState.INPROGRESS, axisID);
    String threadName;
    try {
      threadName = processMgr.makeDistortionCorrectedStack(axisID, processResultDisplay,
          processSeries);
    }
    catch (SystemProcessException e) {
      e.printStackTrace();
      String[] message = new String[2];
      message[0] = "Can not execute undistort" + axisID.getExtension() + ".com";
      message[1] = e.getMessage();
      uiHarness.openMessageDialog(this, message, "Unable to execute com script", axisID);
      return;
    }
    setThreadName(threadName, axisID);
  }

  public void clipStats(AxisID axisID, FileType inputFileType,
      ConstProcessSeries processSeries) {
    ClipParam clipParam = ClipParam.getStatsInstance(this, axisID,
        inputFileType.getFile(this, axisID), new File(getPropertyUserDir()));
    String threadName;
    try {
      threadName = processMgr.clipStats(clipParam, axisID, processSeries);
    }
    catch (SystemProcessException except) {
      except.printStackTrace();
      uiHarness.openMessageDialog(this, "Can't run clip stats\n" + except.getMessage(),
          "SystemProcessException", axisID);
      return;
    }
    setThreadName(threadName, axisID);
    mainPanel.startProgressBar("clip stats ", axisID);
  }

  /**
   * Run the coarse alignment script
   */
  public void coarseAlign(AxisID axisID, final ProcessResultDisplay processResultDisplay,
      ProcessSeries processSeries, final Deferred3dmodButton deferred3dmodButton,
      final Run3dmodMenuOptions run3dmodMenuOptions, DialogType dialogType,
      BlendmontDisplay blendmontDisplay, NewstackDisplay newstackDisplay) {
    if (processSeries == null) {
      processSeries = new ProcessSeries(this, dialogType);
    }
    sendMsgProcessStarting(processResultDisplay);
    ProcessName processName;
    BlendmontParam blendmontParam = null;
    NewstParam prenewstParam = null;
    if (metaData.getViewType() == ViewType.MONTAGE) {
      try {
        blendmontParam = updatePreblendCom(blendmontDisplay, axisID, true);
        if (blendmontParam == null) {
          return;
        }
      }
      catch (FortranInputSyntaxException e) {
        UIHarness.INSTANCE.openMessageDialog(this, e.getMessage(), "Update Com Error");
      }
      catch (InvalidParameterException e) {
        UIHarness.INSTANCE.openMessageDialog(this, e.getMessage(), "Update Com Error");
      }
      catch (IOException e) {
        UIHarness.INSTANCE.openMessageDialog(this, e.getMessage(), "Update Com Error");
      }
      processName = BlendmontParam.getProcessName(BlendmontParam.Mode.PREBLEND);
    }
    else {
      try {
        if ((prenewstParam = updatePrenewstCom(newstackDisplay, axisID, true)) == null) {
          sendMsgProcessFailedToStart(processResultDisplay);
          return;
        }
        processName = ProcessName.PRENEWST;
      }
      catch (InvalidParameterException e) {
        e.printStackTrace();
        uiHarness.openMessageDialog(this,
            "Unable to update prenewst com:  " + e.getMessage(), "Etomo Error", axisID);
        return;
      }
      catch (IOException e) {
        e.printStackTrace();
        uiHarness.openMessageDialog(this,
            "Unable to update prenewst com:  " + e.getMessage(), "Etomo Error", axisID);
        return;
      }
    }
    processTrack.setState(ProcessState.INPROGRESS, axisID, dialogType);
    mainPanel.setState(ProcessState.INPROGRESS, axisID, dialogType);
    String threadName = null;
    try {
      if (metaData.getViewType() == ViewType.MONTAGE) {
        threadName = processMgr.preblend(blendmontParam, axisID, processResultDisplay,
            processSeries);
      }
      else {
        threadName = processMgr.coarseAlign(prenewstParam, axisID, processResultDisplay,
            processSeries);
      }
    }
    catch (SystemProcessException e) {
      e.printStackTrace();
      String[] message = new String[2];
      message[0] = "Can not execute " + processName + axisID.getExtension() + ".com";
      message[1] = e.getMessage();
      uiHarness.openMessageDialog(this, message, "Unable to execute com script", axisID);
      return;
    }
    processSeries.setNextProcess("checkUpdateFiducialModel", null);
    processSeries.setRun3dmodDeferred(deferred3dmodButton, run3dmodMenuOptions);
    setThreadName(threadName, axisID);
  }

  /**
   * Open 3dmod to view the coarsely aligned stack
   */
  public void imodRawStack(AxisID axisID, Run3dmodMenuOptions menuOptions) {
    try {
      imodManager.setOpenLogOff(ImodManager.RAW_STACK_KEY, axisID);
      File tiltFile = DatasetFiles.getRawTiltFile(this, axisID);
      if (tiltFile.exists()) {
        imodManager.setTiltFile(ImodManager.RAW_STACK_KEY, axisID, tiltFile.getName());
      }
      else {
        imodManager.resetTiltFile(ImodManager.RAW_STACK_KEY, axisID);
      }
      imodManager.open(ImodManager.RAW_STACK_KEY, axisID, menuOptions);
    }
    catch (AxisTypeException except) {
      except.printStackTrace();
      uiHarness.openMessageDialog(this, except.getMessage(), "AxisType problem", axisID);
    }
    catch (SystemProcessException except) {
      except.printStackTrace();
      uiHarness.openMessageDialog(this, except.getMessage(), "Problem opening raw stack",
          axisID);
    }
    catch (IOException e) {
      e.printStackTrace();
      uiHarness.openMessageDialog(this, e.getMessage(), "IO Exception", axisID);
    }
  }

  /**
   * Open 3dmod to view the coarsely aligned stack
   */
  public void imodCoarseAlign(AxisID axisID, Run3dmodMenuOptions menuOptions) {
    try {
      imodManager.setOpenLogOff(ImodManager.COARSE_ALIGNED_KEY, axisID);
      File tiltFile = DatasetFiles.getRawTiltFile(this, axisID);
      if (tiltFile.exists()) {
        imodManager.setTiltFile(ImodManager.COARSE_ALIGNED_KEY, axisID,
            tiltFile.getName());
      }
      else {
        imodManager.resetTiltFile(ImodManager.COARSE_ALIGNED_KEY, axisID);
      }
      imodManager.open(ImodManager.COARSE_ALIGNED_KEY, axisID, menuOptions);
    }
    catch (AxisTypeException except) {
      except.printStackTrace();
      uiHarness.openMessageDialog(this, except.getMessage(), "AxisType problem", axisID);
    }
    catch (SystemProcessException except) {
      except.printStackTrace();
      uiHarness.openMessageDialog(this, except.getMessage(),
          "Problem opening coarse stack", axisID);
    }
    catch (IOException e) {
      e.printStackTrace();
      uiHarness.openMessageDialog(this, e.getMessage(), "IO Exception", axisID);
    }
  }

  /**
   * Run midas on the raw stack
   */
  public void midasRawStack(AxisID axisID, ProcessResultDisplay processResultDisplay) {
    sendMsgProcessStarting(processResultDisplay);
    if (!UIExpertUtilities.INSTANCE.updateFiducialessParams(this,
        mapCoarseAlignDialog(axisID), axisID)) {
      return;
    }
    if (metaData.getViewType() == ViewType.MONTAGE) {
      processMgr.midasBlendStack(axisID, metaData.getImageRotation(axisID).getDouble());
    }
    else {
      processMgr.midasRawStack(axisID, metaData.getImageRotation(axisID).getDouble());
    }
    processTrack.setCoarseAlignmentState(ProcessState.INPROGRESS, axisID);
    mainPanel.setCoarseAlignState(ProcessState.INPROGRESS, axisID);
    sendMsgProcessSucceeded(processResultDisplay);
  }

  /**
   * Run fix edges in Midas
   */
  public void midasFixEdges(AxisID axisID, ProcessResultDisplay processResultDisplay) {
    sendMsgProcessStarting(processResultDisplay);
    processMgr.midasFixEdges(axisID);
    processTrack.setCoarseAlignmentState(ProcessState.INPROGRESS, axisID);
    mainPanel.setCoarseAlignState(ProcessState.INPROGRESS, axisID);
    sendMsgProcessSucceeded(processResultDisplay);
  }

  /**
   * Keep xcorr.com and xcorr_pt.com up todate with each other by making sure
   * that they have the same angleOffset.
   * 
   * @param fromParam
   * @param toParam
   */
  private void syncTiltxcorrParam(final TiltxcorrParam fromParam,
      final TiltxcorrParam toParam, final boolean init) {
    toParam.setAngleOffset(fromParam.getAngleOffset());
    toParam.setTiltAngleSpec(fromParam.getTiltAngleSpec());
    if (init) {
      toParam.setSkipViews(fromParam.getSkipViews());
    }
  }

  /**
   * Get the required parameters from the dialog box and update the xcorr.com
   * script. Handles xcorr.com and xcorr_pt.com. Use syncTiltxcorrParam to keep
   * the inactive .com file update to date.
   * 
   * @return true if successful in getting the parameters and saving the com
   *         script
   */
  private ConstTiltxcorrParam updateXcorrCom(TiltXcorrDisplay display, AxisID axisID,
      final boolean validate) {
    TiltxcorrParam tiltXcorrParam = null;
    TiltxcorrParam toParam = null;
    PanelId panelId = display.getPanelId();
    try {
      if (panelId == PanelId.CROSS_CORRELATION) {
        tiltXcorrParam = comScriptMgr.getTiltxcorrParam(axisID);
        if (comScriptMgr.loadXcorrPt(axisID, false)) {
          // xcorr_pt.com exists
          toParam = comScriptMgr.getTiltxcorrParamFromXcorrPt(axisID);
        }
      }
      else if (panelId == PanelId.PATCH_TRACKING) {
        tiltXcorrParam = comScriptMgr.getTiltxcorrParamFromXcorrPt(axisID);
        comScriptMgr.loadXcorr(axisID);
        toParam = comScriptMgr.getTiltxcorrParam(axisID);
      }
      tiltXcorrParam.setValidate(validate);
      if (!display.getParameters(tiltXcorrParam)) {
        return null;
      }
      if (toParam != null) {
        syncTiltxcorrParam(tiltXcorrParam, toParam, false);
      }
      if (panelId == PanelId.CROSS_CORRELATION) {
        comScriptMgr.saveXcorr(tiltXcorrParam, axisID);
        if (toParam != null) {
          comScriptMgr.saveXcorrPt(toParam, axisID);
        }
      }
      else if (panelId == PanelId.PATCH_TRACKING) {
        comScriptMgr.saveXcorrPt(tiltXcorrParam, axisID);
        if (toParam != null) {
          comScriptMgr.saveXcorr(toParam, axisID);
        }
      }
    }
    catch (FortranInputSyntaxException except) {
      except.printStackTrace();
      String[] errorMessage = new String[3];
      errorMessage[0] = "Xcorr Parameter Syntax Error";
      errorMessage[1] = except.getMessage();
      errorMessage[2] = "New value: " + except.getNewString();
      uiHarness.openMessageDialog(this, errorMessage, "Xcorr Parameter Syntax Error",
          axisID);
      return null;
    }
    catch (NumberFormatException except) {
      except.printStackTrace();
      String[] errorMessage = new String[3];
      errorMessage[0] = "Xcorr Align Parameter Syntax Error";
      errorMessage[1] = axisID.getExtension();
      errorMessage[2] = except.getMessage();
      uiHarness.openMessageDialog(this, errorMessage, "Xcorr Parameter Syntax Error",
          axisID);
      return null;
    }
    return tiltXcorrParam;
  }

  /**
   * Update the blendmont command in the xcorr comscript. if blendmont does not
   * have to be run, update the goto param to skip blendmont return blendmont
   * param if blendmont has to be run.
   * 
   * @param axisID
   * @return
   */
  private BlendmontParam updateBlendmontInXcorrCom(AxisID axisID) {
    boolean runningBlendmont = false;
    BlendmontParam blendmontParam = null;
    // handle montaging
    if (metaData.getViewType() == ViewType.MONTAGE) {
      blendmontParam = comScriptMgr.getBlendmontParamFromTiltxcorr(axisID);
      GotoParam gotoParam = comScriptMgr.getGotoParamFromTiltxcorr(axisID);
<<<<<<< HEAD
      runningBlendmont = blendmontParam.setBlendmontState(state.getInvalidEdgeFunctions(axisID));
=======
      runningBlendmont = blendmontParam.setBlendmontState(state
          .getInvalidEdgeFunctions(axisID));
>>>>>>> 993b44f9
      if (runningBlendmont) {
        gotoParam.setLabel(BlendmontParam.GOTO_LABEL);
      }
      else {
        gotoParam.setLabel(TiltxcorrParam.GOTO_LABEL);
      }
      comScriptMgr.saveXcorr(gotoParam, axisID);
      comScriptMgr.saveXcorr(blendmontParam, axisID);
    }
    if (!runningBlendmont) {
      return null;
    }
    return blendmontParam;
  }

  /**
   * update undistort.com from xcorr.com
   * 
   * @param axisID
   */
  private void updateUndistortCom(AxisID axisID) {
    BlendmontParam blendmontParam = comScriptMgr.getBlendmontParamFromTiltxcorr(axisID);
    blendmontParam.setMode(BlendmontParam.Mode.UNDISTORT);
    blendmontParam.setBlendmontState(state.getInvalidEdgeFunctions(axisID));
    comScriptMgr.saveXcorrToUndistort(blendmontParam, axisID);
  }

  /**
   * Get the prenewst parameters from the dialog box and update the prenewst com
   * script as well as the align com script since binning of the pre-aligned
   * stack has an affect on the scaling of the fiducial model.
   * 
   * @param axisID
   * @return
   */
  private NewstParam updatePrenewstCom(NewstackDisplay display, AxisID axisID,
      final boolean validate) throws InvalidParameterException, IOException {
    NewstParam prenewstParam = comScriptMgr.getPrenewstParam(axisID);
    prenewstParam.setValidate(validate);
    try {
      if (!display.getParameters(prenewstParam)) {
        return null;
      }
    }
    catch (FortranInputSyntaxException except) {
      String[] errorMessage = new String[3];
      errorMessage[0] = "prenewst Parameter Syntax Error";
      errorMessage[1] = "Axis: " + axisID.getExtension();
      errorMessage[2] = except.getMessage();
      UIHarness.INSTANCE.openMessageDialog(this, errorMessage,
          "Prenewst Parameter Syntax Error", axisID);
      return null;
    }
    comScriptMgr.savePrenewst(prenewstParam, axisID);
    return prenewstParam;
  }

  /**
   * Get the set the blendmont parameters and update the preblend com script.
   * 
   * @param axisID
   * @return
   */
  private BlendmontParam updatePreblendCom(BlendmontDisplay display, AxisID axisID,
      final boolean validate) throws FortranInputSyntaxException,
      InvalidParameterException, IOException {
    BlendmontParam preblendParam = comScriptMgr.getPreblendParam(axisID);
    if (!display.getParameters(preblendParam)) {
      return null;
    }
    preblendParam.setBlendmontState(state.getInvalidEdgeFunctions(axisID));
    comScriptMgr.savePreblend(preblendParam, axisID);
    return preblendParam;
  }

  /**
   * Return the CoarseAlignDialog associated the specified AxisID
   * 
   * @param axisID
   * @return
   */
  private CoarseAlignDialog mapCoarseAlignDialog(AxisID axisID) {
    if (axisID == AxisID.SECOND) {
      return coarseAlignDialogB;
    }
    return coarseAlignDialogA;
  }

  /**
   * Open the fiducial model generation dialog
   */
  public void openFiducialModelDialog(AxisID axisID) {
    // Check to see if the com files are present otherwise pop up a dialog
    // box informing the user to run the setup process
    if (!UIExpertUtilities.INSTANCE.areScriptsCreated(this, metaData, axisID)) {
      mainPanel.showBlankProcess(axisID);
      return;
    }
    String actionMessage = setCurrentDialogType(DialogType.FIDUCIAL_MODEL, axisID);
    mainPanel.selectButton(axisID, "Fiducial Model Gen.");
    if (showIfExists(fiducialModelDialogA, fiducialModelDialogB, axisID, actionMessage)) {
      return;
    }
    // Create a new dialog panel and map it the generic reference
    Utilities.timestamp("new", "FiducialModelDialog", Utilities.STARTED_STATUS);
    FiducialModelDialog fiducialModelDialog = FiducialModelDialog.getInstance(this,
        axisID, metaData.getAxisType());
    Utilities.timestamp("new", "FiducialModelDialog", Utilities.FINISHED_STATUS);
    if (axisID == AxisID.SECOND) {
      fiducialModelDialogB = fiducialModelDialog;
    }
    else {
      fiducialModelDialogA = fiducialModelDialog;
    }
    updateDialog(fiducialModelDialog, axisID);
    // Load the required track{|a|b}.com files, fill in the dialog box
    // params
    // and set it to the appropriate state
    comScriptMgr.loadTrack(axisID);
    // Create a default transferfid object to populate the alignment dialog
    fiducialModelDialog.setTransferFidParams();
    fiducialModelDialog.setBeadtrackParams(comScriptMgr.getBeadtrackParam(axisID));
    fiducialModelDialog.setParameters(metaData);
    // Try to load xcorr_pt comscript. If it isn't there, set it up and then
    // load. it.
    TiltxcorrParam tiltXcorrPtParam = null;
    if (!comScriptMgr.loadXcorrPt(axisID, false)) {
      BaseProcessManager.touch(new File(propertyUserDir,
          FileType.PATCH_TRACKING_COMSCRIPT.getFileName(this, axisID)).getAbsolutePath(),
          this);
      comScriptMgr.loadXcorrPt(axisID, true);
      // Sync from xcorr.com to xcorr_pt.com
      comScriptMgr.loadXcorr(axisID);
      tiltXcorrPtParam = comScriptMgr.getTiltxcorrParamFromXcorrPt(axisID);
      TiltxcorrParam tiltXcorrParam = comScriptMgr.getTiltxcorrParam(axisID);
      syncTiltxcorrParam(tiltXcorrParam, tiltXcorrPtParam, true);
      tiltXcorrPtParam.setPartialSave(true);
      comScriptMgr.saveXcorrPt(tiltXcorrPtParam, axisID);
    }
    if (tiltXcorrPtParam == null) {
      tiltXcorrPtParam = comScriptMgr.getTiltxcorrParamFromXcorrPt(axisID);
    }
    fiducialModelDialog.setParameters(tiltXcorrPtParam);
    fiducialModelDialog.setParameters(getScreenState(axisID));
    mainPanel.showProcess(fiducialModelDialog.getContainer(), axisID);
    if (actionMessage != null) {
      System.err.println(actionMessage);
    }
  }

  /**
   * Save comscripts and the .edf file and delete the dialog.
   */
  public void doneFiducialModelDialog(AxisID axisID) {
    // Set a reference to the correct object
    FiducialModelDialog fiducialModelDialog;
    if (axisID == AxisID.SECOND) {
      fiducialModelDialog = fiducialModelDialogB;
    }
    else {
      fiducialModelDialog = fiducialModelDialogA;
    }
    saveFiducialModelDialog(fiducialModelDialog, axisID);
    // Clean up the existing dialog
    if (axisID == AxisID.SECOND) {
      fiducialModelDialogB = null;
    }
    else {
      fiducialModelDialogA = null;
    }
    fiducialModelDialog = null;
  }

  /**
   * Save comscripts and the .edf file and delete the dialog.
   */
  public void saveFiducialModelDialog(FiducialModelDialog fiducialModelDialog,
      AxisID axisID) {
    setAdvanced(fiducialModelDialog.getDialogType(), axisID,
        fiducialModelDialog.isAdvanced());
    DialogExitState exitState = fiducialModelDialog.getExitState();
    if (exitState == DialogExitState.CANCEL) {
      mainPanel.showBlankProcess(axisID);
    }
    else {
      if (!isExiting() && exitState != DialogExitState.POSTPONE
          && state.isUseRaptorResultWarning()) {
        // The use button wasn't pressed and the user is moving on to the next
        // dialog. Don't put this message in the log.
        uiHarness.openMessageDialog(null,
            "To use the RAPTOR result go back to Fiducial Model and press the \""
                + FiducialModelDialog.getUseRaptorResultLabel() + "\" button.",
            "Entry Warning", axisID);
        // Only warn once.
        state.setUseRaptorResultWarning(false);
      }
      fiducialModelDialog.getParameters(getScreenState(axisID));
      fiducialModelDialog.getTransferFidParams();
      fiducialModelDialog.getParameters(metaData);
      // Get the user input data from the dialog box
      updateTrackCom(fiducialModelDialog.getBeadTrackDisplay(), axisID);
      updateXcorrCom(fiducialModelDialog.getTiltxcorrDisplay(), axisID, false);
      if (exitState == DialogExitState.EXECUTE) {
        processTrack.setFiducialModelState(ProcessState.COMPLETE, axisID);
        mainPanel.setFiducialModelState(ProcessState.COMPLETE, axisID);
        openFineAlignmentDialog(axisID);
      }
      else if (exitState != DialogExitState.SAVE) {
        processTrack.setFiducialModelState(ProcessState.INPROGRESS, axisID);
        mainPanel.setFiducialModelState(ProcessState.INPROGRESS, axisID);
        mainPanel.showBlankProcess(axisID);
      }
      saveStorables(axisID);
    }
  }

  /**
   * Open 3dmod in seed mode with model and tilt file
   */
  public void imodFindBeads3d(AxisID axisID, Run3dmodMenuOptions menuOptions,
      ProcessResultDisplay processResultDisplay, String key, String model, File tiltFile,
      DialogType dialogType) {
    sendMsgProcessStarting(processResultDisplay);
    try {
      imodManager.setPreserveContrast(key, axisID, true);
      imodManager.setOpenBeadFixer(key, axisID, true);
      imodManager.setBeadfixerMode(key, axisID, ImodProcess.BeadFixerMode.SEED_MODE);
      imodManager.setOpenLogOff(key, axisID);
      imodManager.setDeleteAllSections(key, axisID, true);
      if (tiltFile != null && tiltFile.exists()) {
        imodManager.setTiltFile(key, axisID, tiltFile.getName());
      }
      else {
        imodManager.resetTiltFile(key, axisID);
      }
      imodManager.open(key, axisID, model, true, menuOptions);
      processTrack.setState(ProcessState.INPROGRESS, axisID, dialogType);
      mainPanel.setState(ProcessState.INPROGRESS, axisID, dialogType);
      sendMsgProcessSucceeded(processResultDisplay);
    }
    catch (AxisTypeException except) {
      except.printStackTrace();
      uiHarness.openMessageDialog(this, except.getMessage(), "AxisType problem", axisID);
      sendMsgProcessFailedToStart(processResultDisplay);
    }
    catch (SystemProcessException except) {
      except.printStackTrace();
      uiHarness.openMessageDialog(this, except.getMessage(), "Can't open 3dmod on " + key
          + " with model: " + model, axisID);
      sendMsgProcessFailedToStart(processResultDisplay);
    }
    catch (IOException e) {
      e.printStackTrace();
      uiHarness.openMessageDialog(this, e.getMessage(), "IO Exception", axisID);
      sendMsgProcessFailedToStart(processResultDisplay);
    }
  }

  /**
   * Open 3dmod in seed mode with model and tilt file
   */
  public void imodSeedModel(AxisID axisID, Run3dmodMenuOptions menuOptions,
      ProcessResultDisplay processResultDisplay, String key, String model, File tiltFile,
      DialogType dialogType) {
    sendMsgProcessStarting(processResultDisplay);
    try {
      imodManager.setPreserveContrast(key, axisID, true);
      imodManager.setOpenBeadFixer(key, axisID, true);
      imodManager.setAutoCenter(key, axisID, true);
      imodManager.setBeadfixerMode(key, axisID, ImodProcess.BeadFixerMode.SEED_MODE);
      imodManager.setOpenLogOff(key, axisID);
      if (tiltFile != null && tiltFile.exists()) {
        imodManager.setTiltFile(key, axisID, tiltFile.getName());
      }
      else {
        imodManager.resetTiltFile(key, axisID);
      }
      imodManager.open(key, axisID, model, true, menuOptions);
      processTrack.setState(ProcessState.INPROGRESS, axisID, dialogType);
      mainPanel.setState(ProcessState.INPROGRESS, axisID, dialogType);
      sendMsgProcessSucceeded(processResultDisplay);
    }
    catch (AxisTypeException except) {
      except.printStackTrace();
      uiHarness.openMessageDialog(this, except.getMessage(), "AxisType problem", axisID);
      sendMsgProcessFailedToStart(processResultDisplay);
    }
    catch (SystemProcessException except) {
      except.printStackTrace();
      uiHarness.openMessageDialog(this, except.getMessage(), "Can't open 3dmod on " + key
          + " with model: " + model, axisID);
      sendMsgProcessFailedToStart(processResultDisplay);
    }
    catch (IOException e) {
      e.printStackTrace();
      uiHarness.openMessageDialog(this, e.getMessage(), "IO Exception", axisID);
      sendMsgProcessFailedToStart(processResultDisplay);
    }
  }

  private boolean okToFiducialModelTrack(AxisID axisID) {
    File fiducialFile = DatasetFiles.getFiducialModelFile(this, axisID);
    if (!fiducialFile.exists()) {
      return true;
    }
    long fiducialLastModified = fiducialFile.lastModified();
    ConstEtomoNumber fiducialLastTracked = state.getFidFileLastModified(axisID);
    long seedLastModified = 0;
    File seedFile = DatasetFiles.getSeedFile(this, axisID);
    if (seedFile.exists()) {
      seedLastModified = seedFile.lastModified();
    }
    // If the fid file is more recent and it is not the product of tracking
    // then ask before overwriting it by tracking
    if (fiducialLastModified > seedLastModified && !fiducialLastTracked.isNull()
        && fiducialLastModified != fiducialLastTracked.getLong()) {
      return uiHarness
          .openYesNoWarningDialog(
              this,
              "If you track fiducials now, you will overwrite the fiducial file you just modified.\nFirst press the "
                  + BeadtrackPanel.USE_MODEL_LABEL
                  + " button.\n\nWARNING:  If you press Yes, you will overwrite your fiducial file.",
              axisID);
    }
    return true;
  }

  private boolean okToMakeFiducialModelSeedModel(AxisID axisID) {
    File seedFile = DatasetFiles.getSeedFile(this, axisID);
    if (!seedFile.exists()) {
      return true;
    }
    long seedLastModified = seedFile.lastModified();
    ConstEtomoNumber seedLastCopied = state.getSeedFileLastModified(axisID);
    long fiducialLastModified = 0;
    File fiducialFile = DatasetFiles.getFiducialModelFile(this, axisID);
    if (fiducialFile.exists()) {
      fiducialLastModified = fiducialFile.lastModified();
    }
    // If the seed file is more recent then the fid file
    // then ask before overwriting it by copying the fid file into the seed
    // file.
    if (seedLastModified > fiducialLastModified
        && seedLastModified != seedLastCopied.getLong()) {
      return uiHarness
          .openYesNoWarningDialog(
              this,
              "If you copy the fiducial file to the seed file now, you will overwrite the seed file you just modified.\nFirst press the "
                  + BeadtrackPanel.TRACK_LABEL
                  + " button.\n\nWARNING:  If you press Yes, you will overwrite your seed file.",
              axisID);
    }
    return true;
  }

  /**
   * Get the beadtrack parameters from the fiducial model dialog and run the
   * track com script
   */
  public void fiducialModelTrack(AxisID axisID,
      ProcessResultDisplay processResultDisplay, ConstProcessSeries processSeries,
      DialogType dialogType, BeadTrackDisplay display) {
    sendMsgProcessStarting(processResultDisplay);
    BeadtrackParam beadtrackParam;
    if ((beadtrackParam = updateTrackCom(display, axisID)) == null) {
      sendMsgProcessFailedToStart(processResultDisplay);
      return;
    }
    if (!okToFiducialModelTrack(axisID)) {
      return;
    }
    processTrack.setState(ProcessState.INPROGRESS, axisID, dialogType);
    mainPanel.setState(ProcessState.INPROGRESS, axisID, dialogType);
    String threadName;
    try {
      threadName = processMgr.fiducialModelTrack(beadtrackParam, axisID,
          processResultDisplay, processSeries);
    }
    catch (SystemProcessException e) {
      e.printStackTrace();
      String[] message = new String[2];
      message[0] = "Can not execute track" + axisID.getExtension() + ".com";
      message[1] = e.getMessage();
      uiHarness.openMessageDialog(this, message, "Unable to execute com script", axisID);
      return;
    }
    setThreadName(threadName, axisID);
    mainPanel.startProgressBar("Tracking fiducials", axisID, ProcessName.TRACK);
  }

  /**
   * Using Fiducial Model as Seed
   * 
   * @param axisID
   */
  public boolean makeFiducialModelSeedModel(AxisID axisID) {
    boolean retval = true;
    String seedModelFilename = propertyUserDir + File.separator
        + metaData.getDatasetName() + axisID.getExtension() + ".seed";
    File seedModel = new File(seedModelFilename);
    String fiducialModelFilename = propertyUserDir + File.separator
        + metaData.getDatasetName() + axisID.getExtension() + ".fid";
    File fiducialModel = new File(fiducialModelFilename);
    if (!fiducialModel.exists()) {
      uiHarness.openMessageDialog(this, "Fiducial model does not exist.  "
          + BeadtrackPanel.USE_MODEL_LABEL + " failed.", "Process Failed", axisID);
      return false;
    }
    if (!okToMakeFiducialModelSeedModel(axisID)) {
      return false;
    }/* if (seedModel.exists() && seedModel.lastModified() > fiducialModel.lastModified())
      * { String[] message = new String[3]; message[0] = "WARNING: The seed model file is
      * more recent the fiducial model file"; message[1] = "To avoid losing your changes
      * to the seed model file,"; message[2] = "track fiducials before pressing Use
      * Fiducial Model as Seed."; uiHarness.openMessageDialog(message, "Use Fiducial Model
      * as Seed Failed", axisID); return; } */
    mainPanel.setProgressBar("Using Fiducial Model as Seed", 1, axisID);
    processTrack.setFiducialModelState(ProcessState.INPROGRESS, axisID);
    mainPanel.setFiducialModelState(ProcessState.INPROGRESS, axisID);
    String origSeedModelFilename = propertyUserDir + File.separator
        + metaData.getDatasetName() + axisID.getExtension() + "_orig.seed";
    File origSeedModel = new File(origSeedModelFilename);
    // backup original seed model file
    if (seedModel.exists() && origSeedModel.exists()) {
      backupFile(seedModel, axisID);
    }
    try {
      if (seedModel.exists() && !origSeedModel.exists()) {
        Utilities.renameFile(seedModel, origSeedModel);
      }
      // rename fiducial model file to seed model file
      Utilities.renameFile(fiducialModel, seedModel);
    }
    catch (IOException except) {
      uiHarness.openMessageDialog(this, except.getMessage(), "File Rename Error", axisID);
      retval = false;
    }
    try {
      if (imodManager.isOpen(ImodManager.COARSE_ALIGNED_KEY, axisID)) {
        if (seedModel.getName().equals(
            imodManager.getModelName(ImodManager.COARSE_ALIGNED_KEY, axisID))) {
          if (!EtomoDirector.INSTANCE.getArguments().isAutoClose3dmod()) {
            String[] message = new String[2];
            message[0] = "The old seed model file is open in 3dmod";
            message[1] = "Should it be closed?";
            if (uiHarness.openYesNoDialog(this, message, axisID)) {
              imodManager.quit(ImodManager.COARSE_ALIGNED_KEY, axisID);
            }
          }
          else {
            imodManager.quit(ImodManager.COARSE_ALIGNED_KEY, axisID);
          }
        }
      }
    }
    catch (AxisTypeException e) {
      e.printStackTrace();
      System.err.println("Axis type exception in replaceRawStack");
      retval = false;
    }
    catch (IOException e) {
      e.printStackTrace();
      uiHarness.openMessageDialog(this, e.getMessage(), "IO Exception", axisID);
      retval = false;
    }
    catch (SystemProcessException e) {
      e.printStackTrace();
      uiHarness.openMessageDialog(this, e.getMessage(), "System Process Exception",
          axisID);
      retval = false;
    }
    File seedFile = DatasetFiles.getSeedFile(this, axisID);
    if (seedFile.exists()) {
      state.setSeedFileLastModified(axisID, seedFile.lastModified());
    }
    else {
      state.resetSeedFileLastModified(axisID);
    }
    mainPanel.stopProgressBar(axisID);
    state.setSeedingDone(axisID, true);
    if (axisID == AxisID.SECOND) {
      updateDialog(fiducialModelDialogA, AxisID.FIRST);
      if (fiducialModelDialogB != null) {
        fiducialModelDialogB.updateDisplay();
      }
    }
    else {
      updateDialog(fiducialModelDialogB, AxisID.SECOND);
      if (fiducialModelDialogA != null) {
        fiducialModelDialogA.updateDisplay();
      }
    }
    return retval;
  }

  public long getBeadfixerDiameter(AxisID axisID) {
    return Math.round(metaData.getFiducialDiameter() / metaData.getPixelSize()
        / UIExpertUtilities.INSTANCE.getStackBinning(this, axisID, ".preali"));
  }

  public double calcBinnedBeadDiameterPixels(final AxisID axisID,
      final FileType fileType, final int digitsAfterDecimal) {
    double adj = Math.pow(10, digitsAfterDecimal);
    return (double) (Math.round(metaData.getFiducialDiameter() / metaData.getPixelSize()
        / Utilities.getStackBinning(this, axisID, fileType) * adj))
        / adj;
  }

  public double calcUnbinnedBeadDiameterPixels() {
    return (double) (Math.round(metaData.getFiducialDiameter() / metaData.getPixelSize()
        * 100)) / 100.0;
  }

  public void logTaErrorLogMessage(AxisID axisID) {
    logMessage(TaErrorLog.getInstance(getPropertyUserDir(), axisID), axisID);
  }

  public void getContinuousMessage(String message, AxisID axisID) {
    if (message != null && message.indexOf("Tiltalign ran with exit code 0") != -1) {
      processMgr.generateAlignLogs(axisID);
      logTaErrorLogMessage(axisID);
    }
  }

  /**
   * Open 3dmod with the new fidcuial model
   */
  public void imodFixFiducials(AxisID axisID, Run3dmodMenuOptions menuOptions,
      ProcessResultDisplay processResultDisplay, ImodProcess.BeadFixerMode beadfixerMode,
      String skipList) {
    sendMsgProcessStarting(processResultDisplay);
    // if fix fiducials has already run, don't change auto center
    boolean setAutoCenter = !state.isFixedFiducials(axisID);
    String fiducialModel = metaData.getDatasetName() + axisID.getExtension() + ".fid";
    try {
      imodManager.setOpenBeadFixer(ImodManager.COARSE_ALIGNED_KEY, axisID, true);
      if (setAutoCenter) {
        imodManager.setAutoCenter(ImodManager.COARSE_ALIGNED_KEY, axisID, false);
      }
      imodManager.setSkipList(ImodManager.COARSE_ALIGNED_KEY, axisID, skipList);
      imodManager.setBeadfixerMode(ImodManager.COARSE_ALIGNED_KEY, axisID, beadfixerMode);
      boolean residualMode = beadfixerMode == ImodProcess.BeadFixerMode.RESIDUAL_MODE
          || beadfixerMode == ImodProcess.BeadFixerMode.PATCH_TRACKING_RESIDUAL_MODE;
      imodManager.setOpenLog(ImodManager.COARSE_ALIGNED_KEY, axisID, residualMode,
          DatasetFiles.getLogName(this, axisID, ProcessName.ALIGN));
      File tiltFile = DatasetFiles.getRawTiltFile(this, axisID);
      if (tiltFile.exists()) {
        imodManager.setTiltFile(ImodManager.COARSE_ALIGNED_KEY, axisID,
            tiltFile.getName());
      }
      else {
        imodManager.resetTiltFile(ImodManager.COARSE_ALIGNED_KEY, axisID);
      }
      if (residualMode) {
        // Listen for message from 3dmod that the align logs have to be redone.
        imodManager.setContinuousListenerTarget(ImodManager.COARSE_ALIGNED_KEY, axisID,
            this);
      }
      if (beadfixerMode == ImodProcess.BeadFixerMode.PATCH_TRACKING_RESIDUAL_MODE) {
        imodManager.setOpenModelView(ImodManager.COARSE_ALIGNED_KEY, axisID);
      }
      imodManager.open(ImodManager.COARSE_ALIGNED_KEY, axisID, fiducialModel, true,
          menuOptions);
      sendMsgProcessSucceeded(processResultDisplay);
    }
    catch (AxisTypeException except) {
      except.printStackTrace();
      uiHarness.openMessageDialog(this, except.getMessage(), "AxisType problem", axisID);
      sendMsgProcessFailedToStart(processResultDisplay);
      return;
    }
    catch (SystemProcessException except) {
      except.printStackTrace();
      uiHarness
          .openMessageDialog(this, except.getMessage(),
              "Can't open 3dmod on coarse aligned stack with model: " + fiducialModel,
              axisID);
      sendMsgProcessFailedToStart(processResultDisplay);
      return;
    }
    catch (IOException e) {
      e.printStackTrace();
      uiHarness.openMessageDialog(this, e.getMessage(), "IO Exception", axisID);
    }
    state.setFixedFiducials(axisID, true);
  }

  /**
   * Update the tilt parameters dependent on the align script - local alignments
   * file - the exclude list
   */
  private void updateTiltCom(ConstTiltalignParam tiltalignParam, AxisID currentAxis) {
    comScriptMgr.loadTilt(currentAxis);
    TiltParam tiltParam = comScriptMgr.getTiltParam(currentAxis);
    tiltParam.setFiducialess(metaData.isFiducialess(currentAxis));
    String alignFileExtension = currentAxis.getExtension() + "local.xf";
    if (tiltalignParam.getLocalAlignments().is()) {
      tiltParam.setLocalAlignFile(metaData.getDatasetName() + alignFileExtension);
    }
    else {
      tiltParam.setLocalAlignFile("");
    }
    UIExpertUtilities.INSTANCE.rollTiltComAngles(this, currentAxis);
    updateExcludeList(tiltParam, currentAxis);
    comScriptMgr.saveTilt(tiltParam, currentAxis);
    metaData.setFiducialess(currentAxis, tiltParam.isFiducialess());
  }

  /**
   * Update the specified track com script
   */
  private BeadtrackParam updateTrackCom(BeadTrackDisplay display, AxisID axisID) {
    if (display == null) {
      uiHarness.openMessageDialog(this,
          "Can not update track?.com without an active display", "Program logic error",
          axisID);
      return null;
    }
    BeadtrackParam beadtrackParam;
    try {
      beadtrackParam = comScriptMgr.getBeadtrackParam(axisID);
      display.getParameters(beadtrackParam);
      comScriptMgr.saveTrack(beadtrackParam, axisID);
    }
    catch (FortranInputSyntaxException except) {
      except.printStackTrace();
      String[] errorMessage = new String[3];
      errorMessage[0] = "Beadtrack Parameter Syntax Error";
      errorMessage[1] = except.getMessage();
      errorMessage[2] = "New value: " + except.getNewString();
      uiHarness.openMessageDialog(this, errorMessage, "Beadtrack Parameter Syntax Error",
          axisID);
      return null;
    }
    catch (NumberFormatException except) {
      except.printStackTrace();
      String[] errorMessage = new String[3];
      errorMessage[0] = "Beadtrack Parameter Syntax Error";
      errorMessage[1] = axisID.getExtension();
      errorMessage[2] = except.getMessage();
      uiHarness.openMessageDialog(this, errorMessage, "Beadtrack Parameter Syntax Error",
          axisID);
      return null;
    }
    catch (InvalidEtomoNumberException e) {
      return null;
    }
    return beadtrackParam;
  }

  /**
   * Open the alignment estimation dialog
   */
  public void openFineAlignmentDialog(AxisID axisID) {
    // Check to see if the com files are present otherwise pop up a dialog
    // box informing the user to run the setup process
    if (!UIExpertUtilities.INSTANCE.areScriptsCreated(this, metaData, axisID)) {
      mainPanel.showBlankProcess(axisID);
      return;
    }
    String actionMessage = setCurrentDialogType(DialogType.FINE_ALIGNMENT, axisID);
    mainPanel.selectButton(axisID, "Fine Alignment");
    if (showIfExists(fineAlignmentDialogA, fineAlignmentDialogB, axisID, actionMessage)) {
      return;
    }
    // Create a new dialog panel and map it the generic reference
    Utilities.timestamp("new", "AlignmentEstimationDialog", Utilities.STARTED_STATUS);
    AlignmentEstimationDialog fineAlignmentDialog = new AlignmentEstimationDialog(this,
        axisID);
    Utilities.timestamp("new", "AlignmentEstimationDialog", Utilities.FINISHED_STATUS);
    if (axisID == AxisID.SECOND) {
      fineAlignmentDialogB = fineAlignmentDialog;
    }
    else {
      fineAlignmentDialogA = fineAlignmentDialog;
    }

    // Load the required align{|a|b}.com files, fill in the dialog box
    // params and set it to the appropriate state
    comScriptMgr.loadAlign(axisID);
    TiltalignParam tiltalignParam = comScriptMgr.getTiltalignParam(axisID);
    // If this is a montage, then binning can only be 1, so no need to upgrade
    if (metaData.getViewType() != ViewType.MONTAGE) {
      // upgrade and save param to comscript
      UIExpertUtilities.INSTANCE.upgradeOldAlignCom(this, axisID, tiltalignParam);
    }
    fineAlignmentDialog.setParameters(metaData);
    fineAlignmentDialog.setTiltalignParams(tiltalignParam);
    // Handle patch tracking.
    Imodinfo imodinfo = new Imodinfo(FileType.FIDUCIAL_MODEL);
    if (imodinfo.isPatchTracking(this, axisID)) {
      // Patch tracking creates fiducials on one side only. If the .fid file was
      // created by patch tracking, default to 1 surface if this is the first
      // time
      // opening fine alignment. In any case tell the dialog that patch tracking
      // was used.
      if (!metaData.isFineExists(axisID)) {
        fineAlignmentDialog.setSurfacesToAnalyze(1);
      }
      fineAlignmentDialog.setPatchTracking(true);
    }
    fineAlignmentDialog.setParameters(getScreenState(axisID));
    metaData.setFineExists(axisID, true);
    // Create a default transferfid object to populate the alignment dialog
    mainPanel.showProcess(fineAlignmentDialog.getContainer(), axisID);
    if (actionMessage != null) {
      System.err.println(actionMessage);
    }
  }

  /**
   * Calls saveAction for the dialog type. SaveAction() is a way to call the
   * dialog's done function without pressing an exit button.
   * 
   * @param dialogType
   * @param axisID
   */
  public void saveCurrentDialog(AxisID axisID) {
    DialogType currentDialogType = getCurrentDialogType(axisID);
    // handle dialogs with experts
    UIExpert expert = getUIExpert(currentDialogType, axisID);
    if (expert != null) {
      expert.saveAction();
      return;
    }
    // handle accessible dialogs
    ProcessDialog dialog = getDialog(currentDialogType, axisID);
    if (dialog != null) {
      dialog.saveAction();
      return;
    }
  }

  /**
   * Call BaseManager.exitProgram(). Call saveDialog. Return the value of
   * BaseManager.exitProgram(). To guarantee that etomo can always exit, catch
   * all unrecognized Exceptions and Errors and return true.
   */
  public boolean exitProgram(AxisID axisID) {
    try {
      if (super.exitProgram(axisID)) {
        endThreads();
        saveParamFile();
        return true;
      }
      return false;
    }
    catch (Throwable e) {
      e.printStackTrace();
      return true;
    }
  }

  /**
   * When SetupDialog is displayed, save the log properties to user config.
   * Always call BaseManager.saveParamFile after doing this.
   */
  public boolean saveParamFile() throws LogFile.LockException, IOException {
    if (getParameterStore() == null) {
      EtomoDirector.INSTANCE.getUserConfiguration().setLogProperties(
          logPanel.getCurrentFrameProperties());
    }
    return super.saveParamFile();
  }

  public void save() throws LogFile.LockException, IOException {
    super.save();
    mainPanel.done();
    saveDialogs();
  }

  /**
   * Saves all dialogs that are not set to null. Called by exitProgram().
   * 
   */
  public void saveDialogs() {
    if (metaData == null) {
      return;
    }
    AxisID firstAxisID = metaData.getAxisType() == AxisType.DUAL_AXIS ? AxisID.FIRST
        : AxisID.ONLY;
    if (preProcDialogA != null) {
      savePreProcDialog(preProcDialogA, firstAxisID);
    }
    if (preProcDialogB != null) {
      savePreProcDialog(preProcDialogB, AxisID.SECOND);
    }
    if (coarseAlignDialogA != null) {
      saveCoarseAlignDialog(coarseAlignDialogA, firstAxisID);
    }
    if (coarseAlignDialogB != null) {
      saveCoarseAlignDialog(coarseAlignDialogB, AxisID.SECOND);
    }
    if (fiducialModelDialogA != null) {
      saveFiducialModelDialog(fiducialModelDialogA, firstAxisID);
    }
    if (fiducialModelDialogB != null) {
      saveFiducialModelDialog(fiducialModelDialogB, AxisID.SECOND);
    }
    if (fineAlignmentDialogA != null) {
      saveAlignmentEstimationDialog(fineAlignmentDialogA, firstAxisID);
    }
    if (fineAlignmentDialogB != null) {
      saveAlignmentEstimationDialog(fineAlignmentDialogB, AxisID.SECOND);
    }

    getUIExpert(DialogType.TOMOGRAM_POSITIONING, firstAxisID).saveDialog(
        DialogExitState.SAVE);
    getUIExpert(DialogType.TOMOGRAM_POSITIONING, AxisID.SECOND).saveDialog(
        DialogExitState.SAVE);
    getUIExpert(DialogType.FINAL_ALIGNED_STACK, firstAxisID).saveDialog(
        DialogExitState.SAVE);
    getUIExpert(DialogType.FINAL_ALIGNED_STACK, AxisID.SECOND).saveDialog(
        DialogExitState.SAVE);
    getUIExpert(DialogType.TOMOGRAM_GENERATION, firstAxisID).saveDialog(
        DialogExitState.SAVE);
    getUIExpert(DialogType.TOMOGRAM_GENERATION, AxisID.SECOND).saveDialog(
        DialogExitState.SAVE);

    if (tomogramCombinationDialog != null) {
      saveTomogramCombinationDialog(tomogramCombinationDialog);
    }
    if (postProcessingDialog != null) {
      savePostProcessing(postProcessingDialog);
    }
    if (cleanUpDialog != null) {
      saveCleanUp(cleanUpDialog);
    }
  }

  /**
   * @param dialogType
   * @param axisID
   * @return a dialog
   */
  private ProcessDialog getDialog(DialogType dialogType, AxisID axisID) {
    if (dialogType == null) {
      return null;
    }
    if (dialogType == DialogType.PRE_PROCESSING) {
      if (axisID == AxisID.SECOND) {
        return preProcDialogB;
      }
      else {
        return preProcDialogA;
      }
    }
    else if (dialogType == DialogType.COARSE_ALIGNMENT) {
      return mapCoarseAlignDialog(axisID);
    }
    else if (dialogType == DialogType.FIDUCIAL_MODEL) {
      if (axisID == AxisID.SECOND) {
        return fiducialModelDialogB;
      }
      else {
        return fiducialModelDialogA;
      }
    }
    else if (dialogType == DialogType.FINE_ALIGNMENT) {
      if (axisID == AxisID.SECOND) {
        return fineAlignmentDialogB;
      }
      else {
        return fineAlignmentDialogA;
      }
    }
    else if (dialogType == DialogType.TOMOGRAM_COMBINATION) {
      return tomogramCombinationDialog;
    }
    else if (dialogType == DialogType.POST_PROCESSING) {
      return postProcessingDialog;
    }
    else if (dialogType == DialogType.CLEAN_UP) {
      return cleanUpDialog;
    }
    return null;
  }

  /**
   * 
   */
  public void doneAlignmentEstimationDialog(AxisID axisID) {
    // Set a reference to the correct object
    AlignmentEstimationDialog fineAlignmentDialog;
    if (axisID == AxisID.SECOND) {
      fineAlignmentDialog = fineAlignmentDialogB;
    }
    else {
      fineAlignmentDialog = fineAlignmentDialogA;
    }
    saveAlignmentEstimationDialog(fineAlignmentDialog, axisID);
    // Clean up the existing dialog
    if (axisID == AxisID.SECOND) {
      fineAlignmentDialogB = null;
    }
    else {
      fineAlignmentDialogA = null;
    }
    fineAlignmentDialog = null;
  }

  /**
   * 
   */
  public void saveAlignmentEstimationDialog(
      AlignmentEstimationDialog fineAlignmentDialog, AxisID axisID) {
    setAdvanced(fineAlignmentDialog.getDialogType(), axisID,
        fineAlignmentDialog.isAdvanced());
    DialogExitState exitState = fineAlignmentDialog.getExitState();
    if (exitState == DialogExitState.CANCEL) {
      mainPanel.showBlankProcess(axisID);
    }
    else {
      fineAlignmentDialog.getParameters(getScreenState(axisID));
      // Get the user input data from the dialog box
      updateAlignCom(axisID);
      if (exitState == DialogExitState.POSTPONE) {
        processTrack.setFineAlignmentState(ProcessState.INPROGRESS, axisID);
        mainPanel.setFineAlignmentState(ProcessState.INPROGRESS, axisID);
        mainPanel.showBlankProcess(axisID);
      }
      else if (exitState != DialogExitState.SAVE) {
        processTrack.setFineAlignmentState(ProcessState.COMPLETE, axisID);
        mainPanel.setFineAlignmentState(ProcessState.COMPLETE, axisID);
        // Check to see if the user wants to keep any coarse aligned imods
        // open
        closeImod(ImodManager.COARSE_ALIGNED_KEY, axisID, "coarsely aligned stack", false);
        closeImod(ImodManager.FIDUCIAL_MODEL_KEY, axisID, "fiducial model", false);
        getUIExpert(DialogType.TOMOGRAM_POSITIONING, axisID).openDialog();
      }
      saveStorables(axisID);
    }
  }

  public void closeImods(String key, AxisID axisID, String description) {
    if (EtomoDirector.INSTANCE.getArguments().isTest()) {
      System.err.println("closeImods:key:" + key + ",axisID:" + axisID + ",description:"
          + description);
    }
    // Check to see if the user wants to keep any imods open. Don't log message.
    try {
      if (imodManager.isOpen(key, axisID)) {
        if (!EtomoDirector.INSTANCE.getArguments().isAutoClose3dmod()) {
          String[] message = new String[2];
          message[0] = description + "(s) are open in 3dmod";
          message[1] = "Should they be closed?";
          if (uiHarness.openYesNoDialog(null, message, axisID)) {
            imodManager.quitAll(key, axisID);
            releaseFile();
          }
        }
        else {
          imodManager.quitAll(key, axisID);
          releaseFile();
        }
      }
    }
    catch (AxisTypeException except) {
      except.printStackTrace();
      uiHarness.openMessageDialog(this, except.getMessage(), "AxisType problem", axisID);
    }
    catch (IOException e) {
      e.printStackTrace();
      uiHarness.openMessageDialog(this, e.getMessage(), "IO Exception", axisID);
    }
    catch (SystemProcessException e) {
      e.printStackTrace();
      uiHarness.openMessageDialog(this, e.getMessage(), "System Process Exception",
          axisID);
    }
  }

  private void closeImod(String key, String description) {
    if (EtomoDirector.INSTANCE.getArguments().isTest()) {
      System.err.println("closeImod:key:" + key + ",description:" + description);
    }
    if (key == null) {
      return;
    }
    // Check to see if the user wants to keep any imods open
    try {
      if (imodManager.isOpen(key)) {
        if (!EtomoDirector.INSTANCE.getArguments().isAutoClose3dmod()) {
          String[] message = new String[2];
          message[0] = "The " + description + " is open in 3dmod";
          message[1] = "Should it be closed?";
          if (uiHarness.openYesNoDialog(null, message, AxisID.ONLY)) {
            imodManager.quit(key);
            releaseFile();
          }
        }
        else {
          imodManager.quit(key);
          releaseFile();
        }
      }
    }
    catch (AxisTypeException except) {
      except.printStackTrace();
      uiHarness.openMessageDialog(this, except.getMessage(), "AxisType problem",
          AxisID.ONLY);
    }
    catch (IOException e) {
      e.printStackTrace();
      uiHarness.openMessageDialog(this, e.getMessage(), "IO Exception", AxisID.ONLY);
    }
    catch (SystemProcessException e) {
      e.printStackTrace();
      uiHarness.openMessageDialog(this, e.getMessage(), "System Process Exception",
          AxisID.ONLY);
    }
  }

  /**
   * Allow a 3dmod to be closed even though it has an axis different from the
   * axis of the frame where the message should be popped up.
   * 
   * @param key
   * @param frameAxisID
   * @param imodAxisID
   * @param description
   */
  public void closeImod(String key, AxisID frameAxisID, AxisID imodAxisID,
      String description) {
    if (EtomoDirector.INSTANCE.getArguments().isTest()) {
      System.err.println("closeImod:key:" + key + ",frameAxisID:" + frameAxisID
          + ",imodAxisID:" + imodAxisID + ",description:" + description);
    }
    // Check to see if the user wants to keep any imods open
    try {
      if (imodManager.isOpen(key, imodAxisID)) {
        if (!EtomoDirector.INSTANCE.getArguments().isAutoClose3dmod()) {
          String[] message = new String[2];
          message[0] = "The " + description + " is open in 3dmod";
          message[1] = "Should it be closed?";
          if (uiHarness.openYesNoDialog(null, message, frameAxisID)) {
            imodManager.quit(key, imodAxisID);
            releaseFile();
          }
        }
        else {
          imodManager.quit(key, imodAxisID);
          releaseFile();
        }
      }
    }
    catch (AxisTypeException except) {
      except.printStackTrace();
      uiHarness.openMessageDialog(this, except.getMessage(), "AxisType problem",
          frameAxisID);
    }
    catch (IOException e) {
      e.printStackTrace();
      uiHarness.openMessageDialog(this, e.getMessage(), "IO Exception", frameAxisID);
    }
    catch (SystemProcessException e) {
      e.printStackTrace();
      uiHarness.openMessageDialog(this, e.getMessage(), "System Process Exception",
          frameAxisID);
    }
  }

  /**
   * Execute the fine alignment script (align.com) for the appropriate axis This
   * will also reset the fiducialess alignment flag, setFiducialAlign does not
   * need to be called because the necessary copies are called at the end of the
   * align script.
   * 
   * @param the
   *          AxisID identifying the axis to align.
   */
  public void fineAlignment(AxisID axisID, ProcessResultDisplay processResultDisplay,
      ConstProcessSeries processSeries) {
    sendMsgProcessStarting(processResultDisplay);
    // Set a reference to the correct object
    AlignmentEstimationDialog fineAlignmentDialog = (AlignmentEstimationDialog) getDialog(
        DialogType.FINE_ALIGNMENT, axisID);
    if (fineAlignmentDialog != null && !fineAlignmentDialog.isValid()) {
      return;
    }
    ConstTiltalignParam tiltalignParam = updateAlignCom(axisID);
    if (tiltalignParam == null) {
      sendMsgProcessFailedToStart(processResultDisplay);
      return;
    }
    processTrack.setFineAlignmentState(ProcessState.INPROGRESS, axisID);
    mainPanel.setFineAlignmentState(ProcessState.INPROGRESS, axisID);
    String threadName;
    try {
      threadName = processMgr.fineAlignment(tiltalignParam, axisID, processResultDisplay,
          processSeries);
    }
    catch (SystemProcessException e) {
      e.printStackTrace();
      String[] message = new String[2];
      message[0] = "Can not execute align" + axisID.getExtension() + ".com";
      message[1] = e.getMessage();
      uiHarness.openMessageDialog(this, message, "Unable to execute com script", axisID);
      sendMsgProcessFailedToStart(processResultDisplay);
      return;
    }
    metaData.setFiducialessAlignment(axisID, false);
    setThreadName(threadName, axisID);
    mainPanel.startProgressBar("Aligning stack", axisID, ProcessName.ALIGN);
  }

  /**
   * Open 3dmod with the new fidcuial model
   */
  public void imodViewResiduals(AxisID axisID, Run3dmodMenuOptions menuOptions) {
    String fiducialModel = metaData.getDatasetName() + axisID.getExtension() + ".resmod";
    try {
      imodManager.setPreserveContrast(ImodManager.COARSE_ALIGNED_KEY, axisID, true);
      imodManager.setBeadfixerMode(ImodManager.COARSE_ALIGNED_KEY, axisID,
          ImodProcess.BeadFixerMode.RESIDUAL_MODE);
      imodManager.setOpenLogOff(ImodManager.COARSE_ALIGNED_KEY, axisID);
      File tiltFile = DatasetFiles.getRawTiltFile(this, axisID);
      if (tiltFile.exists()) {
        imodManager.setTiltFile(ImodManager.COARSE_ALIGNED_KEY, axisID,
            tiltFile.getName());
      }
      else {
        imodManager.resetTiltFile(ImodManager.COARSE_ALIGNED_KEY, axisID);
      }
      imodManager
          .open(ImodManager.COARSE_ALIGNED_KEY, axisID, fiducialModel, menuOptions);
    }
    catch (AxisTypeException except) {
      except.printStackTrace();
      uiHarness.openMessageDialog(this, except.getMessage(), "AxisType problem", axisID);
    }
    catch (SystemProcessException except) {
      except.printStackTrace();
      uiHarness
          .openMessageDialog(this, except.getMessage(),
              "Can't open 3dmod on coarse aligned stack with model: " + fiducialModel,
              axisID);
    }
    catch (IOException e) {
      e.printStackTrace();
      uiHarness.openMessageDialog(this, e.getMessage(), "IO Exception", axisID);
    }
  }

  /**
   * Open 3dmodv with a model
   */
  public void imodViewModel(AxisID axisID, FileType modelFileType) {
    try {
      imodManager.open(modelFileType.getImodManagerKey(this), axisID,
          modelFileType.getFileName(this, axisID));
    }
    catch (AxisTypeException except) {
      except.printStackTrace();
      uiHarness.openMessageDialog(this, except.getMessage(), "AxisType problem", axisID);
    }
    catch (SystemProcessException except) {
      except.printStackTrace();
      uiHarness.openMessageDialog(this, except.getMessage(), "Can't open 3dmod on "
          + modelFileType.getFileName(this, axisID), axisID);
    }
    catch (IOException e) {
      e.printStackTrace();
      uiHarness.openMessageDialog(this, e.getMessage(), "IO Exception", axisID);
    }
  }

  public void imodFineAlign3dFind(AxisID axisID, Run3dmodMenuOptions menuOptions) {
    // Get the correct ImodManager key. The file to bring up is whatever file
    // was last used as input for tilt_3dfind.
    String key;
    if (state.isStackUsingNewstOrBlend3dFindOutput(axisID)) {
      key = FileType.NEWST_OR_BLEND_3D_FIND_OUTPUT.getImodManagerKey(this);
    }
    else {
      key = FileType.ALIGNED_STACK.getImodManagerKey(this);
    }
    try {
      File tiltFile = DatasetFiles.getTiltFile(this, axisID);
      if (tiltFile.exists()) {
        imodManager.setTiltFile(key, axisID, tiltFile.getName());
      }
      else {
        imodManager.resetTiltFile(key, axisID);
      }
      imodManager.open(key, axisID, menuOptions);
    }
    catch (AxisTypeException except) {
      except.printStackTrace();
      uiHarness.openMessageDialog(this, except.getMessage(), "AxisType problem", axisID);
    }
    catch (SystemProcessException except) {
      except.printStackTrace();
      uiHarness.openMessageDialog(this, except.getMessage(),
          "Can't open 3dmod on " + key, axisID);
    }
    catch (IOException e) {
      e.printStackTrace();
      uiHarness.openMessageDialog(this, e.getMessage(), "IO Exception", axisID);
    }
  }

  /**
   * Open 3dmod to view the fine aligned stack or the fine aligned stack for
   * findbeads3d.
   * 
   * @param axisID
   *          the AxisID to coarse align.
   */
  public void imodFineAlign(AxisID axisID, Run3dmodMenuOptions menuOptions) {
    try {
      File tiltFile = DatasetFiles.getTiltFile(this, axisID);
      if (tiltFile.exists()) {
        imodManager.setTiltFile(ImodManager.FINE_ALIGNED_KEY, axisID, tiltFile.getName());
      }
      else {
        imodManager.resetTiltFile(ImodManager.FINE_ALIGNED_KEY, axisID);
      }
      imodManager.open(ImodManager.FINE_ALIGNED_KEY, axisID, menuOptions);
    }
    catch (AxisTypeException except) {
      except.printStackTrace();
      uiHarness.openMessageDialog(this, except.getMessage(), "AxisType problem", axisID);
    }
    catch (SystemProcessException except) {
      except.printStackTrace();
      uiHarness.openMessageDialog(this, except.getMessage(), "Can't open 3dmod on "
          + ImodManager.FINE_ALIGNED_KEY, axisID);
    }
    catch (IOException e) {
      e.printStackTrace();
      uiHarness.openMessageDialog(this, e.getMessage(), "IO Exception", axisID);
    }
  }

  /**
   * Open 3dmod to view the MTF filter results
   * 
   * @param axisID
   *          the AxisID to coarse align.
   */
  public void imodMTFFilter(AxisID axisID, Run3dmodMenuOptions menuOptions) {
    try {
      File tiltFile = DatasetFiles.getTiltFile(this, axisID);
      if (tiltFile.exists()) {
        imodManager.setTiltFile(ImodManager.MTF_FILTER_KEY, axisID, tiltFile.getName());
      }
      else {
        imodManager.resetTiltFile(ImodManager.MTF_FILTER_KEY, axisID);
      }
      imodManager.open(ImodManager.MTF_FILTER_KEY, axisID, menuOptions);
    }
    catch (AxisTypeException except) {
      except.printStackTrace();
      uiHarness.openMessageDialog(this, except.getMessage(), "AxisType problem", axisID);
    }
    catch (SystemProcessException except) {
      except.printStackTrace();
      uiHarness.openMessageDialog(this, except.getMessage(),
          "Can't open 3dmod on MTF filter results", axisID);
    }
    catch (IOException e) {
      e.printStackTrace();
      uiHarness.openMessageDialog(this, e.getMessage(), "IO Exception", axisID);
    }
  }

  public void imodCtfCorrection(AxisID axisID, Run3dmodMenuOptions menuOptions) {
    try {
      File tiltFile = DatasetFiles.getTiltFile(this, axisID);
      if (tiltFile.exists()) {
        imodManager.setTiltFile(ImodManager.CTF_CORRECTION_KEY, axisID,
            tiltFile.getName());
      }
      else {
        imodManager.resetTiltFile(ImodManager.CTF_CORRECTION_KEY, axisID);
      }
      imodManager.open(ImodManager.CTF_CORRECTION_KEY, axisID, menuOptions);
    }
    catch (AxisTypeException except) {
      except.printStackTrace();
      uiHarness.openMessageDialog(this, except.getMessage(), "AxisType problem", axisID);
    }
    catch (SystemProcessException except) {
      except.printStackTrace();
      uiHarness.openMessageDialog(this, except.getMessage(), "Can't open 3dmod on "
          + ProcessName.CTF_CORRECTION.toString() + " results", axisID);
    }
    catch (IOException e) {
      e.printStackTrace();
      uiHarness.openMessageDialog(this, e.getMessage(), "IO Exception", axisID);
    }
  }

  public boolean coordFileExists() {
    return DatasetFiles.getTransferFidCoordFile(this).exists();
  }

  void processSucceeded(AxisID axisID, ProcessName processName) {
    if (processName == ProcessName.TRANSFERFID) {
      FiducialModelDialog fiducialModelDialog;
      if (axisID == AxisID.SECOND) {
        fiducialModelDialog = fiducialModelDialogB;
      }
      else {
        fiducialModelDialog = fiducialModelDialogA;
      }
      if (fiducialModelDialog == null) {
        return;
      }
      fiducialModelDialog.updateDisplay();
    }
  }

  /**
   * Transfer the fiducial to the specified axis
   * 
   * @param destAxisID
   */
  public void transferfid(final AxisID destAxisID,
      final ProcessResultDisplay processResultDisplay, ProcessSeries processSeries,
      final Deferred3dmodButton deferred3dmodButton,
      final Run3dmodMenuOptions run3dmodMenuOptions, final DialogType dialogType) {
    if (processSeries == null) {
      processSeries = new ProcessSeries(this, dialogType);
    }
    sendMsgProcessStarting(processResultDisplay);
    // Set a reference to the correct object
    FiducialModelDialog fiducialModelDialog;
    if (destAxisID == AxisID.SECOND) {
      fiducialModelDialog = fiducialModelDialogB;
    }
    else {
      fiducialModelDialog = fiducialModelDialogA;
    }
    if (destAxisID != AxisID.ONLY
        && !Utilities.fileExists(this, "fid.xyz",
            (destAxisID == AxisID.FIRST ? AxisID.SECOND : AxisID.FIRST))) {
      uiHarness.openMessageDialog(this,
          "It is recommended that you run Fine Alignment on axis "
              + (destAxisID == AxisID.FIRST ? "B" : "A") + " at least once", "Warning",
          destAxisID);
    }
    if (fiducialModelDialog == null) {
      sendMsgProcessFailedToStart(processResultDisplay);
      return;
    }
    TransferfidParam transferfidParam = new TransferfidParam(this, destAxisID);
    // Setup the default parameters depending upon the axis to transfer
    // the fiducials from
    String datasetName = metaData.getDatasetName();
    transferfidParam.setDatasetName(datasetName);
    if (destAxisID == AxisID.FIRST) {
      transferfidParam.setBToA(true);
    }
    else {
      transferfidParam.setBToA(false);
    }
    // Get any user specified changes
    fiducialModelDialog.getTransferFidParams(transferfidParam);
    processSeries.setRun3dmodDeferred(deferred3dmodButton, run3dmodMenuOptions);
    String threadName;
    try {
      threadName = processMgr.transferFiducials(transferfidParam, processResultDisplay,
          processSeries);
    }
    catch (SystemProcessException e) {
      e.printStackTrace();
      String[] message = new String[2];
      message[0] = "Can not execute transferfid command";
      message[1] = e.getMessage();
      uiHarness.openMessageDialog(this, message, "Unable to execute command", destAxisID);
      sendMsgProcessFailedToStart(processResultDisplay);
      return;
    }
    setThreadName(threadName, destAxisID);
    mainPanel.startProgressBar("Transferring fiducials", destAxisID,
        ProcessName.TRANSFERFID);
    updateDialog(fiducialModelDialog, destAxisID);
  }

  /**
   * updateAlignCom updates the align{|a|b}.com scripts with the parameters from
   * the alignment estimation dialog. This also updates the local alignment
   * state of the appropriate tilt files.
   */
  private ConstTiltalignParam updateAlignCom(final AxisID axisID) {
    AlignmentEstimationDialog fineAlignmentDialog = (AlignmentEstimationDialog) getDialog(
        DialogType.FINE_ALIGNMENT, axisID);
    if (fineAlignmentDialog == null) {
      uiHarness.openMessageDialog(this,
          "Can not update align?.com without an active alignment dialog",
          "Program logic error", axisID);
      return null;
    }
    TiltalignParam tiltalignParam;
    try {
      tiltalignParam = comScriptMgr.getTiltalignParam(axisID);
      fineAlignmentDialog.getParameters(metaData);
      fineAlignmentDialog.getTiltalignParams(tiltalignParam);
      UIExpertUtilities.INSTANCE.rollAlignComAngles(this, axisID);
      comScriptMgr.saveAlign(tiltalignParam, axisID);
      // Update the tilt.com script with the dependent parameters
      updateTiltCom(tiltalignParam, axisID);
      // update xfproduct in align.com
      XfproductParam xfproductParam = comScriptMgr.getXfproductInAlign(axisID);
      xfproductParam.setScaleShifts(UIExpertUtilities.INSTANCE.getStackBinning(this,
          axisID, ".preali"));
      comScriptMgr.saveXfproductInAlign(xfproductParam, axisID);
      if (fineAlignmentDialog.getExitState() != DialogExitState.SAVE) {
        mainPanel.setFineAlignmentState(ProcessState.INPROGRESS, axisID);
      }
    }
    catch (FortranInputSyntaxException except) {
      String[] errorMessage = new String[3];
      errorMessage[0] = "Tiltalign Parameter Syntax Error";
      errorMessage[1] = except.getNewString();
      errorMessage[2] = except.getMessage();
      uiHarness.openMessageDialog(this, errorMessage, "Tiltalign Parameter Syntax Error",
          axisID);
      return null;
    }
    catch (NumberFormatException except) {
      String[] errorMessage = new String[2];
      errorMessage[0] = "Tiltalign Parameter Syntax Error";
      errorMessage[1] = except.getMessage();
      uiHarness.openMessageDialog(this, errorMessage, "Tiltalign Parameter Syntax Error",
          axisID);
      return null;
    }
    return tiltalignParam;
  }

  public UIExpert getUIExpert(DialogType dialogType, AxisID axisID) {
    if (dialogType == DialogType.TOMOGRAM_POSITIONING) {
      if (axisID == AxisID.SECOND) {
        if (tomogramPositioningExpertB == null) {
          tomogramPositioningExpertB = new TomogramPositioningExpert(this, mainPanel,
              processTrack, axisID);
        }
        return tomogramPositioningExpertB;
      }
      if (tomogramPositioningExpertA == null) {
        tomogramPositioningExpertA = new TomogramPositioningExpert(this, mainPanel,
            processTrack, axisID);
      }
      return tomogramPositioningExpertA;
    }
    else if (dialogType == DialogType.FINAL_ALIGNED_STACK) {
      if (axisID == AxisID.SECOND) {
        if (finalAlignedStackExpertB == null) {
          finalAlignedStackExpertB = new FinalAlignedStackExpert(this, mainPanel,
              processTrack, axisID);
        }
        return finalAlignedStackExpertB;
      }
      if (finalAlignedStackExpertA == null) {
        finalAlignedStackExpertA = new FinalAlignedStackExpert(this, mainPanel,
            processTrack, axisID);
      }
      return finalAlignedStackExpertA;
    }
    else if (dialogType == DialogType.TOMOGRAM_GENERATION) {
      if (axisID == AxisID.SECOND) {
        if (tomogramGenerationExpertB == null) {
          tomogramGenerationExpertB = new TomogramGenerationExpert(this, mainPanel,
              processTrack, axisID);
        }
        return tomogramGenerationExpertB;
      }
      if (tomogramGenerationExpertA == null) {
        tomogramGenerationExpertA = new TomogramGenerationExpert(this, mainPanel,
            processTrack, axisID);
      }
      return tomogramGenerationExpertA;
    }
    return null;
  }

  public SetupDialogExpert getSetupDialogExpert() {
    if (!EtomoDirector.INSTANCE.getArguments().isTest()) {
      throw new IllegalStateException("only for testing");
    }
    return setupDialogExpert;
  }

  /**
   * Run the sample com script
   */
  public ProcessResult createSample(AxisID axisID,
      ProcessResultDisplay processResultDisplay, ConstProcessSeries processSeries,
      ConstTiltParam tiltParam) {
    // Make sure we have a current prexg and _nonfid.xf if fiducialess is
    // selected
    if (metaData.isFiducialessAlignment(axisID)) {
      generateFiducialessTransforms(axisID);
    }
    else {
      try {
        if (!processMgr.setupFiducialAlign(axisID, processResultDisplay)) {
          return ProcessResult.FAILED_TO_START;
        }
      }
      catch (IOException except) {
        except.printStackTrace();
        String[] message = new String[2];
        message[0] = "Problem copying fiducial alignment files";
        message[1] = except.getMessage();
        uiHarness.openMessageDialog(this, message,
            "Unable to copy fiducial alignment files", axisID);
      }
    }

    String threadName;
    try {
      threadName = processMgr.createSample(axisID, processResultDisplay, processSeries,
          tiltParam);
    }
    catch (SystemProcessException e) {
      e.printStackTrace();
      String[] message = new String[2];
      message[0] = "Can not execute sample" + axisID.getExtension() + ".com";
      message[1] = e.getMessage();
      uiHarness.openMessageDialog(this, message, "Unable to execute com script", axisID);
      return ProcessResult.FAILED_TO_START;
    }
    mainPanel.startProgressBar("Creating sample tomogram", axisID, ProcessName.SAMPLE);
    setThreadName(threadName, axisID);
    return null;
  }

  /**
   * Create a whole tomogram for positioning the tomogram in the volume
   * 
   * @param axisID
   */
  public ProcessResult wholeTomogram(AxisID axisID,
      ProcessResultDisplay processResultDisplay, ConstProcessSeries processSeries,
      ConstNewstParam param) {
    // Make sure we have a current prexg and _nonfid.xf if fiducialess is
    // selected
    if (metaData.isFiducialessAlignment(axisID)) {
      generateFiducialessTransforms(axisID);
    }
    else {
      try {
        if (!processMgr.setupFiducialAlign(axisID, processResultDisplay)) {
          return ProcessResult.FAILED_TO_START;
        }
      }
      catch (IOException except) {
        except.printStackTrace();
        String[] message = new String[2];
        message[0] = "Problem copying fiducial alignment files";
        message[1] = except.getMessage();
        uiHarness.openMessageDialog(this, message,
            "Unable to copy fiducial alignment files", axisID);
      }
    }
    String threadName;
    try {
      threadName = processMgr.newst(param, axisID, processResultDisplay, processSeries,
          ProcessName.NEWST);
    }
    catch (SystemProcessException e) {
      e.printStackTrace();
      String[] message = new String[2];
      message[0] = "Can not execute newst" + axisID.getExtension() + ".com";
      message[1] = e.getMessage();
      uiHarness.openMessageDialog(this, message, "Unable to execute com script", axisID);
      return ProcessResult.FAILED_TO_START;
    }
    setThreadName(threadName, axisID);
    return null;
  }

  /**
   * Create a whole tomogram for positioning the tomogram in the volume
   * 
   * @param axisID
   */
  public ProcessResult wholeTomogram(AxisID axisID,
      ProcessResultDisplay processResultDisplay, ConstProcessSeries processSeries,
      BlendmontParam param) {
    // Make sure we have a current prexg and _nonfid.xf if fiducialess is
    // selected
    if (metaData.isFiducialessAlignment(axisID)) {
      generateFiducialessTransforms(axisID);
    }
    else {
      try {
        if (!processMgr.setupFiducialAlign(axisID, processResultDisplay)) {
          return ProcessResult.FAILED_TO_START;
        }
      }
      catch (IOException except) {
        except.printStackTrace();
        String[] message = new String[2];
        message[0] = "Problem copying fiducial alignment files";
        message[1] = except.getMessage();
        uiHarness.openMessageDialog(this, message,
            "Unable to copy fiducial alignment files", axisID);
      }
    }
    String threadName;
    try {
      threadName = processMgr.blend(param, axisID, processResultDisplay, processSeries);
    }
    catch (SystemProcessException e) {
      e.printStackTrace();
      String[] message = new String[2];
      message[0] = "Can not execute newst" + axisID.getExtension() + ".com";
      message[1] = e.getMessage();
      uiHarness.openMessageDialog(this, message, "Unable to execute com script", axisID);
      return ProcessResult.FAILED_TO_START;
    }
    setThreadName(threadName, axisID);
    return null;
  }

  /**
   * Open 3dmod on the sample volume for the specified axis along with the
   * tomopitch model
   * 
   * @param axisID
   */
  public void imodSample(AxisID axisID, Run3dmodMenuOptions menuOptions) {
    try {
      // It is safe to use open contours in all cases.
      imodManager.setOpenContours(ImodManager.SAMPLE_KEY, axisID, true);
      imodManager.setPointLimit(ImodManager.SAMPLE_KEY, axisID, 2);
      imodManager.open(ImodManager.SAMPLE_KEY, axisID, menuOptions);
      processTrack.setTomogramPositioningState(ProcessState.INPROGRESS, axisID);
      mainPanel.setTomogramPositioningState(ProcessState.INPROGRESS, axisID);
    }
    catch (AxisTypeException except) {
      except.printStackTrace();
      uiHarness.openMessageDialog(this, except.getMessage(), "AxisType problem", axisID);
    }
    catch (SystemProcessException except) {
      except.printStackTrace();
      uiHarness.openMessageDialog(this, except.getMessage(),
          "Problem opening sample reconstruction", axisID);
    }
    catch (IOException e) {
      e.printStackTrace();
      uiHarness.openMessageDialog(this, e.getMessage(), "IO Exception", axisID);
    }
  }

  /**
   * Open 3dmod on the full volume along with the tomopitch model
   * 
   * @param axisID
   */
  public void imodFullSample(AxisID axisID, Run3dmodMenuOptions menuOptions) {
    String tomopitchModelName = "tomopitch" + axisID.getExtension() + ".mod";
    try {
      imodManager.setOpenContours(ImodManager.FULL_VOLUME_KEY, axisID, true);
      imodManager.setPointLimit(ImodManager.FULL_VOLUME_KEY, axisID, 2);
      imodManager.open(ImodManager.FULL_VOLUME_KEY, axisID, tomopitchModelName, true,
          menuOptions);
      processTrack.setTomogramPositioningState(ProcessState.INPROGRESS, axisID);
      mainPanel.setTomogramPositioningState(ProcessState.INPROGRESS, axisID);
    }
    catch (AxisTypeException except) {
      except.printStackTrace();
      uiHarness.openMessageDialog(this, except.getMessage(), "AxisType problem", axisID);
    }
    catch (SystemProcessException except) {
      except.printStackTrace();
      uiHarness.openMessageDialog(this, except.getMessage(),
          "Problem opening sample reconstruction", axisID);
    }
    catch (IOException e) {
      e.printStackTrace();
      uiHarness.openMessageDialog(this, e.getMessage(), "IO Exception", axisID);
    }
  }

  /**
   * 
   */
  public ProcessResult tomopitch(AxisID axisID,
      ProcessResultDisplay processResultDisplay, ConstProcessSeries processSeries) {
    sendMsgProcessStarting(processResultDisplay);
    String threadName;
    try {
      threadName = processMgr.tomopitch(axisID, processResultDisplay, processSeries);
    }
    catch (SystemProcessException e) {
      e.printStackTrace();
      String[] message = new String[2];
      message[0] = "Can not execute tomopitch" + axisID.getExtension() + ".com";
      message[1] = e.getMessage();
      uiHarness.openMessageDialog(this, message, "Unable to execute com script", axisID);
      return ProcessResult.FAILED_TO_START;
    }
    mainPanel.startProgressBar("Finding sample position", axisID, ProcessName.TOMOPITCH);
    setThreadName(threadName, axisID);
    return null;
  }

  /**
   * post processing after a successful process
   * 
   * @param axisID
   * @param processName
   * @param processDetails
   */
  public void postProcess(AxisID axisID, ProcessName processName,
      ProcessDetails processDetails, ProcessResultDisplay processResultDisplay) {
    if (processName == ProcessName.ALIGN
        && processResultDisplay == getProcessResultDisplayFactory(axisID)
            .getComputeAlignment()) {
      try {
        imodManager.reopenLog(ImodManager.COARSE_ALIGNED_KEY, axisID);
      }
      catch (AxisTypeException e) {
        uiHarness.openMessageDialog(this,
            "Unable to reopen log file.\n" + e.getMessage(), "3dmod Error");
      }
      catch (IOException e) {
        uiHarness.openMessageDialog(this,
            "Unable to reopen log file.\n" + e.getMessage(), "3dmod Error");
      }
      catch (SystemProcessException e) {
        uiHarness.openMessageDialog(this,
            "Unable to reopen log file.\n" + e.getMessage(), "3dmod Error");
      }
    }
    else if (processName == ProcessName.PATCHCORR) {
      if (tomogramCombinationDialog != null) {
        // backwards compatibility - patchcorr used to create patch_vector.mod
        tomogramCombinationDialog.updatePatchVectorModelDisplay();
      }
    }
  }

  public void tomogramPositioningPostProcess(AxisID axisID, ProcessDetails processDetails) {
    ((TomogramPositioningExpert) getUIExpert(DialogType.TOMOGRAM_POSITIONING, axisID))
        .postProcess(processDetails, state);
  }

  /**
   * processing done after an unsuccessful process
   * 
   * @param axisID
   * @param processName
   * @param processDetails
   */
  public void errorProcess(AxisID axisID, ProcessName processName,
      ProcessDetails processDetails) {
    if (processName == ProcessName.COMBINE) {
      if (tomogramCombinationDialog != null) {
        tomogramCombinationDialog.updatePatchVectorModelDisplay();
      }
    }
  }

  public void msgPatchVectorCreated() {
    if (tomogramCombinationDialog != null) {
      tomogramCombinationDialog.updatePatchVectorModelDisplay();
    }
  }

  public void setTomopitchOutput(AxisID axisID) {
    ((TomogramPositioningExpert) getUIExpert(DialogType.TOMOGRAM_POSITIONING, axisID))
        .setTomopitchOutput();
  }

  public void setTiltState(AxisID axisID) {
    ((FinalAlignedStackExpert) getUIExpert(DialogType.FINAL_ALIGNED_STACK, axisID))
        .setTiltState();
    ((TomogramGenerationExpert) getUIExpert(DialogType.TOMOGRAM_GENERATION, axisID))
        .setTiltState();
  }

  /**
   * Compute the final alignment from the updated parameters in the positioning
   * dialog.
   * 
   * @param axisID
   */
  public ProcessResult finalAlign(AxisID axisID,
      ProcessResultDisplay processResultDisplay, ConstProcessSeries processSeries,
      ConstTiltalignParam tiltalignParam) {
    String threadName;
    try {
      threadName = processMgr.fineAlignment(tiltalignParam, axisID, processResultDisplay,
          processSeries);
      metaData.setFiducialessAlignment(axisID, false);
    }
    catch (SystemProcessException e) {
      e.printStackTrace();
      String[] message = new String[2];
      message[0] = "Can not execute align" + axisID.getExtension() + ".com";
      message[1] = e.getMessage();
      uiHarness.openMessageDialog(this, message, "Unable to execute com script", axisID);
      return ProcessResult.FAILED_TO_START;
    }
    mainPanel.startProgressBar("Calculating final alignment", axisID, ProcessName.ALIGN);
    setThreadName(threadName, axisID);
    return null;
  }

  /**
   * Generate the prexg and _nonfid.xf for the specified axis and setup the
   * transform files for fiducialless mode
   * 
   * @param axisID
   */
  private void generateFiducialessTransforms(AxisID axisID) {
    try {
      processMgr.generatePreXG(axisID);
    }
    catch (SystemProcessException except) {
      except.printStackTrace();
      String[] message = new String[2];
      message[0] = "Unable to generate prexg";
      message[1] = except.getMessage();
      uiHarness.openMessageDialog(this, message, "Unable to generate prexg", axisID);
    }
    catch (LogFile.LockException except) {
      except.printStackTrace();
      String[] message = new String[2];
      message[0] = "Unable to generate prexg";
      message[1] = except.getMessage();
      uiHarness.openMessageDialog(this, message, "Unable to generate prexg", axisID);
    }
    try {
      processMgr.generateNonFidXF(axisID);
    }
    catch (SystemProcessException except) {
      except.printStackTrace();
      String[] message = new String[2];
      message[0] = "Unable to generate _nonfid.xf";
      message[1] = except.getMessage();
      uiHarness.openMessageDialog(this, message, "Unable to generate _nonfid.xf", axisID);
    }
    catch (LogFile.LockException except) {
      except.printStackTrace();
      String[] message = new String[2];
      message[0] = "Unable to generate _nonfid.xf";
      message[1] = except.getMessage();
      uiHarness.openMessageDialog(this, message, "Unable to generate _nonfid.xf", axisID);
    }
    try {
      processMgr.setupNonFiducialAlign(axisID);
    }
    catch (IOException except) {
      except.printStackTrace();
      String[] message = new String[2];
      message[0] = "Unable to setup fiducialless align files";
      message[1] = except.getMessage();
      uiHarness.openMessageDialog(this, message,
          "Unable to setup fiducialless align files", axisID);
    }
    catch (InvalidParameterException except) {
      String[] message = new String[2];
      message[0] = "Unable to setup fiducialless align files";
      message[1] = except.getMessage();
      uiHarness.openMessageDialog(this, message,
          "Unable to setup fiducialless align files", axisID);
    }
  }

  public void makeRawtltFile(AxisID axisID) throws IOException, InvalidParameterException {
    File rawtlt = new File(propertyUserDir, metaData.getDatasetName()
        + axisID.getExtension() + ".rawtlt");
    // backing up .rawtlt, which is currently unnecessary because this function
    // is only called when .rawtlt doesn't exist
    Utilities.renameFile(rawtlt, new File(propertyUserDir, metaData.getDatasetName()
        + axisID.getExtension() + ".rawtlt~"));

    BufferedWriter bufferedWriter = null;
    try {
      bufferedWriter = new BufferedWriter(new FileWriter(rawtlt));
      TiltAngleSpec tiltAngleSpec = null;
      if (axisID == AxisID.SECOND) {
        tiltAngleSpec = metaData.getTiltAngleSpecB();
      }
      else {
        tiltAngleSpec = metaData.getTiltAngleSpecA();
      }
      double startingAngle = tiltAngleSpec.getRangeMin();
      double step = tiltAngleSpec.getRangeStep();
      MRCHeader rawStackHeader = MRCHeader.getInstance(this, axisID, ".st");
      if (!rawStackHeader.read(this)) {
        String message = "Unable to create " + rawtlt.getAbsolutePath();
        uiHarness.openMessageDialog(this, message, "Unable to create raw tilt file",
            axisID);
        throw new IOException(message);
      }
      int sections = rawStackHeader.getNSections();
      for (int curSection = 0; curSection < sections; curSection++) {
        bufferedWriter.write(Double.toString(startingAngle + (step * curSection)));
        bufferedWriter.newLine();
      }
    }
    catch (IOException except) {
      String[] message = new String[2];
      message[0] = "Unable to create " + rawtlt.getAbsolutePath();
      message[1] = except.getMessage();
      uiHarness
          .openMessageDialog(this, message, "Unable to create raw tilt file", axisID);
      throw except;
    }
    catch (InvalidParameterException except) {
      except.printStackTrace();
      String[] message = new String[2];
      message[0] = "Unable to create " + rawtlt.getAbsolutePath();
      message[1] = except.getMessage();
      uiHarness
          .openMessageDialog(this, message, "Unable to create raw tilt file", axisID);
      throw except;
    }

    if (bufferedWriter != null) {
      bufferedWriter.close();
    }
  }

  public void setEnabledFixEdgesWithMidas(AxisID axisID) {
    CoarseAlignDialog coarseAlignDialog = mapCoarseAlignDialog(axisID);
    if (coarseAlignDialog == null) {
      return;
    }
    coarseAlignDialog.setEnabledFixEdgesMidasButton();
  }

  /**
   * Update the newst.com from the display. Reads metaData.
   * 
   * @param axisID
   * @return true if successful
   */
  public ConstNewstParam updateNewstCom(NewstackDisplay display, AxisID axisID,
      final boolean validate) {
    // Set a reference to the correct object
    if (display == null) {
      UIHarness.INSTANCE.openMessageDialog(this,
          "Can not update newst?.com without an active display", "Program logic error",
          axisID);
      return null;
    }
    NewstParam newstParam = null;
    try {
      newstParam = comScriptMgr.getNewstComNewstParam(axisID);
      newstParam.setValidate(validate);
      // Make sure the size output is removed, it was only there for a
      // copytomocoms template
      newstParam.setCommandMode(NewstParam.Mode.FULL_ALIGNED_STACK);
      newstParam.setFiducialessAlignment(metaData.isFiducialessAlignment(axisID));
      if (!display.getParameters(newstParam)) {
        return null;
      }
      comScriptMgr.saveNewst(newstParam, axisID);
    }
    catch (NumberFormatException except) {
      String[] errorMessage = new String[3];
      errorMessage[0] = "newst Parameter Syntax Error";
      errorMessage[1] = "Axis: " + axisID.getExtension();
      errorMessage[2] = except.getMessage();
      UIHarness.INSTANCE.openMessageDialog(this, errorMessage,
          "Newst Parameter Syntax Error", axisID);
      return null;
    }
    catch (FortranInputSyntaxException except) {
      String[] errorMessage = new String[3];
      errorMessage[0] = "newst Parameter Syntax Error";
      errorMessage[1] = "Axis: " + axisID.getExtension();
      errorMessage[2] = except.getMessage();
      UIHarness.INSTANCE.openMessageDialog(this, errorMessage,
          "Newst Parameter Syntax Error", axisID);
      return null;
    }
    catch (InvalidParameterException e) {
      e.printStackTrace();
      uiHarness.openMessageDialog(this, "Unable to update newst com:  " + e.getMessage(),
          "Etomo Error", axisID);
      return null;
    }
    catch (IOException e) {
      e.printStackTrace();
      uiHarness.openMessageDialog(this, "Unable to update newst com:  " + e.getMessage(),
          "Etomo Error", axisID);
      return null;
    }
    return newstParam;
  }

  /**
   * Update the newst3dfind.com from the display. Reads metaData.
   * 
   * @param axisID
   * @return true if successful
   */
  public ConstNewstParam updateNewst3dFindCom(NewstackDisplay display, AxisID axisID,
      final boolean validate) {
    // Set a reference to the correct object
    if (display == null) {
      UIHarness.INSTANCE.openMessageDialog(this,
          "Can not update newst3dfind?.com without an active display",
          "Program logic error", axisID);
      return null;
    }
    NewstParam newstParam = null;
    try {
      newstParam = comScriptMgr.getNewstParamFromNewst3dFind(axisID);
      newstParam.setValidate(true);
      if (!display.getParameters(newstParam)) {
        return null;
      }
      comScriptMgr.saveNewst3dFind(newstParam, axisID);
    }
    catch (NumberFormatException except) {
      String[] errorMessage = new String[3];
      errorMessage[0] = "newst Parameter Syntax Error";
      errorMessage[1] = "Axis: " + axisID.getExtension();
      errorMessage[2] = except.getMessage();
      UIHarness.INSTANCE.openMessageDialog(this, errorMessage,
          "Newst Parameter Syntax Error", axisID);
      return null;
    }
    catch (FortranInputSyntaxException except) {
      String[] errorMessage = new String[3];
      errorMessage[0] = "newst Parameter Syntax Error";
      errorMessage[1] = "Axis: " + axisID.getExtension();
      errorMessage[2] = except.getMessage();
      UIHarness.INSTANCE.openMessageDialog(this, errorMessage,
          "Newst Parameter Syntax Error", axisID);
      return null;
    }
    catch (InvalidParameterException e) {
      e.printStackTrace();
      uiHarness.openMessageDialog(this,
          "Unable to update newst 3dfind com:  " + e.getMessage(), "Etomo Error", axisID);
      return null;
    }
    catch (IOException e) {
      e.printStackTrace();
      uiHarness.openMessageDialog(this,
          "Unable to update newst 3dfind com:  " + e.getMessage(), "Etomo Error", axisID);
      return null;
    }
    return newstParam;
  }

  /**
   * Get the set the blendmont parameters and update the blend.com script.
   * 
   * @param axisID
   * @return
   */
  public BlendmontParam updateBlendCom(BlendmontDisplay display, AxisID axisID,
      final boolean validate) throws FortranInputSyntaxException,
      InvalidParameterException, IOException {
    BlendmontParam blendParam;
    blendParam = comScriptMgr.getBlendParam(axisID);
    blendParam.setValidate(validate);
    if (!display.getParameters(blendParam)) {
      return null;
    }
    blendParam.setMode(BlendmontParam.Mode.BLEND);
    blendParam.setBlendmontState(state.getInvalidEdgeFunctions(axisID));
    comScriptMgr.saveBlend(blendParam, axisID);
    return blendParam;
  }

  /**
   * Get the set the blendmont parameters and update the blend3dfin.com script.
   * 
   * @param axisID
   * @return
   */
  public BlendmontParam updateBlend3dFindCom(BlendmontDisplay display, AxisID axisID,
      final boolean validate) throws FortranInputSyntaxException,
      InvalidParameterException, IOException {
    // Update blendmont
    BlendmontParam blendParam = comScriptMgr.getBlendParamFromBlend3dFind(axisID);
    blendParam.setValidate(validate);
    if (!display.getParameters(blendParam)) {
      return null;
    }
    blendParam.setMode(BlendmontParam.Mode.BLEND_3DFIND);
    blendParam.setBlendmontState(state.getInvalidEdgeFunctions(axisID));
    blendParam.setImageOutputFileFor3dFind(FileType.NEWST_OR_BLEND_3D_FIND_OUTPUT);
    comScriptMgr.saveBlend3dFind(blendParam, axisID);
    // Update mrctaper
    MrcTaperParam mrcTaperParam = comScriptMgr.getMrcTaperParamFromBlend3dFind(axisID);
    mrcTaperParam.setInputFile(FileType.NEWST_OR_BLEND_3D_FIND_OUTPUT.getFileName(this,
        axisID));
    comScriptMgr.saveBlend3dFind(mrcTaperParam, axisID);
    return blendParam;
  }

  /**
   * Run blend_3dfind.com
   * 
   * @param processResultDisplay
   * @param processSeries
   * @param deferred3dmodButton
   * @param axisID
   * @param run3dmodMenuOptions
   * @param dialogType
   * @param fiducialessParams
   * @param blendmontDisplay
   */
  public void blend3dFind(ProcessResultDisplay processResultDisplay,
      ProcessSeries processSeries, Deferred3dmodButton deferred3dmodButton,
      AxisID axisID, Run3dmodMenuOptions run3dmodMenuOptions, DialogType dialogType,
      BlendmontDisplay blendmontDisplay) {
    if (processSeries == null) {
      processSeries = new ProcessSeries(this, dialogType);
    }
    sendMsgProcessStarting(processResultDisplay);
    // Get the user input from the dialog
    if (!UIExpertUtilities.INSTANCE.updateFiducialessParams(this, state
        .getStackImageRotation(axisID).toString(), state
        .isNewstFiducialessAlignment(axisID), axisID)) {
      sendMsgProcessFailedToStart(processResultDisplay);
      return;
    }
    BlendmontParam param = null;
    try {
      param = updateBlend3dFindCom(blendmontDisplay, axisID, true);
      if (param == null) {
        sendMsgProcessFailedToStart(processResultDisplay);
        return;
      }
    }
    catch (FortranInputSyntaxException e) {
      UIHarness.INSTANCE.openMessageDialog(this, e.getMessage(), "Update Com Error");
    }
    catch (InvalidParameterException e) {
      UIHarness.INSTANCE.openMessageDialog(this, e.getMessage(), "Update Com Error");
    }
    catch (IOException e) {
      UIHarness.INSTANCE.openMessageDialog(this, e.getMessage(), "Update Com Error");
    }
    processSeries.setRun3dmodDeferred(deferred3dmodButton, run3dmodMenuOptions);
    processTrack.setState(ProcessState.INPROGRESS, axisID, dialogType);
    mainPanel.setState(ProcessState.INPROGRESS, axisID, dialogType);
    // Make sure we have a current prexg and _nonfid.xf if fiducialess is
    // selected
    if (metaData.isFiducialessAlignment(axisID)) {
      generateFiducialessTransforms(axisID);
    }
    else {
      try {
        if (!processMgr.setupFiducialAlign(axisID, processResultDisplay)) {
          sendMsg(ProcessResult.FAILED_TO_START, processResultDisplay);
          return;
        }
      }
      catch (IOException except) {
        except.printStackTrace();
        String[] message = new String[2];
        message[0] = "Problem copying fiducial alignment files";
        message[1] = except.getMessage();
        uiHarness.openMessageDialog(this, message,
            "Unable to copy fiducial alignment files", axisID);
      }
    }
    String threadName = null;
    try {
      threadName = processMgr.blend(param, axisID, processResultDisplay, processSeries);
    }
    catch (SystemProcessException e) {
      e.printStackTrace();
      String[] message = new String[2];
      message[0] = "Can not execute blend_3dfind";
      message[1] = e.getMessage();
      uiHarness.openMessageDialog(this, message, "Unable to execute com script", axisID);
      sendMsg(ProcessResult.FAILED_TO_START, processResultDisplay);
    }
    setThreadName(threadName, axisID);
  }

  /**
   * Run blend.com
   * 
   * @param processResultDisplay
   * @param processSeries
   * @param deferred3dmodButton
   * @param axisID
   * @param run3dmodMenuOptions
   * @param dialogType
   * @param fiducialessParams
   * @param blendmontDisplay
   */
  public void blend(ProcessResultDisplay processResultDisplay,
      ProcessSeries processSeries, Deferred3dmodButton deferred3dmodButton,
      AxisID axisID, Run3dmodMenuOptions run3dmodMenuOptions, DialogType dialogType,
      FiducialessParams fiducialessParams, BlendmontDisplay blendmontDisplay) {
    if (processSeries == null) {
      processSeries = new ProcessSeries(this, dialogType);
    }
    sendMsgProcessStarting(processResultDisplay);
    // Get the user input from the dialog
    if (!UIExpertUtilities.INSTANCE.updateFiducialessParams(this, fiducialessParams,
        axisID)) {
      sendMsgProcessFailedToStart(processResultDisplay);
      return;
    }
    BlendmontParam param = null;
    try {
      param = updateBlendCom(blendmontDisplay, axisID, true);
      if (param == null) {
        sendMsgProcessFailedToStart(processResultDisplay);
        return;
      }
    }
    catch (FortranInputSyntaxException e) {
      UIHarness.INSTANCE.openMessageDialog(this, e.getMessage(), "Update Com Error");
    }
    catch (InvalidParameterException e) {
      UIHarness.INSTANCE.openMessageDialog(this, e.getMessage(), "Update Com Error");
    }
    catch (IOException e) {
      UIHarness.INSTANCE.openMessageDialog(this, e.getMessage(), "Update Com Error");
    }
    processSeries.setRun3dmodDeferred(deferred3dmodButton, run3dmodMenuOptions);
    processTrack.setState(ProcessState.INPROGRESS, axisID, dialogType);
    mainPanel.setState(ProcessState.INPROGRESS, axisID, dialogType);
    // Make sure we have a current prexg and _nonfid.xf if fiducialess is
    // selected
    if (metaData.isFiducialessAlignment(axisID)) {
      generateFiducialessTransforms(axisID);
    }
    else {
      try {
        if (!processMgr.setupFiducialAlign(axisID, processResultDisplay)) {
          sendMsg(ProcessResult.FAILED_TO_START, processResultDisplay);
          return;
        }
      }
      catch (IOException except) {
        except.printStackTrace();
        String[] message = new String[2];
        message[0] = "Problem copying fiducial alignment files";
        message[1] = except.getMessage();
        uiHarness.openMessageDialog(this, message,
            "Unable to copy fiducial alignment files", axisID);
      }
    }
    String threadName = null;
    try {
      threadName = processMgr.blend(param, axisID, processResultDisplay, processSeries);
    }
    catch (SystemProcessException e) {
      e.printStackTrace();
      String[] message = new String[2];
      message[0] = "Can not execute blend";
      message[1] = e.getMessage();
      uiHarness.openMessageDialog(this, message, "Unable to execute com script", axisID);
      sendMsg(ProcessResult.FAILED_TO_START, processResultDisplay);
    }
    setThreadName(threadName, axisID);
  }

  public boolean equalsBinning(AxisID axisID, int binning, FileType fileType) {
    long fileBinning = UIExpertUtilities.INSTANCE.getStackBinning(this, axisID, fileType);
    return binning == fileBinning;
  }

  /**
   * Run newst.com.
   * 
   * @param processResultDisplay
   * @param processSeries
   * @param deferred3dmodButton
   * @param axisID
   * @param run3dmodMenuOptions
   * @param dialogType
   * @param fiducialessParams
   * @param newstackDisplay
   */
  public void newst(ProcessResultDisplay processResultDisplay,
      ProcessSeries processSeries, Deferred3dmodButton deferred3dmodButton,
      AxisID axisID, Run3dmodMenuOptions run3dmodMenuOptions, DialogType dialogType,
      FiducialessParams fiducialessParams, NewstackDisplay newstackDisplay,
      ProcessName processName) {
    if (processSeries == null) {
      processSeries = new ProcessSeries(this, dialogType);
    }
    sendMsgProcessStarting(processResultDisplay);
    // Get the user input from the dialog
    if (!UIExpertUtilities.INSTANCE.updateFiducialessParams(this, fiducialessParams,
        axisID)) {
      sendMsgProcessFailedToStart(processResultDisplay);
      return;
    }
    ConstNewstParam param = null;
    param = updateNewstCom(newstackDisplay, axisID, true);
    if (param == null) {
      sendMsgProcessFailedToStart(processResultDisplay);
      return;
    }
    processSeries.setRun3dmodDeferred(deferred3dmodButton, run3dmodMenuOptions);
    processTrack.setState(ProcessState.INPROGRESS, axisID, dialogType);
    mainPanel.setState(ProcessState.INPROGRESS, axisID, dialogType);
    // Make sure we have a current prexg and _nonfid.xf if fiducialess is
    // selected
    if (metaData.isFiducialessAlignment(axisID)) {
      generateFiducialessTransforms(axisID);
    }
    else {
      try {
        if (!processMgr.setupFiducialAlign(axisID, processResultDisplay)) {
          sendMsg(ProcessResult.FAILED_TO_START, processResultDisplay);
          return;
        }
      }
      catch (IOException except) {
        except.printStackTrace();
        String[] message = new String[2];
        message[0] = "Problem copying fiducial alignment files";
        message[1] = except.getMessage();
        uiHarness.openMessageDialog(this, message,
            "Unable to copy fiducial alignment files", axisID);
      }
    }
    String threadName = null;
    try {
      threadName = processMgr.newst(param, axisID, processResultDisplay, processSeries,
          processName);
    }
    catch (SystemProcessException e) {
      e.printStackTrace();
      String[] message = new String[2];
      message[0] = "Can not execute newst" + axisID.getExtension() + ".com";
      message[1] = e.getMessage();
      uiHarness.openMessageDialog(this, message, "Unable to execute com script", axisID);
      sendMsg(ProcessResult.FAILED_TO_START, processResultDisplay);
    }
    setThreadName(threadName, axisID);
  }

  /**
   * Run newst_3dfind.com.
   * 
   * @param processResultDisplay
   * @param processSeries
   * @param deferred3dmodButton
   * @param axisID
   * @param run3dmodMenuOptions
   * @param dialogType
   * @param fiducialessParams
   * @param newstackDisplay
   */
  public void newst3dFind(ProcessResultDisplay processResultDisplay,
      ProcessSeries processSeries, Deferred3dmodButton deferred3dmodButton,
      AxisID axisID, Run3dmodMenuOptions run3dmodMenuOptions, DialogType dialogType,
      NewstackDisplay newstackDisplay) {
    if (processSeries == null) {
      processSeries = new ProcessSeries(this, dialogType);
    }
    sendMsgProcessStarting(processResultDisplay);
    // Get the user input from the dialog
    if (!UIExpertUtilities.INSTANCE.updateFiducialessParams(this, state
        .getStackImageRotation(axisID).toString(), state
        .isNewstFiducialessAlignment(axisID), axisID)) {
      sendMsgProcessFailedToStart(processResultDisplay);
      return;
    }
    ConstNewstParam param = null;
    param = updateNewst3dFindCom(newstackDisplay, axisID, true);
    if (param == null) {
      sendMsgProcessFailedToStart(processResultDisplay);
      return;
    }
    processSeries.setRun3dmodDeferred(deferred3dmodButton, run3dmodMenuOptions);
    processTrack.setState(ProcessState.INPROGRESS, axisID, dialogType);
    mainPanel.setState(ProcessState.INPROGRESS, axisID, dialogType);
    // Make sure we have a current prexg and _nonfid.xf if fiducialess is
    // selected
    if (metaData.isFiducialessAlignment(axisID)) {
      generateFiducialessTransforms(axisID);
    }
    else {
      try {
        if (!processMgr.setupFiducialAlign(axisID, processResultDisplay)) {
          sendMsg(ProcessResult.FAILED_TO_START, processResultDisplay);
          return;
        }
      }
      catch (IOException except) {
        except.printStackTrace();
        String[] message = new String[2];
        message[0] = "Problem copying fiducial alignment files";
        message[1] = except.getMessage();
        uiHarness.openMessageDialog(this, message,
            "Unable to copy fiducial alignment files", axisID);
      }
    }
    String threadName = null;
    try {
      threadName = processMgr.newst(param, axisID, processResultDisplay, processSeries,
          ProcessName.NEWST_3D_FIND);
    }
    catch (SystemProcessException e) {
      e.printStackTrace();
      String[] message = new String[2];
      message[0] = "Can not execute newst" + axisID.getExtension() + ".com";
      message[1] = e.getMessage();
      uiHarness.openMessageDialog(this, message, "Unable to execute com script", axisID);
      sendMsg(ProcessResult.FAILED_TO_START, processResultDisplay);
    }
    setThreadName(threadName, axisID);
  }

  /**
   * Run newst_3dfind.com.
   * 
   * @param processResultDisplay
   * @param processSeries
   * @param deferred3dmodButton
   * @param axisID
   * @param run3dmodMenuOptions
   * @param dialogType
   * @param fiducialessParams
   * @param newstackDisplay
   */
  public void findBeads3d(ProcessResultDisplay processResultDisplay,
      ProcessSeries processSeries, Deferred3dmodButton deferred3dmodButton,
      AxisID axisID, Run3dmodMenuOptions run3dmodMenuOptions, DialogType dialogType,
      FindBeads3dDisplay display) {
    if (processSeries == null) {
      processSeries = new ProcessSeries(this, dialogType);
    }
    sendMsgProcessStarting(processResultDisplay);
    // Get the user input from the dialog
    if (!UIExpertUtilities.INSTANCE.updateFiducialessParams(this, state
        .getStackImageRotation(axisID).toString(), state
        .isNewstFiducialessAlignment(axisID), axisID)) {
      sendMsgProcessFailedToStart(processResultDisplay);
      return;
    }
    ConstFindBeads3dParam param = null;
    param = updateFindBeads3dCom(display, axisID);
    if (param == null) {
      sendMsgProcessFailedToStart(processResultDisplay);
      return;
    }
    processSeries.setRun3dmodDeferred(deferred3dmodButton, run3dmodMenuOptions);
    processTrack.setState(ProcessState.INPROGRESS, axisID, dialogType);
    mainPanel.setState(ProcessState.INPROGRESS, axisID, dialogType);
    String threadName = null;
    try {
      threadName = processMgr.findBeads3d(param, axisID, processResultDisplay,
          processSeries);
    }
    catch (SystemProcessException e) {
      e.printStackTrace();
      String[] message = new String[2];
      message[0] = "Can not execute newst" + axisID.getExtension() + ".com";
      message[1] = e.getMessage();
      uiHarness.openMessageDialog(this, message, "Unable to execute com script", axisID);
      sendMsg(ProcessResult.FAILED_TO_START, processResultDisplay);
    }
    setThreadName(threadName, axisID);
    mainPanel.startProgressBar(ProcessName.FIND_BEADS_3D.toString(), axisID,
        ProcessName.FIND_BEADS_3D);
  }

  public FindBeads3dParam updateFindBeads3dCom(FindBeads3dDisplay display, AxisID axisID) {
    FindBeads3dParam param = comScriptMgr.getFindBeads3dParam(axisID);
    if (!state.isTrackLightBeadsNull(axisID)) {
      param.setLightBeads(state.isTrackLightBeads(axisID));
    }
    else {
      // backwards compatibility
      // Get light beads from track.com.
      BeadtrackParam beadtrackParam = comScriptMgr.getBeadtrackParam(axisID);
    }
    display.getParameters(param);
    comScriptMgr.saveFindBeads3d(param, axisID);
    return param;
  }

  private void sendMsg(ProcessResult displayState,
      ProcessResultDisplay processResultDisplay) {
    if (displayState == null || processResultDisplay == null) {
      return;
    }
    processResultDisplay.msg(displayState);
  }

  public boolean isAxisBusy(AxisID axisID, ProcessResultDisplay processResultDisplay) {
    return processMgr.inUse(axisID, processResultDisplay);
  }

  /**
   */
  public ProcessResult mtffilter(ConstMTFFilterParam param, AxisID axisID,
      ProcessResultDisplay processResultDisplay, ConstProcessSeries processSeries) {
    String threadName;
    try {
      threadName = processMgr.mtffilter(param, axisID, processResultDisplay,
          processSeries);
    }
    catch (SystemProcessException e) {
      e.printStackTrace();
      String[] message = new String[2];
      message[0] = "Can not execute mtffilter" + axisID.getExtension() + ".com";
      message[1] = e.getMessage();
      uiHarness.openMessageDialog(this, message, "Unable to execute com script", axisID);
      return ProcessResult.FAILED_TO_START;
    }
    setThreadName(threadName, axisID);
    return null;
  }

  public ProcessResult ctfPlotter(AxisID axisID, ProcessResultDisplay processResultDisplay) {
    try {
      processMgr.ctfPlotter(axisID, processResultDisplay);
    }
    catch (SystemProcessException e) {
      e.printStackTrace();
      String[] message = new String[2];
      message[0] = "Can not execute " + ProcessName.CTF_PLOTTER.getComscript(axisID);
      message[1] = e.getMessage();
      uiHarness.openMessageDialog(this, message, "Unable to execute com script", axisID);
      return ProcessResult.FAILED_TO_START;
    }
    processTrack.setFinalAlignedStackState(ProcessState.INPROGRESS, axisID);
    mainPanel.setFinalAlignedStackState(ProcessState.INPROGRESS, axisID);
    // No way to know when this is done, so I'm assuming that it succeeded.
    return null;
  }

  public ProcessResult ctfCorrection(ConstCtfPhaseFlipParam param, AxisID axisID,
      ProcessResultDisplay processResultDisplay, ConstProcessSeries processSeries) {
    String threadName;
    try {
      threadName = processMgr.ctfCorrection(param, axisID, processResultDisplay,
          processSeries);
    }
    catch (SystemProcessException e) {
      e.printStackTrace();
      String[] message = new String[2];
      message[0] = "Can not execute " + ProcessName.CTF_CORRECTION.getComscript(axisID);
      message[1] = e.getMessage();
      uiHarness.openMessageDialog(this, message, "Unable to execute com script", axisID);
      return ProcessResult.FAILED_TO_START;
    }
    setThreadName(threadName, axisID);
    processTrack.setFinalAlignedStackState(ProcessState.INPROGRESS, axisID);
    mainPanel.setFinalAlignedStackState(ProcessState.INPROGRESS, axisID);
    return null;
  }

  public ProcessResult sampleTilt(AxisID axisID,
      ProcessResultDisplay processResultDisplay, ConstProcessSeries processSeries,
      TiltParam tiltParam) {
    String threadName;
    try {
      threadName = processMgr.tilt(axisID, processResultDisplay, processSeries,
          tiltParam, null, null);
    }
    catch (SystemProcessException e) {
      e.printStackTrace();
      String[] message = new String[2];
      message[0] = "Can not execute tilt" + axisID.getExtension() + ".com";
      message[1] = e.getMessage();
      uiHarness.openMessageDialog(this, message, "Unable to execute com script", axisID);
      return ProcessResult.FAILED_TO_START;
    }
    setThreadName(threadName, axisID);
    return null;
  }

  public void reprojectModelAction(ProcessResultDisplay processResultDisplay,
      ProcessSeries processSeries, Deferred3dmodButton deferred3dmodButton,
      Run3dmodMenuOptions run3dmodMenuOptions, TiltDisplay display, AxisID axisID,
      DialogType dialogType) {
    if (display == null) {
      return;
    }
    if (processSeries == null) {
      processSeries = new ProcessSeries(this, dialogType);
    }
    processSeries.setRun3dmodDeferred(deferred3dmodButton, run3dmodMenuOptions);
    reprojectModel(processResultDisplay, processSeries, display, axisID, dialogType);
  }

  public void tilt3dFindAction(ProcessResultDisplay tilt, ProcessSeries processSeries,
      Deferred3dmodButton deferred3dmodButton, Run3dmodMenuOptions run3dmodMenuOptions,
      TiltDisplay display, AxisID axisID, DialogType dialogType,
      final ProcessingMethod tiltProcessingMethod) {
    if (display == null) {
      return;
    }
    if (processSeries == null) {
      processSeries = new ProcessSeries(this, dialogType);
    }
    processSeries.setRun3dmodDeferred(deferred3dmodButton, run3dmodMenuOptions);
    if (!tiltProcessingMethod.isLocal()) {
      splittilt3dFind(tilt, processSeries, display, axisID, dialogType,
          tiltProcessingMethod);
    }
    else {
      tilt3dFind(tilt, processSeries, display, axisID, dialogType, tiltProcessingMethod);
    }
  }

  public void tiltAction(ProcessResultDisplay tilt, ProcessSeries processSeries,
      Deferred3dmodButton deferred3dmodButton, Run3dmodMenuOptions run3dmodMenuOptions,
      TiltDisplay display, AxisID axisID, DialogType dialogType,
      ProcessingMethod tiltProcessingMethod) {
    if (display == null) {
      return;
    }
    if (processSeries == null) {
      processSeries = new ProcessSeries(this, dialogType);
    }
    processSeries.setRun3dmodDeferred(deferred3dmodButton, run3dmodMenuOptions);
    if (!tiltProcessingMethod.isLocal()) {
      splittilt(tilt, processSeries, display, axisID, dialogType, tiltProcessingMethod);
    }
    else {
      tilt(tilt, processSeries, display, axisID, dialogType, tiltProcessingMethod);
    }
  }

  /**
   * Open 3dmod on the current test volume
   * 
   * @param axisID
   */
  public void imodTestVolume(Run3dmodMenuOptions menuOptions, AxisID axisID,
      TrialTiltDisplay display) {
    if (display == null) {
      return;
    }
    imodTestVolume(axisID, menuOptions, display.getTrialTomogramName());
  }

  public void commitTestVolume(ProcessResultDisplay processResultDisplay, AxisID axisID,
      TrialTiltDisplay display) {
    if (display == null) {
      return;
    }
    sendMsgProcessStarting(processResultDisplay);
    sendMsg(
        commitTestVolume(axisID, processResultDisplay, display.getTrialTomogramName()),
        processResultDisplay);
  }

  public void trialAction(ProcessResultDisplay trial, ProcessSeries processSeries,
      TrialTiltDisplay display, AxisID axisID, DialogType dialogType,
      ProcessingMethod tiltProcessingMethod) {
    if (display == null) {
      return;
    }
    if (processSeries == null) {
      processSeries = new ProcessSeries(this, dialogType);
    }
    String trialTomogramName = display.getTrialTomogramName();
    if (trialTomogramName == "") {
      String[] errorMessage = new String[2];
      errorMessage[0] = "Missing trial tomogram filename:";
      errorMessage[1] = "A filename for the trial tomogram must be entered in the Trial"
          + " tomogram filename edit box.";
      UIHarness.INSTANCE.openMessageDialog(this, errorMessage,
          "Tilt Parameter Syntax Error", axisID);
      return;
    }
    if (!display.containsTrialTomogramName(trialTomogramName)) {
      display.addTrialTomogramName(trialTomogramName);
    }
    if (!tiltProcessingMethod.isLocal()) {
      splitTrialTilt(trial, processSeries, display, axisID, dialogType,
          tiltProcessingMethod);
    }
    else {
      trialTilt(trial, processSeries, display, axisID, dialogType, tiltProcessingMethod);
    }
  }

  private void splittilt3dFind(ProcessResultDisplay processResultDisplay,
      ProcessSeries processSeries, TiltDisplay display, AxisID axisID,
      DialogType dialogType, final ProcessingMethod tiltProcessingMethod) {
    if (display == null) {
      return;
    }
    sendMsgProcessStarting(processResultDisplay);
    ConstTiltParam tiltParam = updateTilt3dFindCom(display, axisID);
    if (tiltParam == null) {
      sendMsg(ProcessResult.FAILED_TO_START, processResultDisplay);
      return;
    }
    SplittiltParam splittiltParam = updateSplittiltParam(display, axisID);
    if (splittiltParam == null) {
      sendMsg(ProcessResult.FAILED_TO_START, processResultDisplay);
      return;
    }
    if (processTrack != null) {
      processTrack.setState(ProcessState.INPROGRESS, axisID, dialogType);
    }
    mainPanel.setState(ProcessState.INPROGRESS, axisID, dialogType);
    ProcessResult processResult = splittilt(axisID, processResultDisplay, processSeries,
        splittiltParam, dialogType);
    if (processResult == null) {
      processSeries.setNextProcess(ProcessName.PROCESSCHUNKS.toString(),
          ProcessName.TILT_3D_FIND, FileType.TILT_3D_FIND_OUTPUT, tiltProcessingMethod);
    }
    sendMsg(processResult, processResultDisplay);
  }

  private void splittilt(ProcessResultDisplay processResultDisplay,
      ProcessSeries processSeries, TiltDisplay display, AxisID axisID,
      DialogType dialogType, final ProcessingMethod tiltProcessingMethod) {
    if (display == null) {
      return;
    }
    sendMsgProcessStarting(processResultDisplay);
    ConstTiltParam tiltParam = updateTiltCom(display, axisID);
    if (tiltParam == null) {
      sendMsg(ProcessResult.FAILED_TO_START, processResultDisplay);
      return;
    }
    SplittiltParam splittiltParam = updateSplittiltParam(display, axisID);
    if (splittiltParam == null) {
      sendMsg(ProcessResult.FAILED_TO_START, processResultDisplay);
      return;
    }
    if (processTrack != null) {
      processTrack.setState(ProcessState.INPROGRESS, axisID, dialogType);
    }
    mainPanel.setState(ProcessState.INPROGRESS, axisID, dialogType);
    ProcessResult processResult = splittilt(axisID, processResultDisplay, processSeries,
        splittiltParam, dialogType);
    if (processResult == null) {
      processSeries.setNextProcess(ProcessName.PROCESSCHUNKS.toString(),
          ProcessName.TILT, FileType.TILT_OUTPUT, tiltProcessingMethod);
    }
    sendMsg(processResult, processResultDisplay);
  }

  private void splitTrialTilt(ProcessResultDisplay processResultDisplay,
      ProcessSeries processSeries, TrialTiltDisplay display, AxisID axisID,
      DialogType dialogType, final ProcessingMethod tiltProcessingMethod) {
    if (display == null) {
      return;
    }
    sendMsgProcessStarting(processResultDisplay);
    ConstTiltParam tiltParam = updateTrialTiltCom(display, axisID);
    if (tiltParam == null) {
      sendMsg(ProcessResult.FAILED_TO_START, processResultDisplay);
      return;
    }
    SplittiltParam splittiltParam = updateSplittiltParam(display, axisID);
    if (splittiltParam == null) {
      sendMsg(ProcessResult.FAILED_TO_START, processResultDisplay);
      return;
    }
    if (processTrack != null) {
      processTrack.setState(ProcessState.INPROGRESS, axisID, dialogType);
    }
    mainPanel.setState(ProcessState.INPROGRESS, axisID, dialogType);
    ProcessResult processResult = splittilt(axisID, processResultDisplay, processSeries,
        splittiltParam, dialogType);
    if (processResult == null) {
      processSeries.setNextProcess(ProcessName.PROCESSCHUNKS.toString(),
          ProcessName.TILT, tiltProcessingMethod);
      closeImod(FileType.TRIAL_TOMOGRAM, tiltParam.getOutputFile(), axisID, true);
    }
    sendMsg(processResult, processResultDisplay);
  }

  /**
   * Run the tilt_3dfind command script for the specified axis
   */
  private void reprojectModel(ProcessResultDisplay processResultDisplay,
      ConstProcessSeries processSeries, TiltDisplay display, AxisID axisID,
      DialogType dialogType) {
    if (display == null) {
      return;
    }
    sendMsgProcessStarting(processResultDisplay);
    File tilt3dFindReprojectCom = new File(getPropertyUserDir(),
        ProcessName.TILT_3D_FIND_REPROJECT.getComscript(axisID));
    if (!tilt3dFindReprojectCom.exists()) {
      UIHarness.INSTANCE.openMessageDialog(this, tilt3dFindReprojectCom.getName()
          + " does not exist.  Run " + FinalAlignedStackDialog.getTilt3dFindButtonLabel()
          + " before running " + FinalAlignedStackDialog.getReprojectModelButtonLabel(),
          "Entry Error", axisID);
      sendMsg(ProcessResult.FAILED_TO_START, processResultDisplay);
      return;
    }
    ConstTiltParam param = updateTilt3dFindReprojectCom(display, axisID);
    if (param == null) {
      sendMsg(ProcessResult.FAILED_TO_START, processResultDisplay);
      return;
    }
    if (processTrack != null) {
      processTrack.setState(ProcessState.INPROGRESS, axisID, dialogType);
    }
    mainPanel.setState(ProcessState.INPROGRESS, axisID, dialogType);
    sendMsg(
        tilt3dFindReprojectProcess(axisID, processResultDisplay, processSeries, param,
            "Reprojecting Model", ProcessName.TILT_3D_FIND_REPROJECT),
        processResultDisplay);
  }

  /**
   * Run the tilt_3dfind command script for the specified axis
   */
  private void tilt3dFind(ProcessResultDisplay processResultDisplay,
      ConstProcessSeries processSeries, TiltDisplay display, AxisID axisID,
      DialogType dialogType, final ProcessingMethod processingMethod) {
    if (display == null) {
      return;
    }
    sendMsgProcessStarting(processResultDisplay);
    ConstTiltParam param = updateTilt3dFindCom(display, axisID);
    if (param == null) {
      sendMsg(ProcessResult.FAILED_TO_START, processResultDisplay);
      return;
    }
    if (processTrack != null) {
      processTrack.setState(ProcessState.INPROGRESS, axisID, dialogType);
    }
    mainPanel.setState(ProcessState.INPROGRESS, axisID, dialogType);
    sendMsg(
        tilt3dFindProcess(axisID, processResultDisplay, processSeries, param, null,
            ProcessName.TILT_3D_FIND, processingMethod), processResultDisplay);
  }

  /**
   * Run the tilt command script for the specified axis
   */
  private void tilt(ProcessResultDisplay processResultDisplay,
      ConstProcessSeries processSeries, TiltDisplay display, AxisID axisID,
      DialogType dialogType, final ProcessingMethod processingMethod) {
    if (display == null) {
      return;
    }
    sendMsgProcessStarting(processResultDisplay);
    ConstTiltParam param = updateTiltCom(display, axisID);
    if (param == null) {
      sendMsg(ProcessResult.FAILED_TO_START, processResultDisplay);
      return;
    }
    if (processTrack != null) {
      processTrack.setState(ProcessState.INPROGRESS, axisID, dialogType);
    }
    mainPanel.setState(ProcessState.INPROGRESS, axisID, dialogType);
    sendMsg(
        tiltProcess(axisID, processResultDisplay, processSeries, param, null,
            processingMethod), processResultDisplay);
  }

  /**
   * Start a tilt process in trial mode
   * 
   * @param axisID
   */
  private void trialTilt(ProcessResultDisplay processResultDisplay,
      ConstProcessSeries processSeries, TrialTiltDisplay display, AxisID axisID,
      DialogType dialogType, final ProcessingMethod processingMethod) {
    if (display == null) {
      return;
    }
    sendMsgProcessStarting(processResultDisplay);
    ConstTiltParam param = updateTrialTiltCom(display, axisID);
    if (param == null) {
      sendMsg(ProcessResult.FAILED_TO_START, processResultDisplay);
      return;
    }
    if (processTrack != null) {
      processTrack.setState(ProcessState.INPROGRESS, axisID, dialogType);
    }
    mainPanel.setState(ProcessState.INPROGRESS, axisID, dialogType);
    sendMsg(
        tiltProcess(axisID, processResultDisplay, processSeries, param, null,
            processingMethod), processResultDisplay);
  }

  /**
   * Tilt process initiator. Since tilt can be started from multiple points in
   * the process chain we need separate the execution from the parameter
   * collection and state updating
   * 
   * @param axisID
   */
  private ProcessResult tilt3dFindReprojectProcess(AxisID axisID,
      ProcessResultDisplay processResultDisplay, ConstProcessSeries processSeries,
      ConstTiltParam param, String processTitle, ProcessName processName) {
    String threadName;
    try {
      threadName = processMgr.tilt3dFindReproject(axisID, processResultDisplay,
          processSeries, param, processTitle, processName);
    }
    catch (SystemProcessException e) {
      e.printStackTrace();
      String[] message = new String[2];
      message[0] = "Can not execute tilt_3dfind" + axisID.getExtension() + ".com";
      message[1] = e.getMessage();
      uiHarness.openMessageDialog(this, message, "Unable to execute com script", axisID);
      return ProcessResult.FAILED_TO_START;
    }
    setThreadName(threadName, axisID);
    mainPanel.startProgressBar(ProcessName.TILT_3D_FIND_REPROJECT.toString(), axisID,
        ProcessName.TILT_3D_FIND_REPROJECT);
    return null;
  }

  /**
   * Tilt_3dfind process initiator. Since tilt 3dfind can be started from
   * multiple points in the process chain we need separate the execution from
   * the parameter collection and state updating
   * 
   * @param axisID
   */
  private ProcessResult tilt3dFindProcess(AxisID axisID,
      ProcessResultDisplay processResultDisplay, ConstProcessSeries processSeries,
      ConstTiltParam param, String processTitle, ProcessName processName,
      ProcessingMethod processingMethod) {
    String threadName;
    try {
      threadName = processMgr.tilt3dFind(axisID, processResultDisplay, processSeries,
          param, processTitle, processName, processingMethod);
    }
    catch (SystemProcessException e) {
      e.printStackTrace();
      String[] message = new String[2];
      message[0] = "Can not execute tilt_3dfind" + axisID.getExtension() + ".com";
      message[1] = e.getMessage();
      uiHarness.openMessageDialog(this, message, "Unable to execute com script", axisID);
      return ProcessResult.FAILED_TO_START;
    }
    setThreadName(threadName, axisID);
    return null;
  }

  /**
   * Tilt process initiator. Since tilt can be started from multiple points in
   * the process chain we need separate the execution from the parameter
   * collection and state updating
   * 
   * @param axisID
   */
  private ProcessResult tiltProcess(AxisID axisID,
      ProcessResultDisplay processResultDisplay, ConstProcessSeries processSeries,
      ConstTiltParam param, String processTitle, final ProcessingMethod processingMethod) {
    closeImod(FileType.TRIAL_TOMOGRAM, param.getOutputFile(), axisID, true);
    String threadName;
    try {
      threadName = processMgr.tilt(axisID, processResultDisplay, processSeries, param,
          processTitle, processingMethod);
    }
    catch (SystemProcessException e) {
      e.printStackTrace();
      String[] message = new String[2];
      message[0] = "Can not execute tilt" + axisID.getExtension() + ".com";
      message[1] = e.getMessage();
      uiHarness.openMessageDialog(this, message, "Unable to execute com script", axisID);
      return ProcessResult.FAILED_TO_START;
    }
    setThreadName(threadName, axisID);
    return null;
  }

  /**
   * Update the non-dialog dependent parts of the tilt param in
   * tilt_3dfind_reproject.com.
   * 
   * @param param
   * @param axisID
   */
  private void getParametersForTilt3dFindReproject(TiltParam param, AxisID axisID) {
    param.setProjectModel(FileType.FIND_BEADS_3D_OUTPUT_MODEL);
    param.setOutputFile(FileType.CCD_ERASER_BEADS_INPUT_MODEL.getFileName(this, axisID));
    param.setProcessName(ProcessName.TILT_3D_FIND_REPROJECT);
  }

  /**
   * Backup tilt_3dfind_reproject.com. Copy tilt_3dfind_reproject.com from
   * tilt_3dfind.com. Modify it so that it is correct for reprojecting and save
   * it.
   * 
   * @param axisID
   */
  public void copyTilt3dFindReprojectCom(AxisID axisID) {
    File tilt3dFindCom = new File(getPropertyUserDir(),
        ProcessName.TILT_3D_FIND.getComscript(axisID));
    File tilt3dFindReprojectCom = new File(getPropertyUserDir(),
        ProcessName.TILT_3D_FIND_REPROJECT.getComscript(axisID));
    if (!tilt3dFindCom.exists()) {
      System.err.println("ERROR:  " + tilt3dFindCom.getName()
          + " does not exist.  Unable to create " + tilt3dFindReprojectCom.getName());
      return;
    }
    if (tilt3dFindReprojectCom.exists()) {
      // Backup tilt_3dfind_reproject.com
      try {
        LogFile logFile = LogFile.getInstance(tilt3dFindReprojectCom);
        logFile.backup();
      }
      catch (LogFile.LockException e) {
        e.printStackTrace();
      }
    }
    // Copy file
    try {
      Utilities.copyFile(
          new File(getPropertyUserDir(), ProcessName.TILT_3D_FIND.getComscript(axisID)),
          tilt3dFindReprojectCom);
      comScriptMgr.loadTilt3dFindReproject(axisID);
    }
    catch (IOException e) {
      e.printStackTrace();
      System.err.println("ERROR:  Unable to create " + tilt3dFindReprojectCom.getName());
    }
    // Update the tilt command in the com file.
    TiltParam tiltParam = null;
    try {
      tiltParam = comScriptMgr.getTiltParamFromTilt3dFindReproject(axisID);
      getParametersForTilt3dFindReproject(tiltParam, axisID);
      updateExcludeList(tiltParam, axisID);
      comScriptMgr.saveTilt3dFindReproject(tiltParam, axisID);
    }
    catch (NumberFormatException except) {
      except.printStackTrace();
    }
  }

  /**
   * Update the tilt_3dfind_reproject.com.
   * 
   * @param axisID
   * @return true if successful
   */
  public ConstTiltParam updateTilt3dFindReprojectCom(TiltDisplay display, AxisID axisID) {
    TiltParam tiltParam = null;
    try {
      tiltParam = comScriptMgr.getTiltParamFromTilt3dFindReproject(axisID);
      getParametersForTilt3dFindReproject(tiltParam, axisID);
      if (display != null) {
        display.getParameters(tiltParam);
      }
      updateExcludeList(tiltParam, axisID);
      comScriptMgr.saveTilt3dFindReproject(tiltParam, axisID);
    }
    catch (NumberFormatException except) {
      except.printStackTrace();
      String[] errorMessage = new String[3];
      errorMessage[0] = "Tilt Parameter Syntax Error";
      errorMessage[1] = "Axis: " + axisID.getExtension();
      errorMessage[2] = except.getMessage();
      UIHarness.INSTANCE.openMessageDialog(this, errorMessage,
          "Tilt Parameter Syntax Error", axisID);
      return null;
    }
    catch (InvalidParameterException except) {
      except.printStackTrace();
      String[] errorMessage = new String[3];
      errorMessage[0] = "Tilt Parameter Syntax Error";
      errorMessage[1] = "Axis: " + axisID.getExtension();
      errorMessage[2] = except.getMessage();
      UIHarness.INSTANCE.openMessageDialog(this, errorMessage,
          "Tilt Parameter Syntax Error", axisID);
      return null;
    }
    catch (IOException e) {
      String[] errorMessage = new String[3];
      errorMessage[0] = "Tilt Parameter";
      errorMessage[1] = "Axis: " + axisID.getExtension();
      errorMessage[2] = e.getMessage();
      UIHarness.INSTANCE.openMessageDialog(this, errorMessage, "Tilt Parameter", axisID);
      return null;
    }
    return tiltParam;
  }

  public void updateExcludeList(final TiltParam param, final AxisID axisID) {
    TiltalignLog log = TiltalignLog.getInstance(this, axisID);
    if (!log.exists() || !log.isSuccess()) {
      comScriptMgr.loadAlign(axisID);
      TiltalignParam tiltalignParam = comScriptMgr.getTiltalignParam(axisID);
      param.setExcludeList(tiltalignParam.getExcludeList());
    }
    else {
      param.setExcludeList(log.getExcludeList());
    }
  }

  /**
   * Update the tilt_3dfind.com from the TomogramGenerationDialog
   * 
   * @param axisID
   * @return true if successful
   */
  public ConstTiltParam updateTilt3dFindCom(TiltDisplay display, AxisID axisID) {
    // Set a reference to the correct object
    if (display == null) {
      UIHarness.INSTANCE.openMessageDialog(this,
          "Can not update tilt_3dfind?.com without an active display",
          "Program logic error", axisID);
      return null;
    }
    TiltParam tiltParam = null;
    try {
      tiltParam = comScriptMgr.getTiltParamFromTilt3dFind(axisID);
      tiltParam.setFiducialess(metaData.isFiducialess(axisID));
      if (!display.getParameters(tiltParam)) {
        return null;
      }
      updateExcludeList(tiltParam, axisID);
      comScriptMgr.saveTilt3dFind(tiltParam, axisID);
    }
    catch (NumberFormatException except) {
      except.printStackTrace();
      String[] errorMessage = new String[3];
      errorMessage[0] = "Tilt Parameter Syntax Error";
      errorMessage[1] = "Axis: " + axisID.getExtension();
      errorMessage[2] = except.getMessage();
      UIHarness.INSTANCE.openMessageDialog(this, errorMessage,
          "Tilt Parameter Syntax Error", axisID);
      return null;
    }
    catch (InvalidParameterException except) {
      except.printStackTrace();
      String[] errorMessage = new String[3];
      errorMessage[0] = "Tilt Parameter Syntax Error";
      errorMessage[1] = "Axis: " + axisID.getExtension();
      errorMessage[2] = except.getMessage();
      UIHarness.INSTANCE.openMessageDialog(this, errorMessage,
          "Tilt Parameter Syntax Error", axisID);
      return null;
    }
    catch (IOException e) {
      String[] errorMessage = new String[3];
      errorMessage[0] = "Tilt Parameter";
      errorMessage[1] = "Axis: " + axisID.getExtension();
      errorMessage[2] = e.getMessage();
      UIHarness.INSTANCE.openMessageDialog(this, errorMessage, "Tilt Parameter", axisID);
      return null;
    }
    return tiltParam;
  }

  /**
   * Update the tilt.com from the TomogramGenerationDialog
   * 
   * @param axisID
   * @return true if successful
   */
  public ConstTiltParam updateTiltCom(TiltDisplay display, AxisID axisID) {
    // Set a reference to the correct object
    if (display == null) {
      UIHarness.INSTANCE.openMessageDialog(this,
          "Can not update tilt?.com without an active tomogram generation dialog",
          "Program logic error", axisID);
      return null;
    }
    TiltParam tiltParam = null;
    try {
      tiltParam = comScriptMgr.getTiltParam(axisID);
      if (!display.allowTiltComSave()) {
        return tiltParam;
      }
      tiltParam.setFiducialess(metaData.isFiducialess(axisID));
      if (!display.getParameters(tiltParam)) {
        return null;
      }
      String outputFileName;
      if (metaData.getAxisType() == AxisType.SINGLE_AXIS) {
        outputFileName = metaData.getDatasetName() + "_full.rec";
      }
      else {
        outputFileName = metaData.getDatasetName() + axisID.getExtension() + ".rec";
      }
      tiltParam.setOutputFile(outputFileName);
      if (metaData.getViewType() == ViewType.MONTAGE) {
        // binning is currently always 1 and correct size should be coming from
        // copytomocoms
        // tiltParam.setMontageFullImage(propertyUserDir,
        // tomogramGenerationDialog.getBinning());
      }
      UIExpertUtilities.INSTANCE.rollTiltComAngles(this, axisID);
      updateExcludeList(tiltParam, axisID);
      comScriptMgr.saveTilt(tiltParam, axisID);
      metaData.setFiducialess(axisID, tiltParam.isFiducialess());
    }
    catch (NumberFormatException except) {
      except.printStackTrace();
      String[] errorMessage = new String[3];
      errorMessage[0] = "Tilt Parameter Syntax Error";
      errorMessage[1] = "Axis: " + axisID.getExtension();
      errorMessage[2] = except.getMessage();
      UIHarness.INSTANCE.openMessageDialog(this, errorMessage,
          "Tilt Parameter Syntax Error", axisID);
      return null;
    }
    catch (InvalidParameterException except) {
      except.printStackTrace();
      String[] errorMessage = new String[3];
      errorMessage[0] = "Tilt Parameter Syntax Error";
      errorMessage[1] = "Axis: " + axisID.getExtension();
      errorMessage[2] = except.getMessage();
      UIHarness.INSTANCE.openMessageDialog(this, errorMessage,
          "Tilt Parameter Syntax Error", axisID);
      return null;
    }
    catch (IOException e) {
      String[] errorMessage = new String[3];
      errorMessage[0] = "Tilt Parameter";
      errorMessage[1] = "Axis: " + axisID.getExtension();
      errorMessage[2] = e.getMessage();
      UIHarness.INSTANCE.openMessageDialog(this, errorMessage, "Tilt Parameter", axisID);
      return null;
    }
    return tiltParam;
  }

  /**
   * Update the tilt.com from the TomogramGenerationDialog Use the trial
   * tomogram filename specified in the TomogramGenerationDialog
   * 
   * @return a ConstTiltParam instance if successful
   */
  public ConstTiltParam updateTrialTiltCom(TrialTiltDisplay display, AxisID axisID) {
    // Set a reference to the correct object
    if (display == null) {
      UIHarness.INSTANCE.openMessageDialog(this,
          "Can not update tilt?.com without an active tomogram generation dialog",
          "Program logic error", axisID);
      return null;
    }
    TiltParam tiltParam = null;
    try {
      tiltParam = comScriptMgr.getTiltParam(axisID);
      tiltParam.setFiducialess(metaData.isFiducialess(axisID));
      if (!display.getParameters(tiltParam)) {
        return null;
      }
      String trialTomogramName = display.getTrialTomogramName();
      tiltParam.setOutputFile(trialTomogramName);

      if (metaData.getViewType() == ViewType.MONTAGE) {
        // binning is currently always 1 and correct size should be coming from
        // copytomocoms
        // tiltParam.setMontageFullImage(propertyUserDir,
        // tomogramGenerationDialog.getBinning());
      }
      UIExpertUtilities.INSTANCE.rollTiltComAngles(this, axisID);
      updateExcludeList(tiltParam, axisID);
      comScriptMgr.saveTilt(tiltParam, axisID);
      metaData.setFiducialess(axisID, tiltParam.isFiducialess());
    }
    catch (NumberFormatException except) {
      except.printStackTrace();
      String[] errorMessage = new String[3];
      errorMessage[0] = "Tilt Parameter Syntax Error";
      errorMessage[1] = "Axis: " + axisID.getExtension();
      errorMessage[2] = except.getMessage();
      UIHarness.INSTANCE.openMessageDialog(this, errorMessage,
          "Tilt Parameter Syntax Error", axisID);
      return null;
    }
    catch (InvalidParameterException except) {
      except.printStackTrace();
      String[] errorMessage = new String[3];
      errorMessage[0] = "Tilt Parameter Syntax Error";
      errorMessage[1] = "Axis: " + axisID.getExtension();
      errorMessage[2] = except.getMessage();
      UIHarness.INSTANCE.openMessageDialog(this, errorMessage,
          "Tilt Parameter Syntax Error", axisID);
      return null;
    }
    catch (IOException e) {
      String[] errorMessage = new String[3];
      errorMessage[0] = "Tilt Parameter";
      errorMessage[1] = "Axis: " + axisID.getExtension();
      errorMessage[2] = e.getMessage();
      UIHarness.INSTANCE.openMessageDialog(this, errorMessage, "Tilt Parameter", axisID);
      return null;
    }
    return tiltParam;
  }

  private SplittiltParam updateSplittiltParam(TiltDisplay tiltDisplay, AxisID axisID) {
    if (tiltDisplay == null) {
      return null;
    }
    SplittiltParam param = new SplittiltParam(axisID);
    if (!tiltDisplay.getParameters(param)) {
      return null;
    }
    param.setSeparateChunks(CpuAdoc.INSTANCE.isSeparateChunks(this, axisID,
        propertyUserDir));
    return param;
  }

  /**
   * Open 3dmod to view the tomogram
   * 
   * @param axisID
   *          the AxisID of the tomogram to open.
   */
  public void imodFullVolume(AxisID axisID, Run3dmodMenuOptions menuOptions) {
    try {
      imodManager.open(ImodManager.FULL_VOLUME_KEY, axisID, menuOptions);
    }
    catch (AxisTypeException except) {
      except.printStackTrace();
      uiHarness.openMessageDialog(this, except.getMessage(), "AxisType problem", axisID);
    }
    catch (SystemProcessException except) {
      except.printStackTrace();
      uiHarness.openMessageDialog(this, except.getMessage(),
          "Can't open 3dmod with the tomogram", axisID);
    }
    catch (IOException e) {
      e.printStackTrace();
      uiHarness.openMessageDialog(this, e.getMessage(), "IO Exception", axisID);
    }
  }

  /**
   * Open 3dmod to view a file
   * 
   * @param axisID
   *          the AxisID of the file to open.
   */
  public void imod(FileType fileType, AxisID axisID, Run3dmodMenuOptions menuOptions) {
    try {
      imodManager.open(fileType.getImodManagerKey(this), axisID, menuOptions);
    }
    catch (AxisTypeException except) {
      except.printStackTrace();
      uiHarness.openMessageDialog(this, except.getMessage(), "AxisType problem", axisID);
    }
    catch (SystemProcessException except) {
      except.printStackTrace();
      uiHarness.openMessageDialog(this, except.getMessage(), "Can't open 3dmod", axisID);
    }
    catch (IOException e) {
      e.printStackTrace();
      uiHarness.openMessageDialog(this, e.getMessage(), "IO Exception", axisID);
    }
  }

  /**
   * Open 3dmod to view a file with a model
   * 
   * @param axisID
   *          the AxisID of the file to open.
   */
  public void imod(FileType fileType, FileType modelFileType, AxisID axisID,
      Run3dmodMenuOptions menuOptions) {
    try {
      imodManager.open(fileType.getImodManagerKey(this), axisID,
          modelFileType.getFileName(this, axisID), menuOptions);
    }
    catch (AxisTypeException except) {
      except.printStackTrace();
      uiHarness.openMessageDialog(this, except.getMessage(), "AxisType problem", axisID);
    }
    catch (SystemProcessException except) {
      except.printStackTrace();
      uiHarness.openMessageDialog(this, except.getMessage(), "Can't open 3dmod", axisID);
    }
    catch (IOException e) {
      e.printStackTrace();
      uiHarness.openMessageDialog(this, e.getMessage(), "IO Exception", axisID);
    }
  }

  /**
   * Open 3dmod to view a file with a model
   * 
   * @param axisID
   *          the AxisID of the file to open.
   */
  public void imodReprojectModel(AxisID axisID, Run3dmodMenuOptions menuOptions) {
    FileType fileType;
    if (state.isStackUsingNewstOrBlend3dFindOutput(axisID)) {
      fileType = FileType.NEWST_OR_BLEND_3D_FIND_OUTPUT;
    }
    else {
      fileType = FileType.ALIGNED_STACK;
    }
    try {
      imodManager.open(fileType.getImodManagerKey(this), axisID,
          FileType.CCD_ERASER_BEADS_INPUT_MODEL.getFileName(this, axisID), menuOptions);
    }
    catch (AxisTypeException except) {
      except.printStackTrace();
      uiHarness.openMessageDialog(this, except.getMessage(), "AxisType problem", axisID);
    }
    catch (SystemProcessException except) {
      except.printStackTrace();
      uiHarness.openMessageDialog(this, except.getMessage(), "Can't open 3dmod", axisID);
    }
    catch (IOException e) {
      e.printStackTrace();
      uiHarness.openMessageDialog(this, e.getMessage(), "IO Exception", axisID);
    }
  }

  /**
   * Open 3dmod on the current test volume
   * 
   * @param axisID
   */
  public void imodTestVolume(AxisID axisID, Run3dmodMenuOptions menuOptions,
      String trialTomogramName) {
    try {
      imodManager.newImod(ImodManager.TRIAL_TOMOGRAM_KEY, axisID, trialTomogramName);
      imodManager.open(ImodManager.TRIAL_TOMOGRAM_KEY, axisID, menuOptions);
    }
    catch (SystemProcessException except) {
      except.printStackTrace();
      String message[] = new String[2];
      message[0] = "Unable to open specified tomogram:" + trialTomogramName;
      message[1] = "Does it exist in the working directory?";
      uiHarness.openMessageDialog(this, except.getMessage()
          + "\nCan't open 3dmod with the tomogram", "Cannot Open 3dmod", axisID);
    }
    catch (AxisTypeException except) {
      except.printStackTrace();
      uiHarness.openMessageDialog(this, except.getMessage(), "AxisType problem", axisID);
    }
    catch (IOException e) {
      e.printStackTrace();
      uiHarness.openMessageDialog(this, e.getMessage(), "IO Exception", axisID);
    }
  }

  public ProcessResult commitTestVolume(AxisID axisID,
      ProcessResultDisplay processResultDisplay, String trialTomogramName) {
    // Check to see if the trial tomogram exist
    File trialTomogramFile = new File(propertyUserDir, trialTomogramName);
    if (!trialTomogramFile.exists()) {
      String message[] = new String[2];
      message[0] = "The specified tomogram does not exist:" + trialTomogramName;
      message[1] = "It must be calculated before commiting";
      uiHarness.openMessageDialog(this, message, "Can't rename tomogram", axisID);
      return ProcessResult.FAILED_TO_START;
    }
    // rename the trial tomogram to the output filename of appropriate
    // tilt.com
    FileType outputFile = FileType.TILT_OUTPUT;
    mainPanel.setProgressBar("Using trial tomogram: " + trialTomogramName, 1, axisID);
    if (outputFile.getFile(this, axisID).exists() && trialTomogramFile.exists()) {
      try {
        backupImageFile(outputFile, axisID);
      }
      catch (IOException except) {
        uiHarness.openMessageDialog(this,
            "Unable to backup " + outputFile.getFile(this, axisID).getAbsolutePath()
                + "\n" + except.getMessage(), "File Rename Error", axisID);
        mainPanel.stopProgressBar(axisID);
        return ProcessResult.FAILED;
      }
    }
    try {
      renameImageFile(FileType.TRIAL_TOMOGRAM, trialTomogramFile, outputFile, axisID,
          true);
    }
    catch (IOException except) {
      uiHarness.openMessageDialog(this, except.getMessage(), "File Rename Error", axisID);
      mainPanel.stopProgressBar(axisID);
      return ProcessResult.FAILED;
    }
    mainPanel.stopProgressBar(axisID);
    return ProcessResult.SUCCEEDED;
  }

  /**
   * Delete the pre-aligned and aligned stack for the specified axis
   * 
   * @param axisID
   */
  public void deleteIntermediateImageStacks(AxisID axisID,
      ProcessResultDisplay processResultDisplay) {
    sendMsgProcessStarting(processResultDisplay);
    if (isAxisBusy(axisID, processResultDisplay)) {
      return;
    }
    mainPanel.setProgressBar("Deleting aligned image stack", 1, axisID);
    Utilities.deleteFileType(this, axisID, FileType.ALIGNED_STACK);
    Utilities.deleteFileType(this, axisID, FileType.TILT_3D_FIND_OUTPUT);
    Utilities.deleteFileType(this, axisID, FileType.NEWST_OR_BLEND_3D_FIND_OUTPUT);
    mainPanel.stopProgressBar(axisID);
    sendMsgProcessSucceeded(processResultDisplay);
  }

  /**
   * Open the tomogram combination dialog
   */
  public void openTomogramCombinationDialog() {
    // Check to see if the com files are present otherwise pop up a dialog
    // box informing the user to run the setup process
    if (!UIExpertUtilities.INSTANCE.areScriptsCreated(this, metaData, AxisID.ONLY)) {
      mainPanel.showBlankProcess(AxisID.ONLY);
      return;
    }
    // Verify that this process is applicable
    if (metaData.getAxisType() == AxisType.SINGLE_AXIS) {
      uiHarness.openMessageDialog(this,
          "This step is valid only for a dual axis tomogram",
          "Invalid tomogram combination selection", AxisID.ONLY);
      mainPanel.showBlankProcess(AxisID.ONLY);
      return;
    }
    String actionMessage = setCurrentDialogType(DialogType.TOMOGRAM_COMBINATION,
        AxisID.FIRST);
    mainPanel.selectButton(AxisID.FIRST, "Tomogram Combination");
    if (tomogramCombinationDialog == null) {
      Utilities.timestamp("new", "TomogramCombinationDialog", Utilities.STARTED_STATUS);
      tomogramCombinationDialog = new TomogramCombinationDialog(this);
      Utilities.timestamp("new", "TomogramCombinationDialog", Utilities.FINISHED_STATUS);
      // Get the setupcombine parameters and set the default patch
      // boundaries if
      // they have not already been set
      CombineParams combineParams = new CombineParams(metaData.getCombineParams());
      if (!combineParams.isPatchBoundarySet()) {
        // The first time combine is opened for this dataset, set tomogram size
        TomogramTool.saveTomogramSize(this, AxisID.FIRST, AxisID.ONLY);
        TomogramTool.saveTomogramSize(this, AxisID.SECOND, AxisID.ONLY);
        String recFileName;
        MatchMode matchMode = combineParams.getMatchMode();
        if (matchMode == null || matchMode == MatchMode.B_TO_A) {
          recFileName = metaData.getDatasetName() + "a.rec";
        }
        else {
          recFileName = metaData.getDatasetName() + "b.rec";
        }
        try {
          combineParams.setDefaultPatchBoundaries(recFileName);
        }
        catch (InvalidParameterException except) {
          String[] detailedMessage = new String[4];
          detailedMessage[0] = "Unable to set default patch boundaries";
          detailedMessage[1] = "Are both tomograms computed and available?";
          detailedMessage[2] = "";
          detailedMessage[3] = except.getMessage();
          uiHarness.openMessageDialog(this, detailedMessage + "\n"
              + "Invalid parameter: " + recFileName, "Invalid Parameter", AxisID.ONLY);
          // Delete the dialog
          tomogramCombinationDialog = null;
          mainPanel.showBlankProcess(AxisID.ONLY);
          return;
        }
        catch (IOException except) {
          uiHarness.openMessageDialog(this, except.getMessage(), "IO Error: "
              + recFileName, AxisID.ONLY);
          // Delete the dialog
          tomogramCombinationDialog = null;
          mainPanel.showBlankProcess(AxisID.ONLY);
          return;
        }
      }
      // Fill in the dialog box params and set it to the appropriate state
      tomogramCombinationDialog.setCombineParams(combineParams);
      backwardsCompatibilityCombineScriptsExist();
      // If setupcombine has been run load the com scripts, otherwise disable
      // the
      // apropriate panels in the tomogram combination dialog
      // tomogramCombinationDialog.enableCombineTabs(combineScriptsExist());
      if (state.isCombineScriptsCreated()) {
        // Check to see if a solvematch.com file exists and load it if so
        // otherwise load the correct old solvematch* file
        File solvematch = new File(propertyUserDir, "solvematch.com");
        if (solvematch.exists()) {
          loadSolvematch();
        }
        else {
          // For backward compatibility using fiducialMatch instead of
          // modelBased. ModelBased was not updated when fiducialMatch was
          // changed and ficucialMatch wasn't update when modelBased was
          // changed.
          // But it looks like modelBased was never changed. In version 3.2.6
          // CombineParam.setModelBased() was never called. So fiducialMatch is
          // probably correct in earlier versions.
          boolean modelBased = false;
          ConstCombineParams metaDataCombineParams = metaData.getCombineParams();
          if (metaDataCombineParams.getFiducialMatch() == FiducialMatch.USE_MODEL
              || metaDataCombineParams.getFiducialMatch() == FiducialMatch.USE_MODEL_ONLY) {
            modelBased = true;
          }
          loadSolvematch(modelBased);
        }
        loadMatchvol1();
        loadPatchcorr();
        loadMatchorwarp();
        loadVolcombine();
        loadCombineComscript();
        tomogramCombinationDialog
            .synchronize(TomogramCombinationDialog.lblSetup, true/* false */);
      }
      else {
        // force the user to set Z values on a new combine
        // make sure not destroying user entries by checking for patchcorr.com
        if (!DatasetFiles.getAxisOnlyComFile(this, ProcessName.PATCHCORR).exists()) {
          tomogramCombinationDialog.setZMin("");
          tomogramCombinationDialog.setZMax("");
        }
      }
    }
    tomogramCombinationDialog.show();
    tomogramCombinationDialog.setParameters(metaData);
    tomogramCombinationDialog.setParameters(getScreenState(AxisID.ONLY));
    // Show the process panel
    mainPanel.showProcess(tomogramCombinationDialog.getContainer(), AxisID.FIRST);
    if (actionMessage != null) {
      System.err.println(actionMessage);
    }
  }

  /**
   * Open the matching models in the 3dmod reconstruction instances
   */
  public void imodMatchingModel(boolean binBy2, Run3dmodMenuOptions menuOptions) {
    if (tomogramCombinationDialog == null) {
      return;
    }
    // FIXME do we want to be updating here break model (maybe it is saving
    // the bin by 2 state?
    updateCombineParams();

    try {
      if (binBy2) {
        imodManager.setBinning(ImodManager.FULL_VOLUME_KEY, AxisID.FIRST, 2);
        imodManager.setBinning(ImodManager.FULL_VOLUME_KEY, AxisID.SECOND, 2);
      }
      imodManager.setOpenContours(ImodManager.FULL_VOLUME_KEY, AxisID.FIRST, true);
      imodManager.setOpenContours(ImodManager.FULL_VOLUME_KEY, AxisID.SECOND, true);
      imodManager.open(ImodManager.FULL_VOLUME_KEY, AxisID.FIRST,
          metaData.getDatasetName() + AxisID.FIRST.getExtension() + ".matmod", true,
          menuOptions);
      imodManager.open(ImodManager.FULL_VOLUME_KEY, AxisID.SECOND,
          metaData.getDatasetName() + AxisID.SECOND.getExtension() + ".matmod", true,
          menuOptions);
    }
    catch (SystemProcessException except) {
      except.printStackTrace();
      uiHarness.openMessageDialog(this, except.getMessage()
          + "\nCan't open 3dmod on tomograms for matching models", "Cannot Open 3dmod",
          AxisID.ONLY);
    }
    catch (AxisTypeException except) {
      except.printStackTrace();
      uiHarness.openMessageDialog(this, except.getMessage(), "AxisType problem",
          AxisID.ONLY);
    }
    catch (IOException e) {
      e.printStackTrace();
      uiHarness.openMessageDialog(this, e.getMessage(), "IO Exception", AxisID.ONLY);
    }
  }

  /**
   * Open the matchcheck results in 3dmod
   */
  public void imodMatchCheck(Run3dmodMenuOptions menuOptions) {
    try {
      imodManager.open(ImodManager.MATCH_CHECK_KEY, menuOptions);
    }
    catch (SystemProcessException except) {
      except.printStackTrace();
      uiHarness.openMessageDialog(this, except.getMessage()
          + "\nCan't open 3dmod on matchcheck.mat or matchcheck.rec",
          "Cannot Open 3dmod", AxisID.ONLY);
    }
    catch (AxisTypeException except) {
      except.printStackTrace();
      uiHarness.openMessageDialog(this, except.getMessage(), "AxisType problem",
          AxisID.ONLY);
    }
    catch (IOException e) {
      e.printStackTrace();
      uiHarness.openMessageDialog(this, e.getMessage(), "IO Exception", AxisID.ONLY);
    }
  }

  /**
   * Open the patch region models in tomogram being matched to
   */
  public void imodPatchRegionModel(Run3dmodMenuOptions menuOptions) {
    // FIXME do we want to be updating here break model
    // Get the latest combine parameters from the dialog
    updateCombineParams();
    AxisID axisID;
    MatchMode matchMode = metaData.getCombineParams().getMatchMode();
    // TEMP
    System.err.println("matchMode=" + matchMode);
    if (matchMode == null || matchMode == MatchMode.B_TO_A) {
      axisID = AxisID.FIRST;
    }
    else {
      axisID = AxisID.SECOND;
    }
    System.err.println("axisID=" + axisID);
    try {
      imodManager.open(ImodManager.FULL_VOLUME_KEY, axisID, "patch_region.mod", true,
          menuOptions);
    }
    catch (SystemProcessException except) {
      except.printStackTrace();
      uiHarness.openMessageDialog(this, except.getMessage()
          + "\nCan't open 3dmod on tomogram for patch region models",
          "Cannot Open 3dmod", AxisID.ONLY);
    }
    catch (AxisTypeException except) {
      except.printStackTrace();
      uiHarness.openMessageDialog(this, except.getMessage(), "AxisType problem",
          AxisID.ONLY);
    }
    catch (IOException e) {
      e.printStackTrace();
      uiHarness.openMessageDialog(this, e.getMessage(), "IO Exception", axisID);
    }
  }

  /**
   * Open a model
   */
  public void imodModel(FileType fileType, FileType modelFileType, AxisID axisID,
      Run3dmodMenuOptions menuOptions) {
    try {
      imodManager.open(fileType.getImodManagerKey(this), axisID,
          modelFileType.getFileName(this, axisID), false, menuOptions);
    }
    catch (SystemProcessException except) {
      except.printStackTrace();
      uiHarness.openMessageDialog(this, except.getMessage(),
          "Can't open 3dmod on " + fileType.getFileName(this, axisID) + " for "
              + modelFileType.getFileName(this, axisID), axisID);
    }
    catch (AxisTypeException except) {
      except.printStackTrace();
      uiHarness.openMessageDialog(this, except.getMessage(), "AxisType problem", axisID);
    }
    catch (IOException e) {
      e.printStackTrace();
      uiHarness.openMessageDialog(this, e.getMessage(), "IO Exception", axisID);
    }
  }

  /**
   * Open the patch vector models in 3dmod
   */
  public void imodPatchVectorModel(String key) {
    try {
      imodManager.open(key);
    }
    catch (SystemProcessException except) {
      except.printStackTrace();
      uiHarness.openMessageDialog(this, except.getMessage()
          + "\nCan't open 3dmod on tomogram for patch vector model", "Cannot Open 3dmod",
          AxisID.ONLY);
    }
    catch (AxisTypeException except) {
      except.printStackTrace();
      uiHarness.openMessageDialog(this, except.getMessage(), "AxisType problem",
          AxisID.ONLY);
    }
    catch (IOException e) {
      e.printStackTrace();
      uiHarness.openMessageDialog(this, e.getMessage(), "IO Exception", AxisID.ONLY);
    }
  }

  /**
   * Open the tomogram being matched to
   */
  public void imodMatchedToTomogram(Run3dmodMenuOptions menuOptions) {
    AxisID axisID;
    MatchMode matchMode = metaData.getCombineParams().getMatchMode();
    if (matchMode == null || matchMode == MatchMode.B_TO_A) {
      axisID = AxisID.FIRST;
    }
    else {
      axisID = AxisID.SECOND;
    }
    try {
      imodManager.open(ImodManager.FULL_VOLUME_KEY, axisID, menuOptions);
    }
    catch (SystemProcessException except) {
      except.printStackTrace();
      uiHarness.openMessageDialog(this, except.getMessage()
          + "\nCan't open 3dmod on tomogram being matched to", "Cannot Open 3dmod",
          AxisID.ONLY);
    }
    catch (AxisTypeException except) {
      except.printStackTrace();
      uiHarness.openMessageDialog(this, except.getMessage(), "AxisType problem",
          AxisID.ONLY);
    }
    catch (IOException e) {
      e.printStackTrace();
      uiHarness.openMessageDialog(this, e.getMessage(), "IO Exception", axisID);
    }
  }

  /**
   * Tomogram combination done method, move on to the post processing window
   */
  public void doneTomogramCombinationDialog() {
    saveTomogramCombinationDialog(tomogramCombinationDialog);
  }

  /**
   * Tomogram combination done method, move on to the post processing window
   */
  public void saveTomogramCombinationDialog(
      TomogramCombinationDialog tomogramCombinationDialog) {
    // if the dialog isn't displayed, it wouldn't have been changed since it was
    // last saved
    if (tomogramCombinationDialog == null || !tomogramCombinationDialog.isDisplayed()) {
      return;
    }
    setAdvanced(tomogramCombinationDialog.getDialogType(),
        tomogramCombinationDialog.isAdvanced());
    DialogExitState exitState = tomogramCombinationDialog.getExitState();
    if (exitState == DialogExitState.CANCEL) {
      mainPanel.showBlankProcess(AxisID.ONLY);
    }
    else {
      tomogramCombinationDialog.synchronizeFromCurrentTab();
      // Update the com script and metadata info from the tomogram
      // combination dialog box. Since there are multiple pages and scripts
      // associated with the postpone button get the ones that are appropriate
      updateCombineParams();
      tomogramCombinationDialog.getParameters(metaData);
      tomogramCombinationDialog.getParameters(getScreenState(AxisID.ONLY));
      if (!tomogramCombinationDialog.isChanged(state)) {
        updateSolvematchCom();
        updateMatchvol1Com();
        updatePatchcorrCom();
        updateMatchorwarpCom(false);
        updateVolcombineCom();
      }
      if (exitState == DialogExitState.POSTPONE) {
        processTrack.setTomogramCombinationState(ProcessState.INPROGRESS);
        mainPanel.setTomogramCombinationState(ProcessState.INPROGRESS);
        mainPanel.showBlankProcess(AxisID.ONLY);
      }
      else if (exitState != DialogExitState.SAVE) {
        processTrack.setTomogramCombinationState(ProcessState.COMPLETE);
        mainPanel.setTomogramCombinationState(ProcessState.COMPLETE);
        closeImod(ImodManager.FULL_VOLUME_KEY, AxisID.FIRST, "axis A full volume", false);
        closeImod(ImodManager.FULL_VOLUME_KEY, AxisID.FIRST, AxisID.SECOND,
            "axis B full volume");
        closeImod(ImodManager.MATCH_CHECK_KEY, AxisID.FIRST, AxisID.SECOND,
            "match check volume");
        closeImod(ImodManager.PATCH_VECTOR_MODEL_KEY, "patch vector model");
        openPostProcessingDialog();
      }
      saveStorables(AxisID.ONLY);
    }
  }

  /**
   * Check to see if the combine scripts exist
   * 
   * @return true if the combine scripts exist
   */
  public void backwardsCompatibilityCombineScriptsExist() {
    int combineScriptsCreatedValue = state.getCombineScriptsCreated().getInt();
    if (combineScriptsCreatedValue == EtomoState.FALSE_VALUE) {
      return;
    }
    // Check if combineScriptsCreated was not set. Also check if it is true, to
    // make sure that it is still true.
    File solvematchshift = new File(propertyUserDir, "solvematchshift.com");
    File solvematchmod = new File(propertyUserDir, "solvematchmod.com");
    File solvematch = new File(propertyUserDir, "solvematch.com");
    File matchvol1 = new File(propertyUserDir, "matchvol1.com");
    File matchorwarp = new File(propertyUserDir, "matchorwarp.com");
    File patchcorr = new File(propertyUserDir, "patchcorr.com");
    File volcombine = new File(propertyUserDir, "volcombine.com");
    File warpvol = new File(propertyUserDir, "warpvol.com");
    if ((solvematch.exists() || (solvematchshift.exists() && solvematchmod.exists()))
        && matchvol1.exists() && matchorwarp.exists() && patchcorr.exists()
        && volcombine.exists() && warpvol.exists()) {
      state.setCombineScriptsCreated(true);
    }
    else {
      state.resetCombineScriptsCreated();
    }
  }

  /**
   * Run the setupcombine script with the current combine parameters stored in
   * metaData object. updateCombineCom is called first to get the currect
   * parameters from the dialog.
   * 
   * @param tomogramCombinationDialog
   *          the calling dialog.
   */
  public boolean createCombineScripts(ProcessResultDisplay processResultDisplay) {
    sendMsgProcessStarting(processResultDisplay);
    mainPanel.startProgressBar("Creating combine scripts", AxisID.ONLY,
        ProcessName.SOLVEMATCH);
    updateCombineParams();
    try {
      if (!processMgr.setupCombineScripts(metaData, processResultDisplay)) {
        mainPanel.stopProgressBar(AxisID.ONLY, ProcessEndState.FAILED);
        return false;
      }
      processTrack.setTomogramCombinationState(ProcessState.INPROGRESS);
      mainPanel.setTomogramCombinationState(ProcessState.INPROGRESS);
    }
    catch (IOException except) {
      mainPanel.stopProgressBar(AxisID.ONLY, ProcessEndState.FAILED);
      except.printStackTrace();
      uiHarness.openMessageDialog(this, "Can't run setupcombine\n" + except.getMessage(),
          "Setupcombine IOException", AxisID.ONLY);
      return false;
    }
    // Reload the initial and final match paramaters from the newly created
    // scripts

    // Reload all of the parameters into the ComScriptManager
    loadSolvematch();
    loadMatchvol1();
    loadPatchcorr();
    loadMatchorwarp();
    loadVolcombine();
    loadCombineComscript();
    mainPanel.stopProgressBar(AxisID.ONLY);
    TomogramTool.saveTomogramSize(this, AxisID.FIRST, AxisID.ONLY);
    TomogramTool.saveTomogramSize(this, AxisID.SECOND, AxisID.ONLY);
    return true;
  }

  /**
   * Update the combine parameters from the a specified tab of the calling
   * dialog assumes that the dialog is synchronized
   * 
   * @param tomogramCombinationDialog
   *          the calling dialog.
   */
  private void updateCombineParams() {
    if (tomogramCombinationDialog == null) {
      uiHarness.openMessageDialog(this,
          "Can not update combine.com without an active tomogram combination dialog",
          "Program logic error", AxisID.ONLY);
      return;
    }
    // start with existing combine params and update it from the screen
    CombineParams combineParams = metaData.getCombineParams();
    try {
      tomogramCombinationDialog.getCombineParams(combineParams);
      String recFileName;
      MatchMode matchMode = combineParams.getMatchMode();
      if (matchMode == null || matchMode == MatchMode.B_TO_A) {
        recFileName = metaData.getDatasetName() + "a.rec";
      }
      else {
        recFileName = metaData.getDatasetName() + "b.rec";
      }
      try {
        combineParams.setMaxPatchZMax(recFileName);
      }
      catch (InvalidParameterException except) {
        String[] detailedMessage = new String[4];
        detailedMessage[0] = "Unable to get max patch Z boundary";
        detailedMessage[1] = "Are both tomograms computed and available?";
        detailedMessage[2] = "";
        detailedMessage[3] = except.getMessage();
        uiHarness.openMessageDialog(this, detailedMessage + "\n" + "Invalid parameter: "
            + recFileName, "Invalid Parameter", AxisID.ONLY);
        // Delete the dialog
        tomogramCombinationDialog = null;
        return;
      }
      catch (IOException except) {
        uiHarness.openMessageDialog(this, except.getMessage(),
            "IO Error: " + recFileName, AxisID.ONLY);
        // Delete the dialog
        tomogramCombinationDialog = null;
        return;
      }
      if (state.isCombineScriptsCreated() && !combineParams.isValid(true)) {
        uiHarness.openMessageDialog(this, combineParams.getInvalidReasons(),
            "Invalid combine parameters", AxisID.ONLY);
        return;
      }
    }
    catch (NumberFormatException except) {
      uiHarness.openMessageDialog(this, except.getMessage(), "Number format error",
          AxisID.ONLY);
      return;
    }
    CombineParams originalCombineParams = metaData.getCombineParams();
    if (!originalCombineParams.equals(combineParams)) {
      metaData.setCombineParams(combineParams);
      saveStorables(AxisID.ONLY);
    }
    return;
  }

  /**
   * Load the solvematch com script into the tomogram combination dialog
   */
  public void loadSolvematch() {
    comScriptMgr.loadSolvematch();
    tomogramCombinationDialog.setSolvematchParams(comScriptMgr.getSolvematch());
  }

  /**
   * Merge solvematchshift and solvematchmod com scripts in solvematch and load
   * solvematchinto the tomogram combination dialog
   */
  public void loadSolvematch(boolean modelBased) {
    // get solvematchshift param
    comScriptMgr.loadSolvematchshift();
    SolvematchshiftParam solvematchshiftParam = comScriptMgr.getSolvematchshift();
    // get solvematchmod param
    comScriptMgr.loadSolvematchmod();
    SolvematchmodParam solvematchmodParam = comScriptMgr.getSolvematchmod();
    // merge shift and mod into solvematch param
    SolvematchParam solvematchParam = new SolvematchParam(this);
    solvematchParam.mergeSolvematchshift(solvematchshiftParam, modelBased);
    solvematchParam.mergeSolvematchmod(solvematchmodParam, modelBased);
    // update the dialog from the same source
    tomogramCombinationDialog.setSolvematchParams(solvematchParam);
    // create the new solvematch com script
    comScriptMgr.loadSolvematch();
    comScriptMgr.saveSolvematch(solvematchParam);
    // add matchshifts to the solvematch com script
    MatchshiftsParam matchshiftsParam = comScriptMgr.getMatchshiftsFromSolvematchshifts();
    comScriptMgr.saveSolvematch(matchshiftsParam);
  }

  /**
   * Update the solvematch com file from the tomogramCombinationDialog
   * 
   * @return true if successful, false if not
   */
  public boolean updateSolvematchCom() {
    if (tomogramCombinationDialog == null) {
      uiHarness.openMessageDialog(this,
          "Can not update solvematch.com without an active tomogram generation dialog",
          "Program logic error", AxisID.ONLY);
      return false;
    }
    try {
      comScriptMgr.loadSolvematch();
      SolvematchParam solvematchParam = comScriptMgr.getSolvematch();
      tomogramCombinationDialog.getSolvematchParams(solvematchParam);
      comScriptMgr.saveSolvematch(solvematchParam);
    }
    catch (NumberFormatException except) {
      String[] errorMessage = new String[2];
      errorMessage[0] = "Solvematch Parameter Syntax Error";
      errorMessage[1] = except.getMessage();
      uiHarness.openMessageDialog(this, errorMessage,
          "Solvematch Parameter Syntax Error", AxisID.ONLY);
      return false;
    }
    return true;
  }

  /**
   * Update the matchvol1 com file from the tomogramCombinationDialog
   * 
   * @return true if successful, false if not
   */
  public boolean updateMatchvol1Com() {
    if (tomogramCombinationDialog == null) {
      uiHarness.openMessageDialog(this,
          "Can not update matchvol1.com without an active tomogram generation dialog",
          "Program logic error", AxisID.ONLY);
      return false;
    }
    try {
      comScriptMgr.loadMatchvol1();
      MatchvolParam param = comScriptMgr.getMatchvolParam();
      tomogramCombinationDialog.getParameters(param);
      comScriptMgr.saveMatchvol(param);
    }
    catch (NumberFormatException except) {
      String[] errorMessage = new String[2];
      errorMessage[0] = "Matchvol1 Parameter Syntax Error";
      errorMessage[1] = except.getMessage();
      uiHarness.openMessageDialog(this, errorMessage, "Matchvol1 Parameter Syntax Error",
          AxisID.ONLY);
      return false;
    }
    return true;
  }

  private void createNewSolvematch(SolvematchParam solvematchParam) {
    try {
      comScriptMgr.useTemplate("solvematch", metaData.getDatasetName(),
          AxisType.DUAL_AXIS, AxisID.ONLY);
    }
    catch (Exception e) {
      e.printStackTrace();
      String[] message = new String[2];
      message[0] = "Unable to create solvematch com script";
      message[1] = "Check file and directory permissions";
      uiHarness.openMessageDialog(this, message, "Cannot Create Comscript", AxisID.ONLY);
      return;
    }
    // Write it out the converted object disk
    comScriptMgr.loadSolvematch();
    comScriptMgr.saveSolvematch(solvematchParam);
    tomogramCombinationDialog.setSolvematchParams(solvematchParam);
  }

  /**
   * load the matchvol1 com script into the tomogram combination dialog
   * 
   */
  private void loadMatchvol1() {
    comScriptMgr.loadMatchvol1();
    tomogramCombinationDialog.setParameters(comScriptMgr.getMatchvolParam());
  }

  /**
   * Load the patchcorr com script into the tomogram combination dialog
   */
  private void loadPatchcorr() {
    comScriptMgr.loadPatchcorr();
    tomogramCombinationDialog.setPatchcrawl3DParams(comScriptMgr.getPatchcrawl3D());
  }

  private void loadVolcombine() {
    comScriptMgr.loadVolcombine();
    // try to load reduction factor
    ConstSetParam setParam = comScriptMgr.getSetParamFromVolcombine(
        SetParam.COMBINEFFT_REDUCTION_FACTOR_NAME, EtomoNumber.Type.FLOAT);
    tomogramCombinationDialog.setReductionFactorParams(setParam);
    tomogramCombinationDialog.enableReductionFactor(setParam != null
        && setParam.isValid());
    // try to load low from both radius
    setParam = comScriptMgr.getSetParamFromVolcombine(
        SetParam.COMBINEFFT_LOW_FROM_BOTH_RADIUS_NAME,
        SetParam.COMBINEFFT_LOW_FROM_BOTH_RADIUS_TYPE, SetParam.COMMAND_NAME);
    tomogramCombinationDialog.setLowFromBothRadiusParams(setParam);
    tomogramCombinationDialog.enableLowFromBothRadius(setParam != null
        && setParam.isValid());
  }

  /**
   * Update the patchcorr.com script from the information in the tomogram
   * combination dialog box
   * 
   * @return boolean
   */
  private boolean updatePatchcorrCom() {
    // Set a reference to the correct object
    if (tomogramCombinationDialog == null) {
      uiHarness.openMessageDialog(this,
          "Can not update patchcorr.com without an active tomogram generation dialog",
          "Program logic error", AxisID.ONLY);
      return false;
    }
    try {
      Patchcrawl3DParam patchcrawl3DParam = comScriptMgr.getPatchcrawl3D();
      tomogramCombinationDialog.getPatchcrawl3DParams(patchcrawl3DParam);
      comScriptMgr.savePatchcorr(patchcrawl3DParam);
    }
    catch (NumberFormatException except) {
      String[] errorMessage = new String[2];
      errorMessage[0] = "Patchcorr Parameter Syntax Error";
      errorMessage[1] = except.getMessage();
      uiHarness.openMessageDialog(this, errorMessage, "Patchcorr Parameter Syntax Error",
          AxisID.ONLY);
      return false;
    }
    return true;
  }

  /**
   * Update the volcombine.com script from the information in the tomogram
   * combination dialog box
   * 
   * @return boolean
   */
  private boolean updateVolcombineCom() {
    // Set a reference to the correct object
    if (tomogramCombinationDialog == null) {
      uiHarness.openMessageDialog(this,
          "Can not update volcombine.com without an active tomogram generation dialog",
          "Program logic error", AxisID.ONLY);
      return false;
    }
    try {
      // Make sure the reduction factor set command is available in
      // volcombine.com
      SetParam setParam = comScriptMgr.getSetParamFromVolcombine(
          SetParam.COMBINEFFT_REDUCTION_FACTOR_NAME, EtomoNumber.Type.FLOAT);
      boolean setParamIsValid = setParam != null && setParam.isValid();
      tomogramCombinationDialog.enableReductionFactor(setParamIsValid);
      tomogramCombinationDialog.getReductionFactorParam(setParam);
      if (setParamIsValid) {
        comScriptMgr.saveVolcombine(setParam);
      }
      // Make sure the low from both radius set command is available in
      // volcombine.com
      setParam = comScriptMgr.getSetParamFromVolcombine(
          SetParam.COMBINEFFT_LOW_FROM_BOTH_RADIUS_NAME,
          SetParam.COMBINEFFT_LOW_FROM_BOTH_RADIUS_TYPE, SetParam.COMMAND_NAME);
      setParamIsValid = setParam != null && setParam.isValid();
      tomogramCombinationDialog.enableLowFromBothRadius(setParamIsValid);
      tomogramCombinationDialog.getLowFromBothRadiusParam(setParam);
      if (setParamIsValid) {
        comScriptMgr.saveVolcombine(setParam, SetParam.COMMAND_NAME);
      }
    }
    catch (NumberFormatException except) {
      String[] errorMessage = new String[2];
      errorMessage[0] = "Volcombine Parameter Syntax Error";
      errorMessage[1] = except.getMessage();
      uiHarness.openMessageDialog(this, errorMessage,
          "Volcombine Parameter Syntax Error", AxisID.ONLY);
      return false;
    }
    return true;
  }

  /**
   * Load the matchorwarp com script into the tomogram combination dialog
   */
  private void loadMatchorwarp() {
    comScriptMgr.loadMatchorwarp();
    tomogramCombinationDialog.setMatchorwarpParams(comScriptMgr.getMatchorwarParam());
  }

  private CombineComscriptState getCombineComscript() {
    CombineComscriptState combineComscriptState = comScriptMgr.getCombineComscript();
    if (combineComscriptState == null) {
      try {
        comScriptMgr.useTemplate(CombineComscriptState.COMSCRIPT_NAME,
            AxisType.DUAL_AXIS, AxisID.ONLY, true);
      }
      catch (Exception e) {
        e.printStackTrace();
        String[] message = new String[2];
        message[0] = "Unable to copy combine com script";
        message[1] = "Check file and directory permissions";
        uiHarness.openMessageDialog(this, message, "Can't create a new comscript",
            AxisID.ONLY);
        return null;
      }
      comScriptMgr.loadCombine();
      combineComscriptState = comScriptMgr.getCombineComscript();
    }
    return combineComscriptState;
  }

  /**
   * Return a reference to THE com script manager
   * 
   * @return
   */
  public ComScriptManager getComScriptManager() {
    return comScriptMgr;
  }

  /**
   * Load the combine com script
   */
  private void loadCombineComscript() {
    comScriptMgr.loadCombine();
    CombineComscriptState combineComscriptState = getCombineComscript();
    if (combineComscriptState == null) {
      return;
    }
    tomogramCombinationDialog.setRunVolcombine(combineComscriptState.isRunVolcombine());
    tomogramCombinationDialog.updateDisplay();
  }

  /**
   * 
   * @return boolean
   */
  private CombineComscriptState updateCombineComscriptState(
      CombineProcessType startCommand) {
    if (tomogramCombinationDialog == null) {
      uiHarness.openMessageDialog(this,
          "Can not update combine.com without an active tomogram generation dialog",
          "Program logic error", AxisID.ONLY);
      return null;
    }
    // set goto a the start of combine
    CombineComscriptState combineComscriptState = getCombineComscript();
    if (combineComscriptState == null) {
      return null;
    }
    // set first command to run
    combineComscriptState.setStartCommand(startCommand.getIndex(), comScriptMgr);
    // set last command to run:
    // Volcombine is the last command to run in the combine script if parallel
    // processing is not used and either the the "stop before running
    // volcombine"
    // checkbox is off or "Restart at volcombine" was pressed.
    if (startCommand == CombineProcessType.VOLCOMBINE
        || tomogramCombinationDialog.isRunVolcombine()) {
      // Pop up call close imod dialogs before running process since the
      // processes
      // before volcombine can take awhile.
      combineComscriptState.setOutputImageFileType(FileType.COMBINED_VOLUME);
      if (tomogramCombinationDialog.getRunProcessingMethod().isLocal()) {
        combineComscriptState.setEndCommand(CombineProcessType.VOLCOMBINE.getIndex(),
            comScriptMgr);
      }
      else {
        combineComscriptState.resetOutputImageFileType();
        combineComscriptState.setEndCommand(
            CombineProcessType.getInstance(CombineProcessType.VOLCOMBINE_INDEX - 1)
                .getIndex(), comScriptMgr);
      }
    }
    else {
      combineComscriptState.resetOutputImageFileType();
      combineComscriptState.setEndCommand(
          CombineProcessType.getInstance(CombineProcessType.VOLCOMBINE_INDEX - 1)
              .getIndex(), comScriptMgr);
    }
    return combineComscriptState;
  }

  /**
   * Update the matchorwarp.com script from the information in the tomogram
   * combination dialog box
   * 
   * @return boolean
   */
  private boolean updateMatchorwarpCom(boolean trialMode) {
    // Set a reference to the correct object
    if (tomogramCombinationDialog == null) {
      uiHarness.openMessageDialog(this,
          "Can not update matchorwarp.com without an active tomogram generation dialog",
          "Program logic error", AxisID.ONLY);
      return false;
    }
    try {
      MatchorwarpParam matchorwarpParam = comScriptMgr.getMatchorwarParam();
      tomogramCombinationDialog.getMatchorwarpParams(matchorwarpParam);
      matchorwarpParam.setTrial(trialMode);
      comScriptMgr.saveMatchorwarp(matchorwarpParam);
    }
    catch (NumberFormatException except) {
      String[] errorMessage = new String[2];
      errorMessage[0] = "Matchorwarp Parameter Syntax Error";
      errorMessage[1] = except.getMessage();
      uiHarness.openMessageDialog(this, errorMessage,
          "Matchorwarp Parameter Syntax Error", AxisID.ONLY);
      return false;
    }
    return true;
  }

  /**
   * Initiate the combine process from the beginning
   */
  public void combine(ProcessResultDisplay processResultDisplay,
      ProcessSeries processSeries, Deferred3dmodButton deferred3dmodButton,
      Run3dmodMenuOptions run3dmodMenuOptions, final DialogType dialogType,
      final ProcessingMethod volcombineProcessingMethod) {
    sendMsgProcessStarting(processResultDisplay);
    if (processSeries == null) {
      processSeries = new ProcessSeries(this, dialogType);
    }
    // FIXME: what are the necessary updates
    // Update the scripts from the dialog panel
    updateCombineParams();
    CombineComscriptState combineComscriptState = updateCombineComscriptState(CombineProcessType.SOLVEMATCH);
    if (combineComscriptState == null) {
      sendMsgProcessFailedToStart(processResultDisplay);
      return;
    }
    if (!updateSolvematchCom()) {
      sendMsgProcessFailedToStart(processResultDisplay);
      return;
    }
    if (!updateMatchvol1Com()) {
      sendMsgProcessFailedToStart(processResultDisplay);
      return;
    }
    if (!updatePatchcorrCom()) {
      sendMsgProcessFailedToStart(processResultDisplay);
      return;
    }
    if (!updateMatchorwarpCom(false)) {
      sendMsgProcessFailedToStart(processResultDisplay);
      return;
    }
    if (!updateVolcombineCom()) {
      sendMsgProcessFailedToStart(processResultDisplay);
      return;
    }

    processTrack.setTomogramCombinationState(ProcessState.INPROGRESS);
    mainPanel.setTomogramCombinationState(ProcessState.INPROGRESS);
    processSeries.setRun3dmodDeferred(deferred3dmodButton, run3dmodMenuOptions);
    String threadName;
    try {
      threadName = processMgr.combine(combineComscriptState, processResultDisplay,
          processSeries);
    }
    catch (SystemProcessException e) {
      e.printStackTrace();
      String[] message = new String[2];
      message[0] = "Can not execute combine.com";
      message[1] = e.getMessage();
      uiHarness.openMessageDialog(this, message, "Unable to execute com script",
          AxisID.ONLY);
      return;
    }
    // Set the next process to execute when this is finished
    if (!volcombineProcessingMethod.isLocal()
        && tomogramCombinationDialog.isRunVolcombine()) {
      processSeries.setNextProcess(SplitcombineParam.COMMAND_NAME,
          volcombineProcessingMethod);
    }
    setBackgroundThreadName(threadName, AxisID.FIRST,
        CombineComscriptState.COMSCRIPT_NAME);
  }

  public void showPane(String comscript, CombineProcessType combineProcessType) {
    if (comscript.equals(CombineComscriptState.COMSCRIPT_NAME)) {
      tomogramCombinationDialog.showPane(combineProcessType);
    }
  }

  /**
   * Execute the matchvol1 com script and put patchcorr in the execution queue
   */
  public void matchvol1Combine(ProcessResultDisplay processResultDisplay,
      ProcessSeries processSeries, Deferred3dmodButton deferred3dmodButton,
      Run3dmodMenuOptions run3dmodMenuOptions, final DialogType dialogType,
      final ProcessingMethod volcombineProcessingMethod) {
    if (processSeries == null) {
      processSeries = new ProcessSeries(this, dialogType);
    }
    sendMsgProcessStarting(processResultDisplay);
    // FIXME: what are the necessary updates
    // Update the scripts from the dialog panel
    updateCombineParams();
    if (!updateMatchvol1Com()) {
      sendMsgProcessFailedToStart(processResultDisplay);
      return;
    }
    if (!updatePatchcorrCom()) {
      sendMsgProcessFailedToStart(processResultDisplay);
      return;
    }
    if (!updateMatchorwarpCom(false)) {
      sendMsgProcessFailedToStart(processResultDisplay);
      return;
    }
    if (!updateVolcombineCom()) {
      sendMsgProcessFailedToStart(processResultDisplay);
      return;
    }
    updateCombineParams();
    CombineComscriptState combineComscriptState = updateCombineComscriptState(CombineProcessType.MATCHVOL1);
    if (combineComscriptState == null) {
      sendMsgProcessFailedToStart(processResultDisplay);
      return;
    }
    processTrack.setTomogramCombinationState(ProcessState.INPROGRESS);
    mainPanel.setTomogramCombinationState(ProcessState.INPROGRESS);
    // Check to see if solve.xf exists first
    File solveXf = new File(propertyUserDir, "solve.xf");
    if (!solveXf.exists()) {
      // nextProcess = "";
      String[] message = new String[2];
      message[0] = "Can not execute combine.com";
      message[1] = "solve.xf must exist in the working";
      uiHarness.openMessageDialog(this, message, "Unable to execute com script",
          AxisID.ONLY);
      sendMsgProcessFailedToStart(processResultDisplay);
      return;
    }
    processSeries.setRun3dmodDeferred(deferred3dmodButton, run3dmodMenuOptions);
    String threadName;
    try {
      threadName = processMgr.combine(combineComscriptState, processResultDisplay,
          processSeries);
    }
    catch (SystemProcessException e) {
      e.printStackTrace();
      String[] message = new String[2];
      message[0] = "Can not execute combine.com";
      message[1] = e.getMessage();
      uiHarness.openMessageDialog(this, message, "Unable to execute com script",
          AxisID.ONLY);
      return;
    }
    // Set the next process to execute when this is finished
    if (!volcombineProcessingMethod.isLocal()
        && tomogramCombinationDialog.isRunVolcombine()) {
      processSeries.setNextProcess(SplitcombineParam.COMMAND_NAME,
          volcombineProcessingMethod);
    }
    setBackgroundThreadName(threadName, AxisID.FIRST,
        CombineComscriptState.COMSCRIPT_NAME);
  }

  /**
   * Initiate the combine process from patchcorr step
   */
  public void patchcorrCombine(ProcessResultDisplay processResultDisplay,
      ProcessSeries processSeries, Deferred3dmodButton deferred3dmodButton,
      Run3dmodMenuOptions run3dmodMenuOptions, final DialogType dialogType,
      final ProcessingMethod volcombineProcessingMethod) {
    if (processSeries == null) {
      processSeries = new ProcessSeries(this, dialogType);
    }
    sendMsgProcessStarting(processResultDisplay);
    updateCombineParams();
    CombineComscriptState combineComscriptState = updateCombineComscriptState(CombineProcessType.PATCHCORR);
    if (combineComscriptState == null) {
      sendMsgProcessFailedToStart(processResultDisplay);
      return;
    }
    if (!updatePatchcorrCom()) {
      sendMsgProcessFailedToStart(processResultDisplay);
      return;
    }
    if (!updateMatchorwarpCom(false)) {
      sendMsgProcessFailedToStart(processResultDisplay);
      return;
    }
    if (!updateVolcombineCom()) {
      sendMsgProcessFailedToStart(processResultDisplay);
      return;
    }

    processTrack.setTomogramCombinationState(ProcessState.INPROGRESS);
    mainPanel.setTomogramCombinationState(ProcessState.INPROGRESS);

    processSeries.setRun3dmodDeferred(deferred3dmodButton, run3dmodMenuOptions);
    String threadName;
    try {
      threadName = processMgr.combine(combineComscriptState, processResultDisplay,
          processSeries);
    }
    catch (SystemProcessException e) {
      e.printStackTrace();
      String[] message = new String[2];
      message[0] = "Can not execute patchcorr.com";
      message[1] = e.getMessage();
      uiHarness.openMessageDialog(this, message, "Unable to execute com script",
          AxisID.ONLY);
      return;
    }
    // Set the next process to execute when this is finished
    if (!volcombineProcessingMethod.isLocal()
        && tomogramCombinationDialog.isRunVolcombine()) {
      processSeries.setNextProcess(SplitcombineParam.COMMAND_NAME,
          volcombineProcessingMethod);
    }
    setBackgroundThreadName(threadName, AxisID.FIRST,
        CombineComscriptState.COMSCRIPT_NAME);
  }

  /**
   * Initiate the combine process from matchorwarp step
   */
  public void matchorwarpCombine(ProcessResultDisplay processResultDisplay,
      ProcessSeries processSeries, Deferred3dmodButton deferred3dmodButton,
      Run3dmodMenuOptions run3dmodMenuOptions, final DialogType dialogType,
      final ProcessingMethod volcombineProcessingMethod) {
    if (processSeries == null) {
      processSeries = new ProcessSeries(this, dialogType);
    }
    sendMsgProcessStarting(processResultDisplay);
    CombineComscriptState combineComscriptState = updateCombineComscriptState(CombineProcessType.MATCHORWARP);
    if (combineComscriptState == null) {
      sendMsgProcessFailedToStart(processResultDisplay);
      return;
    }
    if (!updateMatchorwarpCom(false)) {
      sendMsgProcessFailedToStart(processResultDisplay);
      return;
    }
    if (!updateVolcombineCom()) {
      sendMsgProcessFailedToStart(processResultDisplay);
      return;
    }
    processTrack.setTomogramCombinationState(ProcessState.INPROGRESS);
    mainPanel.setTomogramCombinationState(ProcessState.INPROGRESS);
    processSeries.setRun3dmodDeferred(deferred3dmodButton, run3dmodMenuOptions);
    String threadName;
    try {
      threadName = processMgr.combine(combineComscriptState, processResultDisplay,
          processSeries);
    }
    catch (SystemProcessException e) {
      e.printStackTrace();
      String[] message = new String[2];
      message[0] = "Can not execute combine.com";
      message[1] = e.getMessage();
      uiHarness.openMessageDialog(this, message, "Unable to execute com script",
          AxisID.ONLY);
      return;
    }
    // Set the next process to execute when this is finished
    if (!volcombineProcessingMethod.isLocal()
        && tomogramCombinationDialog.isRunVolcombine()) {
      processSeries.setNextProcess(SplitcombineParam.COMMAND_NAME,
          volcombineProcessingMethod);
    }
    setBackgroundThreadName(threadName, AxisID.FIRST,
        CombineComscriptState.COMSCRIPT_NAME);
  }

  /**
   * Initiate the combine process from matchorwarp step
   */
  public void matchorwarpTrial(ConstProcessSeries processSeries) {
    if (updateMatchorwarpCom(true)) {
      processTrack.setTomogramCombinationState(ProcessState.INPROGRESS);
      mainPanel.setTomogramCombinationState(ProcessState.INPROGRESS);
      // Set the next process to execute when this is finished
      // nextProcess = next;
      String threadName = null;
      try {
        threadName = processMgr.matchorwarp(processSeries);
      }
      catch (SystemProcessException e) {
        e.printStackTrace();
        String[] message = new String[2];
        message[0] = "Can not execute matchorwarp.com";
        message[1] = e.getMessage();
        uiHarness.openMessageDialog(this, message, "Unable to execute com script",
            AxisID.ONLY);
        return;
      }
      setThreadName(threadName, AxisID.FIRST);
      // FIXME why show the final pane when the button that calls this function
      // on the final pane?
      tomogramCombinationDialog.showPane(CombineProcessType.MATCHORWARP);
      mainPanel.startProgressBar("matchorwarp", AxisID.FIRST, ProcessName.MATCHORWARP);
    }
  }

  /**
   * Execute the combine script starting at volcombine
   */
  public void volcombine(final ProcessResultDisplay processResultDisplay,
      ProcessSeries processSeries, Deferred3dmodButton deferred3dmodButton,
      Run3dmodMenuOptions run3dmodMenuOptions, final DialogType dialogType) {
    if (processSeries == null) {
      processSeries = new ProcessSeries(this, dialogType);
    }
    sendMsgProcessStarting(processResultDisplay);
    CombineComscriptState combineComscriptState = updateCombineComscriptState(CombineProcessType.VOLCOMBINE);
    updateCombineParams();
    if (!updateVolcombineCom()) {
      sendMsgProcessFailedToStart(processResultDisplay);
      return;
    }
    processTrack.setTomogramCombinationState(ProcessState.INPROGRESS);
    mainPanel.setTomogramCombinationState(ProcessState.INPROGRESS);
    processSeries.setRun3dmodDeferred(deferred3dmodButton, run3dmodMenuOptions);
    String threadName = null;
    try {
      threadName = processMgr.combine(combineComscriptState, processResultDisplay,
          processSeries);
    }
    catch (SystemProcessException e) {
      e.printStackTrace();
      String[] message = new String[2];
      message[0] = "Can not execute combine.com";
      message[1] = e.getMessage();
      uiHarness.openMessageDialog(this, message, "Unable to execute com script",
          AxisID.ONLY);
      return;
    }
    setBackgroundThreadName(threadName, AxisID.FIRST,
        CombineComscriptState.COMSCRIPT_NAME);
  }

  /**
   * Convert the patch.mod to patch.out
   * 
   */
  public void modelToPatch() {
    mainPanel.startProgressBar("Replacing patch vectors", AxisID.ONLY);
    try {
      processMgr.modelToPatch(AxisID.ONLY);
    }
    catch (SystemProcessException except) {
      String[] errorMessage = new String[2];
      errorMessage[0] = "Unable to convert patch_vector.mod to patch.out";
      errorMessage[1] = except.getMessage();
      uiHarness.openMessageDialog(this, errorMessage, "Patch vector model error",
          AxisID.ONLY);
      mainPanel.stopProgressBar(AxisID.ONLY, ProcessEndState.FAILED);
      return;
    }
    catch (LogFile.LockException except) {
      String[] errorMessage = new String[2];
      errorMessage[0] = "Unable to convert patch_vector.mod to patch.out";
      errorMessage[1] = except.getMessage();
      uiHarness.openMessageDialog(this, errorMessage, "Patch vector model error",
          AxisID.ONLY);
      mainPanel.stopProgressBar(AxisID.ONLY, ProcessEndState.FAILED);
      return;
    }
    mainPanel.stopProgressBar(AxisID.ONLY, ProcessEndState.DONE);
  }

  /**
   * Open the post processing dialog
   */
  public void openPostProcessingDialog() {
    // Check to see if the com files are present otherwise pop up a dialog
    // box informing the user to run the setup process
    if (!UIExpertUtilities.INSTANCE.areScriptsCreated(this, metaData, AxisID.ONLY)) {
      mainPanel.showBlankProcess(AxisID.ONLY);
      return;
    }
    // Open the dialog in the appropriate mode for the current state of
    // processing
    String actionMessage = setCurrentDialogType(DialogType.POST_PROCESSING, AxisID.ONLY);
    mainPanel.selectButton(AxisID.ONLY, DialogType.POST_PROCESSING.toString());
    boolean dialogExists = true;
    if (postProcessingDialog == null) {
      Utilities.timestamp("new", "PostProcessingDialog", Utilities.STARTED_STATUS);
      postProcessingDialog = PostProcessingDialog.getInstance(this);
      Utilities.timestamp("new", "PostProcessingDialog", Utilities.FINISHED_STATUS);
      // Set the appropriate input and output files
      TrimvolParam trimvolParam = new TrimvolParam(this,
          TrimvolParam.Mode.POST_PROCESSING);
      // Set the initial values from TrimvolParam only when postProcessingDialog in new.
      TrimvolInputFileState trimvolInputFileState;
      try {
        trimvolInputFileState = TrimvolInputFileState.getPostProcessingInstance(this,
            AxisID.ONLY,
            TrimvolParam.getInputFileName(metaData.getAxisType(), metaData.getName()),
            state);
      }
      catch (InvalidParameterException except) {
        String[] detailedMessage = new String[4];
        detailedMessage[0] = "Unable to set trimvol range";
        detailedMessage[1] = "Does the reconstruction file exist yet?";
        detailedMessage[2] = "";
        detailedMessage[3] = except.getMessage();
        uiHarness.openMessageDialog(this, detailedMessage + "\n" + "Invalid parameter: "
            + TrimvolParam.getInputFileName(metaData.getAxisType(), metaData.getName()),
            "Invalid Parameter", AxisID.ONLY);
        // Delete the dialog
        postProcessingDialog = null;
        mainPanel.showBlankProcess(AxisID.ONLY);
        return;
      }
      catch (IOException except) {
        uiHarness.openMessageDialog(this, except.getMessage(), "IO Error: "
            + TrimvolParam.getInputFileName(metaData.getAxisType(), metaData.getName()),
            AxisID.ONLY);
        // Delete the dialog
        postProcessingDialog.buttonCancelAction(null);
        postProcessingDialog = null;
        mainPanel.showBlankProcess(AxisID.ONLY);
        return;
      }
      postProcessingDialog.setStartupWarnings(trimvolInputFileState);
      // Set the dialog from TrimvolParam defaults.
      dialogExists = metaData.isPostExists();
      trimvolParam.setDefaultRange(trimvolInputFileState, dialogExists);
      postProcessingDialog.setParameters(trimvolParam);
      metaData.setPostExists(true);
      saveStorables(AxisID.ONLY);
      postProcessingDialog.setParameters(metaData.getSqueezevolParam());
    }
    postProcessingDialog.setParameters(getScreenState(AxisID.ONLY));
    postProcessingDialog.setParameters(metaData, dialogExists);
    comScriptMgr.loadFlatten(AxisID.ONLY);
    // Set from flatten.com after meta data. Flatten.com is not created by
    // copytomocoms and may be empty.
    if (comScriptMgr.isWarpVolParamInFlatten(AxisID.ONLY)) {
      postProcessingDialog.setParameters(comScriptMgr
          .getWarpVolParamFromFlatten(AxisID.ONLY));
    }
    mainPanel.showProcess(postProcessingDialog.getContainer(), AxisID.ONLY);
    if (actionMessage != null) {
      System.err.println(actionMessage);
    }
  }

  /**
   * Open the clean up dialog
   */
  public void openCleanUpDialog() {
    // Check to see if the com files are present otherwise pop up a dialog
    // box informing the user to run the setup process
    if (!UIExpertUtilities.INSTANCE.areScriptsCreated(this, metaData, AxisID.ONLY)) {
      mainPanel.showBlankProcess(AxisID.ONLY);
      return;
    }
    // Open the dialog in the appropriate mode for the current state of
    // processing
    String actionMessage = setCurrentDialogType(DialogType.CLEAN_UP, AxisID.ONLY);
    mainPanel.selectButton(AxisID.ONLY, "Clean Up");
    if (cleanUpDialog == null) {
      Utilities.timestamp("new", "CleanUpDialog", Utilities.STARTED_STATUS);
      cleanUpDialog = new CleanUpDialog(this);
      Utilities.timestamp("new", "CleanUpDialog", Utilities.FINISHED_STATUS);
    }
    updateArchiveDisplay();
    mainPanel.showProcess(cleanUpDialog.getContainer(), AxisID.ONLY);
    if (actionMessage != null) {
      System.err.println(actionMessage);
    }
  }

  /**
   * Close the post processing dialog panel
   */
  public void donePostProcessing() {
    savePostProcessing(postProcessingDialog);
    postProcessingDialog = null;
  }

  /**
   * Close the post processing dialog panel
   */
  public void savePostProcessing(PostProcessingDialog postProcessingDialog) {
    setAdvanced(postProcessingDialog.getDialogType(), postProcessingDialog.isAdvanced());
    DialogExitState exitState = postProcessingDialog.getExitState();
    if (exitState == DialogExitState.CANCEL) {
      mainPanel.showBlankProcess(AxisID.ONLY);
    }
    else {
      updateFlattenWarpParam(postProcessingDialog.getFlattenWarpDisplay(), AxisID.ONLY);
      updateSqueezevolParam();
      postProcessingDialog.getParameters(metaData);
      if (exitState == DialogExitState.POSTPONE) {
        processTrack.setPostProcessingState(ProcessState.INPROGRESS);
        mainPanel.setPostProcessingState(ProcessState.INPROGRESS);
        mainPanel.showBlankProcess(AxisID.ONLY);
      }
      else if (exitState != DialogExitState.SAVE) {
        processTrack.setPostProcessingState(ProcessState.COMPLETE);
        mainPanel.setPostProcessingState(ProcessState.COMPLETE);
        closeImod(ImodManager.COMBINED_TOMOGRAM_KEY, "full tomogram");
        closeImod(ImodManager.TRIMMED_VOLUME_KEY, "trimmed volume");
        closeImod(ImodManager.FLAT_VOLUME_KEY, "flattened volume");
        closeImod(ImodManager.SQUEEZED_VOLUME_KEY, "squeezed volume");
        openCleanUpDialog();
      }
      saveStorables(AxisID.ONLY);
    }
  }

  /**
   * Close the clean up dialog panel
   */
  public void doneCleanUp() {
    saveCleanUp(cleanUpDialog);
    cleanUpDialog = null;
    mainPanel.showBlankProcess(AxisID.ONLY);
  }

  /**
   * Close the clean up dialog panel
   */
  public void saveCleanUp(CleanUpDialog cleanUpDialog) {
    setAdvanced(cleanUpDialog.getDialogType(), cleanUpDialog.isAdvanced());
    DialogExitState exitState = cleanUpDialog.getExitState();
    if (exitState != DialogExitState.CANCEL) {
      if (exitState == DialogExitState.POSTPONE) {
        processTrack.setCleanUpState(ProcessState.INPROGRESS);
        mainPanel.setCleanUpState(ProcessState.INPROGRESS);
      }
      else if (exitState != DialogExitState.SAVE) {
        processTrack.setCleanUpState(ProcessState.COMPLETE);
        mainPanel.setCleanUpState(ProcessState.COMPLETE);
      }
      saveStorables(AxisID.ONLY);
    }
  }

  /**
   * Open the combined (or full) volume in 3dmod
   */
  public void imodCombinedTomogram(Run3dmodMenuOptions menuOptions) {
    try {
      imodManager.open(ImodManager.COMBINED_TOMOGRAM_KEY, menuOptions);
    }
    catch (SystemProcessException except) {
      except.printStackTrace();
      uiHarness.openMessageDialog(this, except.getMessage(),
          "Cannot open 3dmod on the trimmed tomogram", AxisID.ONLY);
    }
    catch (AxisTypeException except) {
      except.printStackTrace();
      uiHarness.openMessageDialog(this, except.getMessage(), "AxisType problem",
          AxisID.ONLY);
    }
    catch (IOException e) {
      e.printStackTrace();
      uiHarness.openMessageDialog(this, e.getMessage(), "IO Exception", AxisID.ONLY);
    }
  }

  /**
   * calls ProcessManager.generateAlignLogs() when the ta files are out of date
   * 
   * @param commandName
   * @param axisID
   * @return true if any log files where changed
   */
  public boolean updateLog(String commandName, AxisID axisID) {
    LogFile alignLogFile;
    try {
      alignLogFile = LogFile.getInstance(propertyUserDir, axisID, ProcessName.ALIGN);
    }
    catch (LogFile.LockException e) {
      e.printStackTrace();
      return false;
    }
    // File alignLog = new File(propertyUserDir, alignLogName);
    String taErrorLogName = "taError" + axisID.getExtension() + ".log";
    File taErrorLog = new File(propertyUserDir, taErrorLogName);
    if (!alignLogFile.exists()) {
      return false;
    }
    if (!taErrorLog.exists() || taErrorLog.lastModified() < alignLogFile.lastModified()) {
      processMgr.generateAlignLogs(axisID);
      return true;
    }
    return false;
  }

  /**
   * Open the trimmed volume in 3dmod
   */
  public void imodTrimmedVolume(Run3dmodMenuOptions menuOptions, AxisID axisID) {
    TrimvolParam trimvolParam = new TrimvolParam(this, TrimvolParam.Mode.POST_PROCESSING);
    if (!postProcessingDialog.getParameters(trimvolParam)) {
      return;
    }
    try {
      imodManager.setSwapYZ(ImodManager.TRIMMED_VOLUME_KEY, axisID,
          !trimvolParam.isSwapYZ() && !trimvolParam.isRotateX());
      imodManager
          .setStartNewContoursAtNewZ(ImodManager.TRIMMED_VOLUME_KEY, axisID, false);
      imodManager.open(ImodManager.TRIMMED_VOLUME_KEY, axisID, menuOptions);
    }
    catch (SystemProcessException except) {
      except.printStackTrace();
      uiHarness.openMessageDialog(this, except.getMessage()
          + "\nCan't open 3dmod on the trimmed tomogram", "Cannot Open 3dmod", axisID);
    }
    catch (AxisTypeException except) {
      except.printStackTrace();
      uiHarness.openMessageDialog(this, except.getMessage(), "AxisType problem", axisID);
    }
    catch (IOException e) {
      e.printStackTrace();
      uiHarness.openMessageDialog(this, e.getMessage(), "IO Exception", axisID);
    }
  }

  /**
   * Open flatten.com output
   * 
   * @param menuOptions
   * @param axisID
   */
  public void imodFlatten(Run3dmodMenuOptions menuOptions, AxisID axisID) {
    String key = ImodManager.FLAT_VOLUME_KEY;
    try {
      imodManager.open(key, axisID, menuOptions);
    }
    catch (SystemProcessException except) {
      except.printStackTrace();
      uiHarness.openMessageDialog(this, except.getMessage() + "\n"
          + "Cannot open 3dmod on the " + key, "Cannot Open 3dmod", axisID);
    }
    catch (AxisTypeException except) {
      except.printStackTrace();
      uiHarness.openMessageDialog(this, except.getMessage(), "AxisType problem", axisID);
    }
    catch (IOException e) {
      e.printStackTrace();
      uiHarness.openMessageDialog(this, e.getMessage(), "IO Exception", axisID);
    }
  }

  public boolean isFlipped(ImageFileType imageFileType) {
    if (imageFileType == null) {
      return false;
    }
    if (imageFileType == ImageFileType.TRIM_VOL_OUTPUT) {
      return isTrimvolFlipped();
    }
    else if (imageFileType == ImageFileType.SQUEEZE_VOL_OUTPUT) {
      return isSqueezevolFlipped();
    }
    throw new IllegalStateException("Unknown file type " + imageFileType);
  }

  /**
   * return true if the result of squeezevol is flipped. If squeezevol hasn't
   * been done, return true if the result of trimvol is flipped.
   * 
   * @return
   */
  public boolean isSqueezevolFlipped() {
    if (!state.getSqueezevolFlipped().isNull()) {
      return state.getSqueezevolFlipped().is();
    }
    return isTrimvolFlipped();
  }

  /**
   * return true if the result of squeezevol is flipped. If squeezevol hasn't
   * been done, return true if the result of trimvol is flipped.
   * 
   * @return
   */
  public boolean isTrimvolFlipped() {
    if (state.getTrimvolFlipped().isNull()) {
      return state.getBackwardCompatibleTrimvolFlipped();
    }
    return state.getTrimvolFlipped().is();
  }

  public void imodMakeSurfaceModel(Run3dmodMenuOptions menuOptions, AxisID axisID,
      int binning, ImageFileType imageFileType) {
    // Pick ImodManager key
    // Need to look at tomogram edge on. Use -Y, unless using squeezevol and it
    // is not flipped.
    String key = imageFileType.getImodManagerKey();
    boolean useSwapYZ = isFlipped(imageFileType);
    try {
      imodManager.setSwapYZ(key, axisID, useSwapYZ);
      imodManager.setOpenContours(key, axisID, true);
      imodManager.setStartNewContoursAtNewZ(key, axisID, true);
      imodManager.setBinningXY(key, binning);
      imodManager.open(key, axisID,
          FileType.FLATTEN_WARP_INPUT_MODEL.getFileName(this, axisID), true, menuOptions);
    }
    catch (SystemProcessException except) {
      except.printStackTrace();
      uiHarness.openMessageDialog(this, except.getMessage()
          + "\nCan't open 3dmod on the " + key, "Cannot Open 3dmod", axisID);
    }
    catch (AxisTypeException except) {
      except.printStackTrace();
      uiHarness.openMessageDialog(this, except.getMessage(), "AxisType problem", axisID);
    }
    catch (IOException e) {
      e.printStackTrace();
      uiHarness.openMessageDialog(this, e.getMessage(), "IO Exception", axisID);
    }
  }

  /**
   * Open the squeezed volume in 3dmod
   */
  public void imodSqueezedVolume(Run3dmodMenuOptions menuOptions, AxisID axisID) {
    // Make sure that the post processing panel is open
    if (postProcessingDialog == null) {
      uiHarness.openMessageDialog(this, "Post processing dialog not open",
          "Program logic error", axisID);
      return;
    }
    try {
      imodManager.setSwapYZ(ImodManager.SQUEEZED_VOLUME_KEY, axisID,
          !isSqueezevolFlipped());
      imodManager.setStartNewContoursAtNewZ(ImodManager.SQUEEZED_VOLUME_KEY, axisID,
          false);
      imodManager.open(ImodManager.SQUEEZED_VOLUME_KEY, axisID, menuOptions);
    }
    catch (SystemProcessException except) {
      except.printStackTrace();
      uiHarness.openMessageDialog(this, except.getMessage(),
          "Can't open 3dmod on the squeezed tomogram", axisID);
    }
    catch (AxisTypeException except) {
      except.printStackTrace();
      uiHarness.openMessageDialog(this, except.getMessage(), "AxisType problem", axisID);
    }
    catch (IOException e) {
      e.printStackTrace();
      uiHarness.openMessageDialog(this, e.getMessage(), "IO Exception", axisID);
    }
  }

  /**
   * Execute trimvol
   */
  public void trimVolume(ProcessResultDisplay processResultDisplay,
      ProcessSeries processSeries, Deferred3dmodButton deferred3dmodButton,
      Run3dmodMenuOptions run3dmodMenuOptions, final DialogType dialogType) {
    if (processSeries == null) {
      processSeries = new ProcessSeries(this, dialogType);
    }
    sendMsgProcessStarting(processResultDisplay);
    // Make sure that the post processing panel is open
    if (postProcessingDialog == null) {
      uiHarness.openMessageDialog(this, "Post processing dialog not open",
          "Program logic error", AxisID.ONLY);
      sendMsgProcessFailedToStart(processResultDisplay);
      return;
    }
    TrimvolParam trimvolParam = updateTrimvolParam();
    if (trimvolParam == null) {
      return;
    }
    // Start the trimvol process
    processTrack.setPostProcessingState(ProcessState.INPROGRESS);
    mainPanel.setPostProcessingState(ProcessState.INPROGRESS);
    processSeries.setRun3dmodDeferred(deferred3dmodButton, run3dmodMenuOptions);
    String threadName;
    try {
      threadName = processMgr.trimVolume(trimvolParam, processResultDisplay,
          processSeries);
    }
    catch (SystemProcessException e) {
      e.printStackTrace();
      String[] message = new String[2];
      message[0] = "Can not execute trimvol command";
      message[1] = e.getMessage();
      uiHarness
          .openMessageDialog(this, message, "Unable to execute command", AxisID.ONLY);
      return;
    }
    setThreadName(threadName, AxisID.ONLY);
    mainPanel.startProgressBar("Trimming volume", AxisID.ONLY, ProcessName.TRIMVOL);
  }

  WarpVolParam updateWarpVolParam(final WarpVolDisplay display, final AxisID axisID) {
    WarpVolParam param = comScriptMgr.getWarpVolParamFromFlatten(axisID);
    if (display == null) {
      uiHarness.openMessageDialog(this, "Unable to get information from the display.",
          "Etomo Error", axisID);
      return null;
    }
    if (!display.getParameters(param)) {
      return null;
    }
    comScriptMgr.saveFlatten(param, axisID);
    return param;
  }

  FlattenWarpParam updateFlattenWarpParam(FlattenWarpDisplay display, final AxisID axisID) {
    FlattenWarpParam param = new FlattenWarpParam(this);
    if (display == null) {
      uiHarness.openMessageDialog(this, "Unable to get information from the display.",
          "Etomo Error", axisID);
      return null;
    }
    if (!display.getParameters(param)) {
      return null;
    }
    return param;
  }

  /**
   * Execute flatten.com
   */
  public void flatten(final ProcessResultDisplay processResultDisplay,
      ProcessSeries processSeries, final Deferred3dmodButton deferred3dmodButton,
      final Run3dmodMenuOptions run3dmodMenuOptions, final DialogType dialogType,
      final AxisID axisID, WarpVolDisplay display) {
    if (processSeries == null) {
      processSeries = new ProcessSeries(this, dialogType);
    }
    sendMsgProcessStarting(processResultDisplay);
    WarpVolParam param = updateWarpVolParam(display, axisID);
    if (param == null) {
      return;
    }
    // Run process
    if (processTrack != null) {
      processTrack.setState(ProcessState.INPROGRESS, axisID, dialogType);
    }
    mainPanel.setState(ProcessState.INPROGRESS, axisID, dialogType);
    processSeries.setRun3dmodDeferred(deferred3dmodButton, run3dmodMenuOptions);
    String threadName;
    try {
      threadName = processMgr.flatten(param, axisID, processResultDisplay, processSeries);
    }
    catch (SystemProcessException e) {
      e.printStackTrace();
      String[] message = new String[2];
      message[0] = "Can not execute " + ProcessName.FLATTEN;
      message[1] = e.getMessage();
      uiHarness.openMessageDialog(this, message, "Unable to execute command", axisID);
      return;
    }
    setThreadName(threadName, axisID);
  }

  /**
   * Execute flattenwarp
   */
  public void flattenWarp(final ProcessResultDisplay processResultDisplay,
      ProcessSeries processSeries, final Deferred3dmodButton deferred3dmodButton,
      final Run3dmodMenuOptions run3dmodMenuOptions, final DialogType dialogType,
      final AxisID axisID, FlattenWarpDisplay display) {
    if (processSeries == null) {
      processSeries = new ProcessSeries(this, dialogType);
    }
    sendMsgProcessStarting(processResultDisplay);
    FlattenWarpParam param = updateFlattenWarpParam(display, axisID);
    if (param == null) {
      return;
    }
    // Run process
    if (processTrack != null) {
      processTrack.setState(ProcessState.INPROGRESS, axisID, dialogType);
    }
    mainPanel.setState(ProcessState.INPROGRESS, axisID, dialogType);
    processSeries.setRun3dmodDeferred(deferred3dmodButton, run3dmodMenuOptions);
    String threadName;
    try {
      threadName = processMgr.flattenWarp(param, processResultDisplay, processSeries,
          axisID);
    }
    catch (SystemProcessException e) {
      e.printStackTrace();
      String[] message = new String[2];
      message[0] = "Can not execute " + param.getProcessName();
      message[1] = e.getMessage();
      uiHarness.openMessageDialog(this, message, "Unable to execute command", axisID);
      return;
    }
    setThreadName(threadName, axisID);
    mainPanel.startProgressBar("Running " + param.getProcessName(), axisID,
        param.getProcessName());
  }

  RunraptorParam updateRunraptorParam(AxisID axisID) {
    RunraptorParam param = new RunraptorParam(this, axisID);
    FiducialModelDialog dialog = (FiducialModelDialog) getDialog(
        DialogType.FIDUCIAL_MODEL, axisID);
    if (dialog == null) {
      uiHarness.openMessageDialog(this,
          "Unable to get information from the fiducial model dialog.", "Etomo Error",
          axisID);
      return null;
    }
    if (!dialog.getParameters(param)) {
      return null;
    }
    return param;
  }

  /**
   * Execute runraptor
   */
  public void runraptor(final ProcessResultDisplay processResultDisplay,
      ProcessSeries processSeries, final Deferred3dmodButton deferred3dmodButton,
      final Run3dmodMenuOptions run3dmodMenuOptions, final DialogType dialogType,
      final AxisID axisID) {
    if (processSeries == null) {
      processSeries = new ProcessSeries(this, dialogType);
    }
    sendMsgProcessStarting(processResultDisplay);
    RunraptorParam param = updateRunraptorParam(axisID);
    if (param == null) {
      return;
    }
    // Attempt to backup the output file
    try {
      LogFile outputFile = LogFile.getInstance(DatasetFiles.getRaptorFiducialModel(this,
          axisID));
      outputFile.backup();
    }
    catch (LogFile.LockException e) {
      e.printStackTrace();
    }
    // Run process
    if (processTrack != null) {
      processTrack.setState(ProcessState.INPROGRESS, axisID, dialogType);
    }
    mainPanel.setState(ProcessState.INPROGRESS, axisID, dialogType);
    processSeries.setRun3dmodDeferred(deferred3dmodButton, run3dmodMenuOptions);
    String threadName;
    try {
      threadName = processMgr.runraptor(param, processResultDisplay, processSeries,
          axisID);
    }
    catch (SystemProcessException e) {
      e.printStackTrace();
      String[] message = new String[2];
      message[0] = "Can not execute runraptor";
      message[1] = e.getMessage();
      uiHarness.openMessageDialog(this, message, "Unable to execute command", axisID);
      return;
    }
    setThreadName(threadName, axisID);
    mainPanel.startProgressBar("Running runraptor", axisID, ProcessName.RUNRAPTOR);
  }

  /**
   * Open 3dmod with the runraptor result
   */
  public void imodRunraptorResult(AxisID axisID, Run3dmodMenuOptions menuOptions) {
    String imodManagerKey;
    imodManagerKey = ImodManager.COARSE_ALIGNED_KEY;
    String model = DatasetFiles.getRaptorFiducialModelName(this, axisID);
    try {
      File tiltFile = DatasetFiles.getRawTiltFile(this, axisID);
      if (tiltFile.exists()) {
        imodManager.setTiltFile(imodManagerKey, axisID, tiltFile.getName());
      }
      else {
        imodManager.resetTiltFile(imodManagerKey, axisID);
      }
      imodManager.open(imodManagerKey, axisID, model, true, menuOptions);
    }
    catch (AxisTypeException except) {
      except.printStackTrace();
      uiHarness.openMessageDialog(this, except.getMessage(), "AxisType problem", axisID);
      return;
    }
    catch (SystemProcessException except) {
      except.printStackTrace();
      uiHarness.openMessageDialog(this, "Can't open 3dmod on " + imodManagerKey
          + " with model: " + model + "\n" + except.getMessage(), "Can't Open 3dmod",
          axisID);
      return;
    }
    catch (IOException e) {
      e.printStackTrace();
      uiHarness.openMessageDialog(this, e.getMessage(), "IO Exception", axisID);
    }
    state.setFixedFiducials(axisID, true);
  }

  /**
   * Replace .fid with _raptor.fid
   * 
   * @param axisID
   */
  public void useRunraptorResult(ProcessResultDisplay processResultDisplay,
      AxisID axisID, DialogType dialogType) {
    sendMsgProcessStarting(processResultDisplay);
    if (isAxisBusy(axisID, processResultDisplay)) {
      return;
    }
    File raptorDatasetFile = DatasetFiles.getRaptorFiducialModel(this, axisID);
    if (!raptorDatasetFile.exists()) {
      uiHarness.openMessageDialog(this, raptorDatasetFile.getName() + " does not exist",
          "Entry Error", axisID);
      return;
    }
    mainPanel.setProgressBar("Using RAPTOR result as fiducial model", 1, axisID);
    processTrack.setState(ProcessState.INPROGRESS, axisID, dialogType);
    // Back up .fid file
    LogFile fidFile = null;
    try {
      fidFile = LogFile.getInstance(DatasetFiles.getFiducialModelFile(this, axisID));
      fidFile.backup();
    }
    catch (LogFile.LockException e) {
      e.printStackTrace();
      uiHarness.openMessageDialog(this,
          "Unable to backup " + DatasetFiles.getFiducialModelName(this, axisID),
          "File Error");
      sendMsgProcessFailedToStart(processResultDisplay);
      return;
    }
    // Rename _raptor.fid file
    LogFile raptorFile = null;
    try {
      raptorFile = LogFile.getInstance(raptorDatasetFile);
      raptorFile.move(fidFile);
    }
    catch (LogFile.LockException e) {
      e.printStackTrace();
      uiHarness.openMessageDialog(this,
          "Unable to rename " + raptorDatasetFile.getName(), "File Error");
      sendMsgProcessFailedToStart(processResultDisplay);
      return;
    }
    mainPanel.stopProgressBar(axisID);
    sendMsgProcessSucceeded(processResultDisplay);
    state.setUseRaptorResultWarning(false);
  }

  /**
   * Execute squeezevol
   */
  public void squeezevol(ProcessResultDisplay processResultDisplay,
      ProcessSeries processSeries, Deferred3dmodButton deferred3dmodButton,
      Run3dmodMenuOptions run3dmodMenuOptions, final DialogType dialogType) {
    if (processSeries == null) {
      processSeries = new ProcessSeries(this, dialogType);
    }
    sendMsgProcessStarting(processResultDisplay);
    // Make sure that the post processing panel is open
    if (postProcessingDialog == null) {
      uiHarness.openMessageDialog(this, "Post processing dialog not open",
          "Program logic error", AxisID.ONLY);
      sendMsgProcessFailedToStart(processResultDisplay);
      return;
    }
    ConstSqueezevolParam squeezevolParam = updateSqueezevolParam();
    // Start the trimvol process
    processTrack.setPostProcessingState(ProcessState.INPROGRESS);
    mainPanel.setPostProcessingState(ProcessState.INPROGRESS);
    processSeries.setRun3dmodDeferred(deferred3dmodButton, run3dmodMenuOptions);
    String threadName;
    try {
      threadName = processMgr.squeezeVolume(squeezevolParam, processResultDisplay,
          processSeries);
    }
    catch (SystemProcessException e) {
      e.printStackTrace();
      String[] message = new String[2];
      message[0] = "Can not execute squeezevol command";
      message[1] = e.getMessage();
      uiHarness
          .openMessageDialog(this, message, "Unable to execute command", AxisID.ONLY);
      return;
    }
    setThreadName(threadName, AxisID.ONLY);
    mainPanel.startProgressBar("Squeezing volume", AxisID.ONLY, ProcessName.SQUEEZEVOL);
  }

  /**
   * updates ConstMetaData.trimvolParam with data from postProcessingDialog.
   * 
   * @return the updated TrimvolParam
   * 
   */
  private TrimvolParam updateTrimvolParam() {
    // Get trimvol param data from dialog.
    TrimvolParam param = new TrimvolParam(this, TrimvolParam.Mode.POST_PROCESSING);
    if (!postProcessingDialog.getParameters(param)) {
      return null;
    }
    // Add input and output files.
    param.setInputFileName(metaData.getAxisType(), metaData.getDatasetName());
    param.setOutputFileName(metaData.getDatasetName() + ".rec");
    if (metaData.getAxisType() == AxisType.SINGLE_AXIS
        && !state.isAdjustOrigin(AxisID.ONLY)) {
      param.setKeepSameOrigin(true);
    }
    return param;
  }

  /**
   * updates ConstMetaData.squeezevolParam with data from postProcessingDialog.
   * 
   * @return the updated SqueezevolParam
   * 
   */
  private ConstSqueezevolParam updateSqueezevolParam() {
    // Get the metadata trimvol param.
    SqueezevolParam squeezevolParam = metaData.getSqueezevolParam();
    postProcessingDialog.getParameters(squeezevolParam);
    return squeezevolParam;
  }

  //
  // Utility functions
  //
  private boolean showIfExists(ProcessDialog panelA, ProcessDialog panelB, AxisID axisID,
      final String actionMessage) {
    if (axisID == AxisID.SECOND) {
      if (panelB == null) {
        return false;
      }
      else {
        mainPanel.showProcess(panelB.getContainer(), axisID);
      }
    }
    else {
      if (panelA == null) {
        return false;
      }
      else {
        mainPanel.showProcess(panelA.getContainer(), axisID);
      }
    }
    if (actionMessage != null) {
      System.err.println(actionMessage);
    }
    return true;
  }

  /**
   * Start generic progress bar
   * 
   * @param value
   * @param axisID
   */
  public void startProgressBar(String label, AxisID axisID, ProcessName processName) {
    mainPanel.startProgressBar(label, axisID, processName);
  }

  /**
   * Set the progress bar to the specified value
   * 
   * @param value
   * @param axisID
   */
  public void setProgressBarValue(int value, AxisID axisID) {
    mainPanel.setProgressBarValue(value, axisID);
  }

  /**
   * Start the next process specified by the nextProcess string
   */
  void startNextProcess(final UIComponent uiComponent, AxisID axisID,
      ProcessSeries.Process process, ProcessResultDisplay processResultDisplay,
      ProcessSeries processSeries, DialogType dialogType, ProcessDisplay display) {
    UIExpert uiExpert = getUIExpert(dialogType, axisID);
    if (uiExpert != null) {
      uiExpert.startNextProcess(process, processResultDisplay, processSeries, dialogType,
          display);
    }
    else if (process.equals("checkUpdateFiducialModel")) {
      checkUpdateFiducialModel(axisID, processResultDisplay, processSeries);
    }
    else if (process.equals(ArchiveorigParam.COMMAND_NAME)) {
      archiveOriginalStack(AxisID.SECOND, processSeries, dialogType);
    }
    else if (process.equals(ProcessName.PROCESSCHUNKS.toString())
        && process.getSubprocessName() == ProcessName.VOLCOMBINE) {
      processchunksVolcombine(processResultDisplay, processSeries,
          process.getProcessingMethod());
    }
    else if (process.equals(SplitcombineParam.COMMAND_NAME)) {
      splitcombine(processSeries, null, null, dialogType, process.getProcessingMethod());
    }
    else if (process.equals(ExtractpiecesParam.COMMAND_NAME)) {
      extractpieces(axisID, processResultDisplay, processSeries, dialogType,
          metaData.getViewType());
    }
    else if (process.equals(ExtractmagradParam.COMMAND_NAME)) {
      extractmagrad(axisID, processResultDisplay, processSeries);
    }
    else if (process.equals(ProcessName.XCORR.toString())) {
      tiltxcorr(axisID, processResultDisplay, null, null, processSeries, dialogType,
          (TiltXcorrDisplay) display, true, FileType.CROSS_CORRELATION_COMSCRIPT);
    }
    else if (process.equals(ProcessName.ERASER.toString())) {
      eraser(axisID, processResultDisplay, processSeries, dialogType,
          (CcdEraserDisplay) display);
    }
  }

  void updateDialog(ProcessName processName, AxisID axisID) {
    if (axisID != AxisID.ONLY
        && (processName == ProcessName.PRENEWST || processName == ProcessName.TRACK)) {
      updateDialog(fiducialModelDialogB, AxisID.SECOND);
      updateDialog(fiducialModelDialogA, AxisID.FIRST);
    }
    if (processName == ProcessName.NEWST || processName == ProcessName.BLEND) {
      ((FinalAlignedStackExpert) getUIExpert(DialogType.FINAL_ALIGNED_STACK, axisID))
          .updateDialog();
    }
  }

  private void updateDialog(FiducialModelDialog dialog, AxisID axisID) {
    if (dialog == null || axisID == AxisID.ONLY) {
      return;
    }
    boolean prealisExist = Utilities.fileExists(this, ".preali", AxisID.FIRST)
        && Utilities.fileExists(this, ".preali", AxisID.SECOND);
    boolean fidExists = false;
    if (axisID == AxisID.FIRST) {
      fidExists = Utilities.fileExists(this, ".fid", AxisID.SECOND);
    }
    else {
      fidExists = Utilities.fileExists(this, ".fid", AxisID.FIRST);
    }
    dialog.setTransferfidEnabled(prealisExist && fidExists);
    dialog.updateEnabled();
  }

  private void setBackgroundThreadName(String name, AxisID axisID, String processName) {
    setThreadName(name, axisID);
    if (axisID == AxisID.SECOND) {
      throw new IllegalStateException("No Axis B background processes exist.");
    }
    else {
      backgroundProcessA = true;
      backgroundProcessNameA = processName;
    }
  }

  // Test helper functions
  /**
   * Return the currently executing thread name for the specified axis
   * 
   * @param axisID
   * @return
   */
  String getThreadName(AxisID axisID) {
    if (axisID == AxisID.SECOND) {
      return threadNameB;
    }
    return threadNameA;
  }

  void checkUpdateFiducialModel(AxisID axisID, ProcessResultDisplay processResultDisplay,
      ConstProcessSeries processSeries) {
    FidXyz fidXyz = UIExpertUtilities.INSTANCE.getFidXyz(this, axisID);
    MRCHeader prealiHeader = MRCHeader.getInstance(this, axisID, ".preali");
    MRCHeader rawstackHeader = MRCHeader.getInstance(this, axisID, ".st");
    try {
      fidXyz.read();
      if (!prealiHeader.read(this) || !rawstackHeader.read(this)) {
        processDone(axisID, processResultDisplay, processSeries);
        return;
      }
    }
    catch (IOException except) {
      processDone(axisID, processResultDisplay, processSeries);
      return;
    }
    catch (InvalidParameterException except) {
      except.printStackTrace();
      processDone(axisID, processResultDisplay, processSeries);
      return;
    }
    if (!fidXyz.exists()) {
      processDone(axisID, processResultDisplay, processSeries);
      return;
    }
    // if fidXyz.getPixelSize() is 1, then the binning used in align.com must
    // have been 1, if the preali binning is also 1, then no error message
    // should
    // be sent. preali binning is preali pixel spacing / .st pixel spacing
    boolean fidXyzPixelSizeSet = fidXyz.isPixelSizeSet();
    if (!fidXyzPixelSizeSet) {
      if (Math.round(prealiHeader.getXPixelSpacing() / rawstackHeader.getXPixelSpacing()) == 1) {
        processDone(axisID, processResultDisplay, null);
        return;
      }
    }
    if (!fidXyzPixelSizeSet || fidXyz.getPixelSize() != prealiHeader.getXPixelSpacing()) {
      // if (getStackBinning(axisID, ".preali") !=
      // getBackwardCompatibleAlignBinning(axisID)) {
      String title = "Prealigned image stack binning has changed";
      String[] message = new String[] {
          "The prealigned image stack binning has changed.  You " + "must:",
          "    1. Go  to Fiducial Model Gen. and Press Fix Fiducial "
              + "Model to open the fiducial model.",
          "    2. Save the fiducial model " + "by pressing \"s\".",
          "    3. Go to Fine Alignment and press Compute " + "Alignment to rerun align"
              + axisID.getExtension() + ".com." };
      uiHarness.openMessageDialog(this, message, title, axisID);
    }
    processDone(axisID, processResultDisplay, processSeries);
  }

  void createComScriptManager() {
    comScriptMgr = new ComScriptManager(this);
  }

  void createMainPanel() {
    mainPanel = new MainTomogramPanel(this);
  }

  public ViewType getViewType() {
    return metaData.getViewType();
  }

  /**
   * Set the data set parameter file. This also updates the mainframe data
   * parameters.
   * 
   * @param paramFile
   *          a File object specifying the data set parameter file.
   */
  public void setParamFile(File paramFile) {
    super.setParamFile(paramFile);
    // Update main window information and status bar
    mainPanel.setStatusBarText(paramFile, metaData, logPanel);
  }

  void createProcessTrack() {
    processTrack = new ProcessTrack();
  }

  private void createState() {
    state = new TomogramState(this);
  }

  public TomogramState getState() {
    return state;
  }

  public BaseState getBaseState() {
    return state;
  }

  public MetaData getMetaData() {
    return metaData;
  }

  public ConstMetaData getConstMetaData() {
    return (ConstMetaData) metaData;
  }

  public void xfmodel(ProcessResultDisplay processResultDisplay,
      ProcessSeries processSeries, Deferred3dmodButton deferred3dmodButton,
      Run3dmodMenuOptions run3dmodMenuOptions, AxisID axisID, DialogType dialogType) {
    if (processSeries == null) {
      processSeries = new ProcessSeries(this, dialogType);
    }
    processSeries.setRun3dmodDeferred(deferred3dmodButton, run3dmodMenuOptions);
    sendMsgProcessStarting(processResultDisplay);
    XfmodelParam param = new XfmodelParam(this, axisID);
    if (processTrack != null) {
      processTrack.setState(ProcessState.INPROGRESS, axisID, dialogType);
    }
    mainPanel.setState(ProcessState.INPROGRESS, axisID, dialogType);
    ProcessResult processResult = xfmodel(axisID, processResultDisplay, processSeries,
        param, dialogType);
    sendMsg(processResult, processResultDisplay);
  }

  public void seedEraseFiducialModel(Run3dmodMenuOptions run3dmodMenuOptions,
      AxisID axisID, DialogType dialogType) {
    imodSeedModel(axisID, run3dmodMenuOptions, null, ImodManager.FINE_ALIGNED_KEY,
        FileType.CCD_ERASER_BEADS_INPUT_MODEL.getFileName(this, axisID), null, dialogType);
  }

  private ProcessResult xfmodel(AxisID axisID, ProcessResultDisplay processResultDisplay,
      ProcessSeries processSeries, final XfmodelParam param, final DialogType dialogType) {
    if (processSeries == null) {
      processSeries = new ProcessSeries(this, dialogType);
    }
    String threadName;
    try {
      threadName = processMgr.xfmodel(param, axisID, processResultDisplay, processSeries);
    }
    catch (SystemProcessException e) {
      e.printStackTrace();
      String[] message = new String[2];
      message[0] = "Can not execute " + ProcessName.XFMODEL;
      message[1] = e.getMessage();
      uiHarness.openMessageDialog(this, message, "Unable to execute command", axisID);
      return ProcessResult.FAILED_TO_START;
    }
    setThreadName(threadName, axisID);
    mainPanel.startProgressBar("Running " + ProcessName.XFMODEL, axisID,
        ProcessName.XFMODEL);
    return null;
  }

  /**
   * Replace the full aligned stack with the output of CTF correction or bead
   * erase.
   * 
   * @return true if succeeded
   */
  public boolean useFileAsFullAlignedStack(ProcessResultDisplay processResultDisplay,
      FileType useFileType, String runButtonLabel, AxisID axisID, DialogType dialogType) {
    return useImageFile(processResultDisplay, useFileType, null, FileType.ALIGNED_STACK,
        runButtonLabel, axisID, dialogType);
  }

  public void useCcdEraser(ProcessResultDisplay processResultDisplay, AxisID axisID,
      DialogType dialogType, String ccdEraserLabel) {
    useFileAsFullAlignedStack(processResultDisplay, FileType.ERASED_BEADS_STACK,
        ccdEraserLabel, axisID, dialogType);
    state.setUseErasedStackWarning(axisID, false);
  }

  public void imodErasedFiducials(Run3dmodMenuOptions run3dmodMenuOptions, AxisID axisID) {
    imodOpen(axisID, ImodManager.ERASED_FIDUCIALS_KEY,
        FileType.CCD_ERASER_BEADS_INPUT_MODEL.getFileName(this, axisID),
        run3dmodMenuOptions, false);
  }

  public CCDEraserParam updateCcdEraserParam(final CcdEraserDisplay display,
      final AxisID axisID) {
    CCDEraserParam param = new CCDEraserParam(this, axisID, CCDEraserParam.Mode.BEADS);
    if (display.getParameters(param)) {
      return param;
    }
    return null;
  }

  public void ccdEraser(ProcessResultDisplay processResultDisplay,
      ProcessSeries processSeries, Deferred3dmodButton deferred3dmodButton,
      Run3dmodMenuOptions run3dmodMenuOptions, AxisID axisID, DialogType dialogType,
      CcdEraserDisplay display) {
    if (processSeries == null) {
      processSeries = new ProcessSeries(this, dialogType);
    }
    processSeries.setRun3dmodDeferred(deferred3dmodButton, run3dmodMenuOptions);
    sendMsgProcessStarting(processResultDisplay);
    CCDEraserParam param = updateCcdEraserParam(display, axisID);
    if (param == null) {
      return;
    }
    if (processTrack != null) {
      processTrack.setState(ProcessState.INPROGRESS, axisID, dialogType);
    }
    mainPanel.setState(ProcessState.INPROGRESS, axisID, dialogType);
    ProcessResult processResult = ccdEraser(axisID, processResultDisplay, processSeries,
        param, dialogType);
    sendMsg(processResult, processResultDisplay);
  }

  private ProcessResult ccdEraser(AxisID axisID,
      ProcessResultDisplay processResultDisplay, ProcessSeries processSeries,
      final CCDEraserParam param, final DialogType dialogType) {
    if (processSeries == null) {
      processSeries = new ProcessSeries(this, dialogType);
    }
    String threadName;
    try {
      threadName = processMgr.ccdEraser(param, axisID, processResultDisplay,
          processSeries);
    }
    catch (SystemProcessException e) {
      e.printStackTrace();
      String[] message = new String[2];
      message[0] = "Can not execute " + ProcessName.CCD_ERASER;
      message[1] = e.getMessage();
      uiHarness.openMessageDialog(this, message, "Unable to execute command", axisID);
      return ProcessResult.FAILED_TO_START;
    }
    setThreadName(threadName, axisID);
    mainPanel.startProgressBar("Running " + ProcessName.CCD_ERASER, axisID,
        ProcessName.CCD_ERASER);
    return null;
  }

  public BaseMetaData getBaseMetaData() {
    return (BaseMetaData) metaData;
  }

  public MainPanel getMainPanel() {
    return mainPanel;
  }

  public void openNextDialog(AxisID axisID, DialogType dialogType) {
    if (dialogType == DialogType.TOMOGRAM_POSITIONING) {
      getUIExpert(DialogType.FINAL_ALIGNED_STACK, axisID).openDialog();
    }
    else if (dialogType == DialogType.FINAL_ALIGNED_STACK) {
      getUIExpert(DialogType.TOMOGRAM_GENERATION, axisID).openDialog();
    }
    else if (dialogType == DialogType.TOMOGRAM_GENERATION) {
      if (isDualAxis()) {
        mainPanel.showBlankProcess(axisID);
      }
      else {
        openPostProcessingDialog();
      }
    }
  }

  void getProcessTrack(Storable[] storable, int index) {
    if (storable == null) {
      return;
    }
    storable[index] = processTrack;
  }

  BaseProcessTrack getProcessTrack() {
    return processTrack;
  }

  private ProcessResult splittilt(AxisID axisID,
      ProcessResultDisplay processResultDisplay, ProcessSeries processSeries,
      SplittiltParam param, final DialogType dialogType) {
    if (processSeries == null) {
      processSeries = new ProcessSeries(this, dialogType);
    }
    String threadName;
    try {
      threadName = processMgr.splittilt(param, axisID, processResultDisplay,
          processSeries);
    }
    catch (SystemProcessException e) {
      e.printStackTrace();
      String[] message = new String[2];
      message[0] = "Can not execute " + SplittiltParam.COMMAND_NAME;
      message[1] = e.getMessage();
      uiHarness.openMessageDialog(this, message, "Unable to execute command", axisID);
      return ProcessResult.FAILED_TO_START;
    }
    setThreadName(threadName, axisID);
    mainPanel.startProgressBar("Running " + SplittiltParam.COMMAND_NAME, axisID,
        ProcessName.SPLITTILT);
    return null;
  }

  public ProcessResult splitCorrection(AxisID axisID,
      ProcessResultDisplay processResultDisplay, ProcessSeries processSeries,
      ConstSplitCorrectionParam param, final DialogType dialogType,
      final ProcessingMethod correctionProcessingMethod) {
    if (processSeries == null) {
      processSeries = new ProcessSeries(this, dialogType);
    }
    String threadName;
    try {
      threadName = processMgr.splitCorrection(param, axisID, processResultDisplay,
          processSeries);
    }
    catch (SystemProcessException e) {
      e.printStackTrace();
      String[] message = new String[2];
      message[0] = "Can not execute " + ProcessName.SPLIT_CORRECTION;
      message[1] = e.getMessage();
      uiHarness.openMessageDialog(this, message, "Unable to execute command", axisID);
      return ProcessResult.FAILED_TO_START;
    }
    processSeries.setNextProcess(ProcessName.PROCESSCHUNKS.toString(),
        ProcessName.CTF_CORRECTION, FileType.CTF_CORRECTED_STACK,
        correctionProcessingMethod);
    setThreadName(threadName, axisID);
    mainPanel.startProgressBar("Running " + ProcessName.SPLIT_CORRECTION, axisID,
        ProcessName.SPLIT_CORRECTION);
    return null;
  }

  /**
   * Updates sirtsetup.com.  Created sirtsetup.com if it is not there, and required is
   * true.
   * @param axisID
   * @param display
   * @param required
   * @return
   */
  public SirtsetupParam updateSirtSetupCom(final AxisID axisID,
      final SirtsetupDisplay display, final boolean required) {
    ParallelPanel parallelPanel = getMainPanel().getParallelPanel(axisID);
    if (parallelPanel == null) {
      if (required) {
        System.out
            .println("Error: eTomo is attempting to run SIRT without parallel processing.");
      }
      return null;
    }
    File sirtSetupComFile = FileType.SIRTSETUP_COMSCRIPT.getFile(this, axisID);
    SirtsetupParam param = null;
    if (!sirtSetupComFile.exists()) {
      if (!required) {
        return null;
      }
      BaseProcessManager.touch(sirtSetupComFile.getAbsolutePath(), this);
      comScriptMgr.loadSirtsetup(axisID);
    }
    param = comScriptMgr.getSirtsetupParam(axisID);
    if (!display.getParameters(param)) {
      return null;
    }
    if (!parallelPanel.getParameters(param)) {
      return null;
    }
    comScriptMgr.saveSirtsetup(param, axisID);
    return param;
  }

  public void msgSirtsetupSucceeded(final AxisID axisID) {
    ((TomogramGenerationExpert) getUIExpert(DialogType.TOMOGRAM_GENERATION, axisID))
        .msgSirtsetupSucceeded();
  }

  public void sirtsetup(final AxisID axisID,
      final ProcessResultDisplay processResultDisplay, ProcessSeries processSeries,
      final DialogType dialogType, final ProcessingMethod processingMethod,
      final SirtsetupDisplay display) {
    sendMsgProcessStarting(processResultDisplay);
    updateTiltCom(
        ((TomogramGenerationExpert) getUIExpert(dialogType, axisID)).getTiltDisplay(),
        axisID);
    SirtsetupParam param = updateSirtSetupCom(axisID, display, true);
    if (param == null) {
      sendMsg(ProcessResult.FAILED_TO_START, processResultDisplay);
      return;
    }
    // Copy from tilt_for_sirt.com to tilt.com when resuming in case tilt.com was
    // overwritten by Tomo Pos.
    if (!param.isStartFromZero()) {
      if (isAxisBusy(axisID, processResultDisplay)) {
        return;
      }
      try {
        Utilities.copyFile(FileType.TILT_FOR_SIRT_COMSCRIPT, FileType.TILT_COMSCRIPT,
            this, axisID);
      }
      catch (IOException e) {
        e.printStackTrace();
      }
    }
    if (processTrack != null) {
      processTrack.setState(ProcessState.INPROGRESS, axisID, dialogType);
    }
    mainPanel.setState(ProcessState.INPROGRESS, axisID, dialogType);
    if (processSeries == null) {
      processSeries = new ProcessSeries(this, dialogType);
    }
    String threadName;
    try {
      threadName = processMgr.sirtsetup(axisID, processResultDisplay, processSeries,
          param, processingMethod);
    }
    catch (SystemProcessException e) {
      e.printStackTrace();
      String[] message = new String[2];
      message[0] = "Can not execute " + ProcessName.SIRTSETUP;
      message[1] = e.getMessage();
      uiHarness.openMessageDialog(this, message, "Unable to execute command", axisID);
      sendMsg(ProcessResult.FAILED_TO_START, processResultDisplay);
      return;
    }
    processSeries.setNextProcess(ProcessName.PROCESSCHUNKS.toString(),
        ProcessName.TILT_SIRT, processingMethod);
    processSeries.setLastProcess(TomogramGenerationExpert.SIRT_DONE);
    setThreadName(threadName, axisID);
    mainPanel.startProgressBar("Running " + ProcessName.SIRTSETUP, axisID,
        ProcessName.SIRTSETUP);
    return;
  }

  /**
   * Override resume to add a last process for tilt_sirt.
   * @param axisID
   * @param param
   * @param processResultDisplay
   * @param processSeries
   * @param root
   * @param subcommandDetails
   * @param popupChunkWarnings
   * @param processingMethod
   */
  public void resume(final AxisID axisID, final ProcesschunksParam param,
      final ProcessResultDisplay processResultDisplay, ProcessSeries processSeries,
      final Container root, final CommandDetails subcommandDetails,
      final boolean popupChunkWarnings, final ProcessingMethod processingMethod) {
    String rootName = null;
    if (param != null) {
      rootName = param.getRootName();
    }
    if (rootName == null) {
      rootName = metaData.getCurrentProcesschunksRootName(axisID);
    }
    if (rootName.indexOf("sirt") != -1) {
      if (processSeries == null) {
        processSeries = new ProcessSeries(this, DialogType.TOMOGRAM_GENERATION);
        processSeries.setLastProcess(TomogramGenerationExpert.SIRT_DONE);
      }
    }
    super.resume(axisID, param, processResultDisplay, processSeries, root,
        subcommandDetails, popupChunkWarnings, processingMethod, false);
  }

  public boolean useSirt(final ProcessResultDisplay processResultDisplay,
      final File useFile, final String runButtonLabel, final AxisID axisID,
      final DialogType dialogType) {
    FileType outputFileType = FileType.TILT_OUTPUT;
    return useImageFile(processResultDisplay, FileType.SIRT_OUTPUT_TEMPLATE, useFile,
        outputFileType, runButtonLabel, axisID, dialogType);
  }

  /**
   * Replace the full aligned stack with the output of CTF correction, bead
   * erase, or SIRT.
   * 
   * @return true if succeeded
   */
  private boolean useImageFile(final ProcessResultDisplay processResultDisplay,
      final FileType useFileType, File useFile, final FileType outputFileType,
      final String runButtonLabel, final AxisID axisID, final DialogType dialogType) {
    sendMsgProcessStarting(processResultDisplay);
    if (isAxisBusy(axisID, processResultDisplay)) {
      return false;
    }
    boolean renameWithFileType = false;
    if (useFile == null) {
      renameWithFileType = true;
      useFile = useFileType.getFile(this, axisID);
    }
    if (useFile == null) {
      sendMsg(ProcessResult.FAILED_TO_START, processResultDisplay);
      return false;
    }
    mainPanel.setProgressBar(
        "Using " + useFile.getName() + " as " + outputFileType.getDescription(this), 1,
        axisID);
    if (!useFile.exists()) {
      UIHarness.INSTANCE.openMessageDialog(this, useFile.getName()
          + " doesn't exist.  Press " + runButtonLabel + " to create this file.",
          runButtonLabel + " Output Missing", axisID);
      sendMsg(ProcessResult.FAILED_TO_START, processResultDisplay);
      return false;
    }
    if (processTrack != null) {
      processTrack.setState(ProcessState.INPROGRESS, axisID, dialogType);
    }
    mainPanel.setState(ProcessState.INPROGRESS, axisID, dialogType);
    if (outputFileType.getFile(this, axisID).exists() && useFile.exists()) {
      if (!Utilities.isValidStack(useFile, this, axisID)) {
        uiHarness.openMessageDialog(this,
            useFile.getName() + " is not a valid MRC file.", "Entry Error", axisID);
        sendMsgProcessFailedToStart(processResultDisplay);
        return false;
      }
      try {
        backupImageFile(outputFileType, axisID);
      }
      catch (IOException except) {
        UIHarness.INSTANCE.openMessageDialog(this,
            "Unable to backup " + outputFileType.getFileName(this, axisID) + "\n"
                + except.getMessage(), "File Rename Error", axisID);
        sendMsg(ProcessResult.FAILED, processResultDisplay);
        return false;
      }
    }
    try {
      if (renameWithFileType) {
        renameImageFile(useFileType, outputFileType, axisID);
      }
      else {
        renameImageFile(useFileType, useFile, outputFileType, axisID, false);
      }
    }
    catch (IOException except) {
      UIHarness.INSTANCE.openMessageDialog(this, except.getMessage(),
          "File Rename Error", axisID);
      sendMsg(ProcessResult.FAILED, processResultDisplay);
      return false;
    }
    mainPanel.stopProgressBar(axisID);
    sendMsg(ProcessResult.SUCCEEDED, processResultDisplay);
    return true;
  }

  public void splitcombine(ProcessSeries processSeries,
      Deferred3dmodButton deferred3dmodButton, Run3dmodMenuOptions run3dmodMenuOptions,
      final DialogType dialogType, final ProcessingMethod volcombineProcessingMethod) {
    if (processSeries == null) {
      processSeries = new ProcessSeries(this, dialogType);
    }
    ProcessResultDisplay processResultDisplay = getProcessResultDisplayFactory(
        AxisID.ONLY).getRestartVolcombine();
    sendMsgProcessStarting(processResultDisplay);
    if (!updateVolcombineCom()) {
      sendMsgProcessFailedToStart(processResultDisplay);
      return;
    }
    processTrack.setTomogramCombinationState(ProcessState.INPROGRESS);
    mainPanel.setTomogramCombinationState(ProcessState.INPROGRESS);
    processSeries.setRun3dmodDeferred(deferred3dmodButton, run3dmodMenuOptions);
    String threadName;
    try {
      threadName = processMgr.splitcombine(processResultDisplay, processSeries);
    }
    catch (SystemProcessException e) {
      e.printStackTrace();
      String[] message = new String[2];
      message[0] = "Can not execute " + SplitcombineParam.COMMAND_NAME;
      message[1] = e.getMessage();
      uiHarness
          .openMessageDialog(this, message, "Unable to execute command", AxisID.ONLY);
      return;
    }
    processSeries.setNextProcess(ProcessName.PROCESSCHUNKS.toString(),
        ProcessName.VOLCOMBINE, volcombineProcessingMethod);
    setThreadName(threadName, AxisID.ONLY);
    mainPanel.startProgressBar("Running " + SplitcombineParam.COMMAND_NAME, AxisID.ONLY,
        ProcessName.SPLITCOMBINE);
  }

  private void processchunksVolcombine(ProcessResultDisplay processResultDisplay,
      ConstProcessSeries processSeries, final ProcessingMethod processingMethod) {
    // CloseImod, including the one for processchunks volcombine is take care
    // when combine.com is updated.
    processchunks(AxisID.ONLY, DialogType.TOMOGRAM_COMBINATION,
        tomogramCombinationDialog, processResultDisplay, processSeries,
        ProcessName.VOLCOMBINE, FileType.COMBINED_VOLUME, processingMethod);
  }

  /**
   * Run processchunks.
   * 
   * @param axisID
   */
  private void processchunks(AxisID axisID, DialogType dialogType,
      AbstractParallelDialog dialog, ProcessResultDisplay processResultDisplay,
      ConstProcessSeries processSeries, ProcessName processName,
      FileType outputImageFileType, final ProcessingMethod processingMethod) {
    sendMsgProcessStarting(processResultDisplay);
    if (dialog == null) {
      sendMsgProcessFailedToStart(processResultDisplay);
      return;
    }
    ProcesschunksParam param = new ProcesschunksParam(this, axisID, processName,
        outputImageFileType);
    ParallelPanel parallelPanel = getMainPanel().getParallelPanel(axisID);
    dialog.getParameters(param);
    if (!parallelPanel.getParameters(param)) {
      getMainPanel().stopProgressBar(AxisID.ONLY, ProcessEndState.FAILED);
      sendMsgProcessFailedToStart(processResultDisplay);
      return;
    }
    if (processTrack != null) {
      processTrack.setState(ProcessState.INPROGRESS, axisID, dialogType);
    }
    mainPanel.setState(ProcessState.INPROGRESS, axisID, dialogType);
    // param should never be set to resume
    parallelPanel.resetResults();
    processchunks(axisID, param, processResultDisplay, processSeries, true,
        processingMethod, false);
  }

  public BaseProcessManager getProcessManager() {
    return processMgr;
  }

  Storable[] getStorables(int offset) {
    int arraySize = 5 + offset;
    boolean dualAxis = true;
    if (metaData.getAxisType() == AxisType.SINGLE_AXIS) {
      dualAxis = false;
      arraySize--;
    }
    Storable[] storables = new Storable[arraySize];
    int index = offset;
    storables[index++] = metaData;
    storables[index++] = state;
    storables[index++] = processTrack;
    storables[index++] = getScreenState(AxisID.FIRST);
    if (dualAxis) {
      storables[index] = getScreenState(AxisID.SECOND);
    }
    return storables;
  }

  public ReconScreenState getScreenState(AxisID axisID) {
    if (axisID == AxisID.SECOND) {
      if (screenStateB == null) {
        screenStateB = new ReconScreenState(axisID, metaData.getAxisType());
      }
      return screenStateB;
    }
    if (screenStateA == null) {
      screenStateA = new ReconScreenState(axisID, metaData.getAxisType());
    }
    return screenStateA;
  }

  public BaseScreenState getBaseScreenState(AxisID axisID) {
    return (BaseScreenState) getScreenState(axisID);
  }

  public boolean canChangeParamFileName() {
    // if the param file hasn't been loaded, any param name that is added while
    // be overwritten when Setup Tomogram is complete, so don't allow the user
    // to
    // do a Save As.
    return this.loadedParamFile;
  }

  public String getName() {
    if (metaData == null) {
      return MetaData.getNewFileTitle();
    }
    return metaData.getName();
  }
}
/**
 * <p>
 * $Log$
 * Revision 3.382  2011/08/29 22:50:28  sueh
 * Bug# 1503 In openPostProcessingDialog, running PostProcessingDialog.buttonCancelAction when
 * there is a failure so that the done() function, which removes listeners, will be called.  In
 * updateSirtSetupCom handling null parallel processing panel.
 *
 * Revision 3.381  2011/08/25 20:42:31  sueh
 * Bug# 1532 in useRunraptorResult failing if _raptor.fid is missing.
 *
 * Revision 3.380  2011/08/25 04:40:56  sueh
 * Bug# 1530 in imodErasedStack, for montages no longer setting the piece list file - instead setting
 * frames.
 *
 * Revision 3.379  2011/08/19 04:28:17  sueh
 * Bug# 1539 Set validate to true when running newst or blendmont.  Handle updateCom for
 * blendmont returning null.
 *
 * Revision 3.378  2011/07/26 22:08:01  sueh
 * Bug# 1523 In sirtsetup copying from tilt_for_sirt.com to tilt.com before running sirtsetup.
 *
 * Revision 3.377  2011/07/14 15:49:50  sueh
 * Bug# 1512 In modelToPatch updated the progress area.
 *
 * Revision 3.376  2011/06/30 00:19:22  sueh
 * Bug# 1502 In commitTestVolume and useImageFile, added useFileNameInClose parameter to
 * BaseManager.renameImageFile
 *
 * Revision 3.375  2011/06/28 20:01:55  sueh
 * Added test prints to closeImod functions.
 *
 * Revision 3.374  2011/06/21 16:59:35  sueh
 * Bug# 1490 Removed TrimvolParam from MetaData because it would be hard to keep it backwards
 * compatible.  In doneSetupDialog setting swapYZ in metaData instead of metaData.trimvolParam.  In
 * openPostProcessingDialog set default values in an instance of TrimvolParam and load them into the
 * dialog the first time it is created.  Also tell the dialog to add a warning if necessary.  In
 * savePostProcessing remove the call to updateTrimvolParam because trimvol isn't stored in a .com file.
 *
 * Revision 3.373  2011/05/05 01:26:55  sueh
 * bug# 1396  Popping up an error message an failing when the dataset directory ends in a space.
 *
 * Revision 3.372  2011/05/03 02:38:17  sueh
 * bug# 1416 Checkpointing from tilt_for_sirt.com when sirtsetup succeeds rather then after tilt.com saved.
 * Added msgSirtsetupSucceeded, no longer telling the display to do a checkpoint when updateTiltCom is run.
 * Fixed a bug in useImageFile - a template file name was being displayed.
 *
 * Revision 3.371  2011/04/09 06:19:17  sueh
 * bug# 1416 Need to pass the manager to most FileType functions so that TILT_OUTPUT can distinguish
 * between single and dual axis type.
 *
 * Revision 3.370  2011/04/04 16:43:57  sueh
 * bug# 1416 Added/modified openFilesInImod, reconnectTilt, resume, sirtsetup, tiltAction,updateSirtSetupCom,
 * updateTiltCom, useFileAsFullAlignedStack, useImageFile, useSirt.
 *

 * Revision 3.369  2011/03/18 18:04:27  sueh
 * bug# 1464 In saveDialogs fixed getUIExpert calls so they use firstAxis.
 *
 * Revision 3.368  2011/03/01 23:58:41  sueh
 * bug# 1452 Removing conversion between float and double.  Using string
 * where possible.
 *
 * Revision 3.367  2011/02/26 04:18:50  sueh
 * bug# 1453 In doneSetupDialog sending a specific INFO message to the
 * project log.
 *
 * Revision 3.366  2011/02/07 22:49:09  sueh
 * bug# 1435 In imodModel, opened 3dmod in movie mode.
 *
 * Revision 3.365  2011/02/03 05:50:17  sueh
 * bug# 1422 Using ProcessingMethod to keep track of which type of
 * processing method is in use.  In splittilt removed a setNextProcess call
 * which had no effect.  The decisions about when to display the parallel
 * processing table have been centralized in ProcessingMethodMediator.
 *
 * Revision 3.364  2010/12/05 04:06:43  sueh
 * bug# 1416 Changed FinalAlignedStackExpert.setEnabledTiltPArameters to
 * setTiltState.
 *
 * Revision 3.363  2010/11/13 16:02:54  sueh
 * bug# 1417 Renamed etomo.ui to etomo.ui.swing.
 *
 * Revision 3.362  2010/07/02 03:12:55  sueh
 * bug# 1388 Calling processchunks with popupChunkWarnings equals to true.
 *
 * Revision 3.361  2010/05/20 23:48:28  sueh
 * bug# 1373 In updateCombineComscriptState setting the end command to
 * matchorwarp when volcombine is going to be run and its using
 * processchunks.
 *
 * Revision 3.360  2010/05/05 20:43:33  sueh
 * bug# 1344 Added releaseFile.
 *
 * <p>
 * Revision 3.359 2010/05/03 21:46:04 sueh
 * <p>
 * bug# 1344 Added a sleep to closeImod functions to give Windows time to
 * <p>
 * release control of the image files.
 * <p>
 * <p>
 * Revision 3.358 2010/04/29 02:02:42 sueh
 * <p>
 * bug# 1359 In clipStats passing axisID to the process manager function.
 * <p>
 * <p>
 * Revision 3.357 2010/04/28 15:29:56 sueh
 * <p>
 * bug# 1344 Moved some closeImod functions to the BaseManager.
 * <p>
 * Passing params to process manager functions, standardizing "3dmod is
 * <p>
 * open" messages to always use closeImod. Handling backing up and
 * <p>
 * renaming image files with closeImod. Adding the file type to a process
 * <p>
 * directly when necessary.
 * <p>
 * <p>
 * Revision 3.356 2010/04/10 00:26:24 sueh
 * <p>
 * bug# 1349 Change closeImod, closeImods, makeFiducialModelSeedModel,
 * <p>
 * and warnStaleFile handle --autoclose3dmod.
 * <p>
 * <p>
 * Revision 3.355 2010/04/08 04:36:08 sueh
 * <p>
 * bug# 1348 Preventing a silent failure of rename fixed stack in
 * <p>
 * replaceRawStack. Resetting use fixed stack warning as early as possible.
 * <p>
 * Sending exception stack to log when tilt parameter error happens.
 * <p>
 * <p>
 * Revision 3.354 2010/03/16 21:48:54 sueh
 * <p>
 * Added closeImod(String,AxisID,AxisID,String) to pop up a close message in
 * <p>
 * axis A about an axis B tomogram.
 * <p>
 * <p>
 * Revision 3.353 2010/03/12 03:56:34 sueh
 * <p>
 * bug# 1325 Changed deleteAlignedStacks to deleteIntermediateImageStacks.
 * <p>
 * <p>
 * Revision 3.352 2010/03/11 06:00:19 sueh
 * <p>
 * bug# 1311 In imodFixFiducials added a second residual mode for patch
 * <p>
 * tracking. Opening model view for this mode.
 * <p>
 * <p>
 * Revision 3.351 2010/03/08 20:59:56 sueh
 * <p>
 * bug# 1311 Syncing xcorr.com and xcorr_pt.com
 * <p>
 * <p>
 * Revision 3.350 2010/03/03 04:49:48 sueh
 * <p>
 * bug# 1311 Added imodModel and changed crossCorrelation to tiltxcorr.
 * <p>
 * <p>
 * Revision 3.349 2010/02/26 20:37:22 sueh
 * <p>
 * Changing the complex popup titles are making it hard to complete the
 * <p>
 * uitests.
 * <p>
 * <p>
 * Revision 3.348 2010/02/23 20:36:55 sueh
 * <p>
 * bug# 1291 Fixed clipStats. Was running it on the wrong axis.
 * <p>
 * <p>
 * Revision 3.347 2010/02/23 20:32:11 sueh
 * <p>
 * bug# 1291 Fixed clipStats. Was running it on the wrong axis.
 * <p>
 * <p>
 * Revision 3.346 2010/02/17 04:38:37 sueh
 * <p>
 * bug# 1301 Moved comScriptMgr and logPanel from BaseManager to child
 * <p>
 * class.
 * <p>
 * <p>
 * Revision 3.345 2010/01/11 23:46:55 sueh
 * <p>
 * bug# 1299 Made CpuAdoc a true singleton by removing information about
 * <p>
 * the manager and axis. This information has to be passed by classes that
 * <p>
 * are associated with the manager and axis.
 * <p>
 * <p>
 * Revision 3.344 2009/12/19 01:07:23 sueh
 * <p>
 * bug# 1294 Generalized imodView3DModel so it can open the smoothing assessment
 * model. Renamed it imodViewModel.
 * <p>
 * <p>
 * Revision 3.343 2009/12/11 17:23:07 sueh
 * <p>
 * bug# 1291 Added clipstats.
 * <p>
 * <p>
 * Revision 3.342 2009/10/27 19:55:51 sueh
 * <p>
 * bug# 1275 Added createLogPanel - moves the resposibility for creating the
 * <p>
 * log panel to the child classes. That way the Front Page manager doesn't
 * <p>
 * have to have a log panel.
 * <p>
 * <p>
 * Revision 3.341 2009/10/23 22:12:07 sueh
 * <p>
 * bug# 1275 Made touch() a start function in BaseProcessManager.
 * <p>
 * <p>
 * Revision 3.340 2009/10/23 21:22:33 sueh
 * <p>
 * bug# 1281 In openPostProcessingDialog, checking, setting, and saving
 * <p>
 * metaData.postExists, which keeps track of whether the post processing
 * <p>
 * dialog has been brought up before.
 * <p>
 * <p>
 * Revision 3.339 2009/10/01 18:44:34 sueh
 * <p>
 * bug# 1233 In save... functions always try to save everything and don't
 * <p>
 * pass back a boolean.
 * <p>
 * <p>
 * Revision 3.338 2009/09/28 19:05:05 sueh
 * <p>
 * bug# 1223 In imodFixFiducials removing call to turn off auto new contour.
 * <p>
 * <p>
 * Revision 3.337 2009/09/22 23:41:46 sueh
 * <p>
 * bug# 1269 Added a call to FinalAlignedStackExpert.setEnabledTiltParameters.
 * <p>
 * <p>
 * Revision 3.336 2009/09/21 17:38:40 sueh
 * <p>
 * bug# 1267 Newst process monitor now takes newst and newst_3dfind. Tilt
 * process monitor has a child class which handles tilt_3dfind.
 * <p>
 * <p>
 * Revision 3.335 2009/09/17 19:11:11 sueh
 * <p>
 * bug# 1257 In NewstParam.setSizeToOutputInXandY forgot to read the
 * <p>
 * header. Adding read call and throwing InvalidParameterException and
 * <p>
 * IOException.
 * <p>
 * <p>
 * Revision 3.334 2009/09/02 22:41:45 sueh
 * <p>
 * bug# 1254 Checking for a valid stack before using the stack. Turning on 2d
 * filtering for blendmont.
 * <p>
 * <p>
 * Revision 3.333 2009/09/01 03:17:35 sueh
 * <p>
 * bug# 1222
 * <p>
 * <p>
 * Revision 3.332 2009/08/24 20:20:28 sueh
 * <p>
 * bug# 1254 Don't use Toolkit unless the GraphicsEnvironment is not
 * <p>
 * headless.
 * <p>
 * <p>
 * Revision 3.331 2009/06/16 22:43:36 sueh
 * <p>
 * bug# 1221 Factor out gold eraser panel.
 * <p>
 * <p>
 * Revision 3.330 2009/06/15 20:13:00 sueh
 * <p>
 * bug# 1221 Made beadtrack functionality dialog independant.
 * <p>
 * <p>
 * Revision 3.329 2009/06/12 19:45:37 sueh
 * <p>
 * bug# 1221 Factored out running newst, making it dependent only on
 * <p>
 * NewstackPanel.
 * <p>
 * <p>
 * Revision 3.328 2009/06/11 16:32:19 sueh
 * <p>
 * bug# 1221 Sending the process panel to the process function in the
 * <p>
 * manager wrapped in a ProcessDisplay interface. Changing eraser,
 * <p>
 * findxrays, flatten, flattenWarp, imodFlatten, imodMakeSurface,
 * <p>
 * imodManualErase, isFlipped, preEraser, replaceRawStack,
 * <p>
 * savePreProcDialog, startNextProcess, updateEraserCom,
 * <p>
 * updateFlattenWarpParam, updateWarpVolParam.
 * <p>
 * <p>
 * Revision 3.327 2009/06/05 01:44:04 sueh
 * <p>
 * bug# 1219 Added flatten, flattenWarp, imodFlatten,
 * <p>
 * imodMakeSurfaceModel, isFlipped, isSqueezed, isTrimvolFlipped,
 * <p>
 * updateFlattenWarpParam, and updateWarpVolParam.
 * <p>
 * <p>
 * Revision 3.326 2009/05/04 16:44:38 sueh
 * <p>
 * bug# 1216 In openFiducialModelDialog using AxisType to prevent
 * <p>
 * displaying the RAPTOR interface unless the dataset is dual axis.
 * <p>
 * <p>
 * Revision 3.325 2009/05/02 01:05:52 sueh
 * <p>
 * bug# 1216 Added imodRawStack, imodRunraptorResult, runraptor,
 * <p>
 * updateRunraptorParam, and useRunraptorResult.
 * <p>
 * <p>
 * Revision 3.324 2009/04/15 16:51:27 sueh
 * <p>
 * bug# 1190 Logging reconnect attempts. Returning false and logging failure for
 * major reconnection failures. Preventing deleteAlignedStacks from running on a
 * busy axis.
 * <p>
 * <p>
 * Revision 3.323 2009/04/14 23:00:33 sueh
 * <p>
 * bug# 1190 Logging reconnect. Handling some situations where process data is
 * not
 * <p>
 * running in reconnect.
 * <p>
 * <p>
 * Revision 3.322 2009/04/13 22:18:49 sueh
 * <p>
 * bug# 1207 Moved the call the ProcessData.isRunning to
 * <p>
 * processMgr.getRunningProcess so it can be called fewer times. Implemented
 * <p>
 * doAutomation in BaseManager.
 * <p>
 * <p>
 * Revision 3.321 2009/03/23 16:53:54 sueh
 * <p>
 * bug# 1187 Changed sendContinuousMessage, which is the wrong verb, to
 * getContinuousMessage.
 * <p>
 * <p>
 * Revision 3.320 2009/03/23 16:45:57 sueh
 * <p>
 * bug# 1187 Moved taError.log logging to ApplicationManager. Implement
 * ContinuousMessageTarget: added sendContinuousMessage which generates the ta
 * align logs and calls logTaErrorLogMessage.
 * <p>
 * <p>
 * Revision 3.319 2009/03/17 00:23:25 sueh
 * <p>
 * bug# 1186 Pass managerKey to everything that pops up a dialog.
 * <p>
 * <p>
 * Revision 3.318 2009/03/05 23:22:03 sueh
 * <p>
 * bug$ 1194 Added saveParamFile to logPanel.frameProperties to
 * UserConfiguration.
 * <p>
 * <p>
 * Revision 3.317 2009/03/02 18:52:42 sueh
 * <p>
 * bug# 1193 Do all reconnects in openProcessingPanel.
 * <p>
 * <p>
 * Revision 3.316 2009/02/13 02:11:46 sueh
 * <p>
 * bug# 1176 Checking return value of MRCHeader.read.
 * <p>
 * <p>
 * Revision 3.315 2009/02/10 21:36:49 sueh
 * <p>
 * bug# 1143 Passing state to TrimvolParam.setDefaultRange.
 * <p>
 * <p>
 * Revision 3.314 2009/02/04 22:31:15 sueh
 * <p>
 * bug# 1158 passing logPanel to mainPanel.setStatusBarText so its title can
 * <p>
 * be updated.
 * <p>
 * <p>
 * Revision 3.313 2008/12/09 21:25:41 sueh
 * <p>
 * bug# 1160 Changed getFiducialDiameterPerPixel; divided the diameter by coarse
 * aligned stack binning.
 * <p>
 * <p>
 * Revision 3.312 2008/12/05 00:49:29 sueh
 * <p>
 * bug# 1156 Added a skipList parameter to imodFixFiducials.
 * <p>
 * <p>
 * Revision 3.311 2008/11/21 17:10:22 sueh
 * <p>
 * bug# 1123 In saveAlignmentEstimationDialog calling
 * <p>
 * FinalAlignmentDialog.getParameters(ReconScreenState).
 * <p>
 * <p>
 * Revision 3.310 2008/11/20 01:23:55 sueh
 * <p>
 * bug# 1147 Added ccdEraser(), xfmodel(). Changed imodSeedFiducials
 * <p>
 * to imodSeedModel and made it more generic.
 * <p>
 * <p>
 * Revision 3.309 2008/10/27 17:43:20 sueh
 * <p>
 * bug# 1141 Added ctfCorrection, ctfPlotter, imodCtfCorrection,
 * <p>
 * splitCorrection, and FinalAlignedStack dialogs.
 * <p>
 * <p>
 * Revision 3.308 2008/10/16 20:53:50 sueh
 * <p>
 * bug# 1141 Created FinalAlignedStack dialog to run full aligned stack and mtf
 * filter.
 * <p>
 * <p>
 * Revision 3.307 2008/09/30 19:45:49 sueh
 * <p>
 * bug# 1113 Reformatting
 * <p>
 * <p>
 * Revision 3.306 2008/07/24 18:04:17 sueh
 * <p>
 * bug# 1128 In imodSample calling ImodManager.setPointLimit.
 * <p>
 * <p>
 * Revision 3.305 2008/07/24 17:57:13 sueh
 * <p>
 * bug# 1128 In imodFullSample called ImodManager.setPointLimit.
 * <p>
 * <p>
 * Revision 3.304 2008/06/20 20:53:17 sueh
 * <p>
 * bug# 1112 Use .tlt when opening FINE_ALIGNED and MTF_FILTER 3dmods.
 * <p>
 * <p>
 * Revision 3.303 2008/06/19 23:20:01 sueh
 * <p>
 * bug# 1112 Added tilt angle for the 3dmods that display tilt series
 * <p>
 * <p>
 * Revision 3.302 2008/05/28 02:33:04 sueh
 * <p>
 * bug# 1111 Add a dialogType parameter to the ProcessSeries
 * <p>
 * constructor. Pass it to manager.startNextProcess so the UIExpert can be
 * <p>
 * retrieved. DialogType must be passed to any function that constructs a
 * <p>
 * ProcessSeries instance.
 * <p>
 * <p>
 * Revision 3.301 2008/05/14 19:38:35 sueh
 * <p>
 * bug# 1094 Fixed strings in savePostProcessing.
 * <p>
 * <p>
 * Revision 3.300 2008/05/13 20:40:55 sueh
 * <p>
 * bug# 847 Added Deferred3dmodButton and Run3dmodMenuOptions to
 * <p>
 * functions where 3dmod may run after the process.
 * <p>
 * <p>
 * Revision 3.299 2008/05/06 23:53:31 sueh
 * <p>
 * bug#847 Running deferred 3dmods by using the button that usually calls
 * <p>
 * them. This avoids having to duplicate the calls and having a
 * <p>
 * startNextProcess function just for 3dmods.
 * <p>
 * <p>
 * Revision 3.298 2008/05/03 00:28:29 sueh
 * <p>
 * bug# 847 Passing ProcessSeries to the process manager, startNextProcess, and
 * to all process functions. To avoid having to decide which processes are next
 * processes, pass it everywhere, even to processes that don't use
 * ProcessResultDisplay. The UI should not create any ProcessSeries and should
 * pass them as null (since they don't know about processes). Before adding to a
 * process series, create it if it doesn't exist. Before checking a process
 * series, make sure it exists. Since a series is only created when it doesn't
 * exist and is needed, I don't have to keep track of which process comes first
 * in a series.
 * <p>
 * <p>
 * Revision 3.297 2008/01/31 20:13:29 sueh
 * <p>
 * bug# 1055 throwing a FileException when LogFile.getInstance fails.
 * <p>
 * <p>
 * Revision 3.296 2008/01/23 21:02:03 sueh
 * <p>
 * bug# 1064 Added reconnectRunA and B. Can't use the reconnectRun
 * <p>
 * functionality in BaseManager because BaseManager.reconnect is run before
 * <p>
 * ApplicationManager.reconnect.
 * <p>
 * <p>
 * Revision 3.295 2008/01/14 20:12:44 sueh
 * <p>
 * bug# 1050 In openProcessingPanel do not call reconnect for Axis B.
 * Processchunks reconnect must be done while Axis B is displayed. In reconnect
 * call super.reconnect to do the processchunks reconnect.
 * <p>
 * <p>
 * Revision 3.294 2007/12/26 21:53:34 sueh
 * <p>
 * bug# 1052 Created SetupDialogExpert. Made SetupDialog package protected.
 * <p>
 * <p>
 * Revision 3.293 2007/12/13 01:01:45 sueh
 * <p>
 * bug# 1056 Moved post processing decision making back to ProcessManager.
 * <p>
 * <p>
 * Revision 3.292 2007/12/10 21:46:18 sueh
 * <p>
 * bug# 1041 Formatted
 * <p>
 * <p>
 * Revision 3.291 2007/11/06 18:56:06 sueh
 * <p>
 * bug# 1047 Generalize TrimvolParam.
 * <p>
 * <p>
 * Revision 3.290 2007/09/27 19:18:33 sueh
 * <p>
 * bug# 1044 Made ProcessorTable the ParallelProgress display instead of
 * <p>
 * ParallelPanel.
 * <p>
 * <p>
 * Revision 3.289 2007/09/07 00:14:57 sueh
 * <p>
 * bug# 989 Using a public INSTANCE for EtomoDirector instead of getInstance
 * <p>
 * and createInstance.
 * <p>
 * <p>
 * Revision 3.288 2007/08/29 21:20:51 sueh
 * <p>
 * bug# 1041 Made getBaseState public.
 * <p>
 * <p>
 * Revision 3.287 2007/08/22 14:58:35 sueh
 * <p>
 * bug# 1036 Showing a blank process when opening a dialog fails.
 * <p>
 * <p>
 * Revision 3.286 2007/08/21 21:48:35 sueh
 * <p>
 * bug# 771 Added getTomogramSize. Setting state.tomogramSize in
 * <p>
 * createCombineScripts and openTomogramCombinationDialog.
 * <p>
 * <p>
 * Revision 3.285 2007/08/08 14:44:46 sueh
 * <p>
 * bug# 834 In doneSetupDialog, setting MetaData.TrimvolParam.swapYZ if it is
 * set
 * <p>
 * in userConfig.
 * <p>
 * <p>
 * Revision 3.284 2007/07/30 18:30:56 sueh
 * <p>
 * bug# 1002 ParameterStore.getInstance can return null - handle it.
 * <p>
 * <p>
 * Revision 3.283 2007/07/27 16:50:05 sueh
 * <p>
 * bug# 979 In openFiducialModelDialog returning success/failure boolean. Using
 * <p>
 * getInstance to construct FiducialModelDialog because it uses action
 * listeners,
 * <p>
 * which shouldn't be created during construction.
 * <p>
 * <p>
 * Revision 3.282 2007/07/24 19:24:48 sueh
 * <p>
 * bug# 1032 Don't set meta data in imod manager unless paramFileName is set.
 * <p>
 * <p>
 * Revision 3.281 2007/06/08 21:50:18 sueh
 * <p>
 * bug# 1014 Removed setMetaData(ImodManager) and placing the call to
 * ImodManager.setMetaData after the call to initializeUIParameters.
 * <p>
 * <p>
 * Revision 3.280 2007/05/21 22:27:29 sueh
 * <p>
 * bug# 964 Added get getInterfaceType().
 * <p>
 * <p>
 * Revision 3.279 2007/04/09 19:10:45 sueh
 * <p>
 * bug# 964 Added setParamFile(), which just returns loadedParamFile
 * <p>
 * <p>
 * Revision 3.278 2007/03/07 20:52:03 sueh
 * <p>
 * bug# Validate beam tilt fields in the fine alignment dialog in
 * fineAlignment().
 * <p>
 * <p>
 * Revision 3.277 2007/03/03 00:30:53 sueh
 * <p>
 * bug# 973 Getting/setting metadata in Fine Align dialog.
 * <p>
 * <p>
 * Revision 3.276 2007/02/21 22:28:42 sueh
 * <p>
 * 964 Removing incorrect comment.
 * <p>
 * <p>
 * Revision 3.275 2007/02/05 21:24:23 sueh
 * <p>
 * bug# 962 Creating process manager later.
 * <p>
 * <p>
 * Revision 3.274 2006/11/28 22:45:23 sueh
 * <p>
 * bug# 934 Changed BaseManager.stop() to endThreads().
 * <p>
 * <p>
 * Revision 3.273 2006/11/15 18:14:38 sueh
 * <p>
 * bug# 872 Changed getParamFileStorableArray to getStorables. Letting the base
 * <p>
 * save param file function call save(). getStorables always gets all the
 * storables
 * <p>
 * (including meta data) each time, to make it simpler.
 * <p>
 * <p>
 * Revision 3.272 2006/10/24 21:13:17 sueh
 * <p>
 * bug# 947 Passing the ProcessName to AxisProcessPanel.
 * <p>
 * <p>
 * Revision 3.271 2006/10/16 22:33:13 sueh
 * <p>
 * bug# 919 Changed touch(File) to touch(String absolutePath). bug# 933 Moved
 * <p>
 * the code in msgAlignPostProcess to postProcess. Only doing align post process
 * <p>
 * (reopening log) when the Computer Alignment button was used to run Fine
 * <p>
 * Alignment.
 * <p>
 * <p>
 * Revision 3.270 2006/10/13 22:18:24 sueh
 * <p>
 * bug# 927 In volcombine, managing combinefft LowFromBothRadius.
 * <p>
 * <p>
 * Revision 3.269 2006/10/11 10:05:08 sueh
 * <p>
 * bug# 931 Added delete functionality to LogFile - changed BackupException to
 * <p>
 * FileException.
 * <p>
 * <p>
 * Revision 3.268 2006/10/10 05:00:40 sueh
 * <p>
 * bug# 931 Managing log files with LogFile
 * <p>
 * <p>
 * Revision 3.267 2006/09/20 20:41:25 sueh
 * <p>
 * bug# 928 Added errorProcess().
 * <p>
 * <p>
 * Revision 3.266 2006/09/19 21:53:35 sueh
 * <p>
 * bug# 920 Values where not being saved correctly by TomogramState. Add
 * <p>
 * tilt.fiducialess to metaData. Bug# 928 Add post processing for patchcorr.
 * <p>
 * Change imodPatchVectorModel so that it can open either patch_vector.mod or
 * <p>
 * patch_vector_ccc.mod.
 * <p>
 * <p>
 * Revision 3.265 2006/09/13 23:05:52 sueh
 * <p>
 * bug# 920 Moving some postProcessing to TomogramPositioningExpert.
 * <p>
 * <p>
 * Revision 3.264 2006/09/05 17:33:07 sueh
 * <p>
 * bug# 917 Added loadMatchvol1 and updateMatchvol1Com
 * <p>
 * <p>
 * Revision 3.263 2006/08/30 16:48:52 sueh
 * <p>
 * bug# 922 Fix null pointer error in updateDialog()
 * <p>
 * <p>
 * Revision 3.262 2006/08/18 00:12:58 sueh
 * <p>
 * bug# 914 open combine dialog: make sure patchcorr.com doesn't exist before
 * <p>
 * removing Zs
 * <p>
 * <p>
 * Revision 3.261 2006/08/14 22:21:43 sueh
 * <p>
 * bug# 891 backwardCompatibilityCombineScriptsExist(): double checking true
 * <p>
 * values.
 * <p>
 * <p>
 * Revision 3.260 2006/08/14 18:32:08 sueh
 * <p>
 * bug# 890 Returning a success/failure boolean from getTrimvolParams.
 * <p>
 * <p>
 * Revision 3.259 2006/08/11 23:47:08 sueh
 * <p>
 * bug# 816 Added msgAlignPostProcess().
 * <p>
 * <p>
 * Revision 3.258 2006/08/11 21:43:54 sueh
 * <p>
 * bug# 816 Setting open log when opening the coarse aligned stack.
 * <p>
 * <p>
 * Revision 3.257 2006/08/03 21:17:51 sueh
 * <p>
 * bug# 769 Added reconnectTilt()
 * <p>
 * <p>
 * Revision 3.256 2006/08/02 22:01:11 sueh
 * <p>
 * bug# 769 Added reconnect()
 * <p>
 * <p>
 * Revision 3.255 2006/08/01 20:05:47 sueh
 * <p>
 * bug# 769 Making sure that the axis for a single axis dialog is ONLY.
 * <p>
 * <p>
 * Revision 3.254 2006/07/28 22:22:09 sueh
 * <p>
 * bug# 910 SaveTomogramCombinationDialog(): added call to
 * <p>
 * TomogramCombinationDialog.synchronizeFromCurrentTab(), so that anything the
 * <p>
 * user changes on the current tab will be remembered on exit.
 * <p>
 * <p>
 * Revision 3.253 2006/07/28 19:43:16 sueh
 * <p>
 * bug# 868 Changed AbstractParallelDialog.isParallel to
 * <p>
 * usingParallelProcessing.
 * <p>
 * <p>
 * Revision 3.252 2006/07/28 17:41:04 sueh
 * <p>
 * bug# 909 Changed TomogramState.combineScriptsCreated to an EtomoState so
 * <p>
 * it will show when it has not been set.
 * <p>
 * <p>
 * Revision 3.251 2006/07/26 16:28:46 sueh
 * <p>
 * bug# 868 Moved functions associated with TomogramGenerationDialog to
 * <p>
 * TomogramGenerationExpert.
 * <p>
 * <p>
 * Revision 3.250 2006/07/21 22:23:42 sueh
 * <p>
 * bug# 901 Just check for the distortion directory to set calibrationAvailable.
 * <p>
 * <p>
 * Revision 3.249 2006/07/21 22:10:57 sueh
 * <p>
 * bug# 901 Getting the calibration directory environment variable name from
 * <p>
 * EnvironmentVariable.
 * <p>
 * <p>
 * Revision 3.248 2006/07/19 20:04:30 sueh
 * <p>
 * bug# 902 MakeFiducialModelSeedModel: Set seeding done and update the
 * <p>
 * fiducial model display. Added processSucceeded.
 * <p>
 * <p>
 * Revision 3.247 2006/07/19 15:11:54 sueh
 * <p>
 * bug# 903 UpdateCombineParams: don't validate until after the scripts are
 * <p>
 * created so that the Z limits can be blank.
 * <p>
 * <p>
 * Revision 3.246 2006/07/18 20:54:28 sueh
 * <p>
 * bug# 904 OpenTomogramCombinationDialog: clear the Z min and max values if
 * <p>
 * the scripts have not been created.
 * <p>
 * <p>
 * Revision 3.245 2006/07/17 21:15:29 sueh
 * <p>
 * bug# 900 Added imodSendEvent functionality back. Uses the
 * <p>
 * SystemProcessException.
 * <p>
 * <p>
 * Revision 3.244 2006/07/05 23:23:14 sueh
 * <p>
 * Added extra message for Windows when delete file fails. Get fine alignment
 * <p>
 * fix fiducials to set the right mode.
 * <p>
 * <p>
 * Revision 3.243 2006/07/04 20:36:41 sueh
 * <p>
 * bug# 898 Return false from done and save functions if their dialog continues
 * <p>
 * to be displayed.
 * <p>
 * <p>
 * Revision 3.242 2006/07/03 21:27:56 sueh
 * <p>
 * bug# 895 Stop 3dmod request handler worker string on exit.
 * <p>
 * <p>
 * Revision 3.241 2006/06/30 20:21:27 sueh
 * <p>
 * bug# 884 Adding timestamps for constructing dialog objects.
 * <p>
 * <p>
 * Revision 3.240 2006/06/30 19:58:27 sueh
 * <p>
 * bug# 877 Calling all the done dialog functions from the dialog.done()
 * function,
 * <p>
 * which is called from the button action functions and saveAction() in
 * <p>
 * ProcessDialog.
 * <p>
 * <p>
 * Revision 3.239 2006/06/27 17:45:42 sueh
 * <p>
 * bug# 879 imodTrimmedVolume(): set swap yz in 3dmod if both swap yz and
 * <p>
 * rotate x are not used.
 * <p>
 * <p>
 * Revision 3.238 2006/06/22 20:54:08 sueh
 * <p>
 * bug# 797 Catching io exception when opening 3dmods.
 * <p>
 * <p>
 * Revision 3.237 2006/06/19 17:05:39 sueh
 * <p>
 * bug# 851 Added closeImod() and closeImods(). Closing 3dmods when they are
 * <p>
 * not needed.
 * <p>
 * <p>
 * Revision 3.236 2006/06/16 15:23:48 sueh
 * <p>
 * bug# 734 Moved track and use buttons from fiducial model dialog to
 * beadtracker
 * <p>
 * dialog.
 * <p>
 * <p>
 * Revision 3.235 2006/06/14 00:05:32 sueh
 * <p>
 * bug# 852 Moved classes that know a autodoc language.
 * <p>
 * <p>
 * Revision 3.234 2006/06/09 19:48:50 sueh
 * <p>
 * bug# 870 For Tomo Pos forcing the exit state of the dialog to be SAVE when
 * <p>
 * running doneDialog and saveDialog. Application manager only calls these
 * <p>
 * functions when exiting or switching dialogs without (not using the Cancel,
 * <p>
 * Postpone, or Done buttons).
 * <p>
 * <p>
 * Revision 3.233 2006/06/09 16:28:04 sueh
 * <p>
 * bug# 869 openTomogramCombinationDialog(): Saving combine script creation
 * <p>
 * states in TomogramState. For backward compatibility using combineScriptsExist
 * <p>
 * to check for combine scripts if the state isn *
 * <p>
 * <p>
 * Revision 3.232 2006/06/08 19:03:41 sueh
 * <p>
 * bug# 867 updateSplittiltParam: Setting separate chunks.
 * <p>
 * <p>
 * Revision 3.231 2006/06/07 22:23:05 sueh
 * <p>
 * bug# 766 imodFixFiducials(): turning off auto center when fix fiducials is
 * first run.
 * <p>
 * <p>
 * Revision 3.230 2006/06/05 15:59:46 sueh
 * <p>
 * bug# 766 getParamFileStorableArray(): Add the option have elements in the
 * storable array that aer set by the base manager.
 * <p>
 * <p>
 * Revision 3.229 2006/05/23 21:00:13 sueh
 * <p>
 * bug# 617 Added okToFiducialModelTrack() and
 * <p>
 * okToMakeFiducialModelSeedModel().
 * <p>
 * <p>
 * Revision 3.228 2006/05/22 22:34:14 sueh
 * <p>
 * bug# 577 Removed unused function backgroundProcess(String, AxisID).
 * <p>
 * <p>
 * Revision 3.227 2006/05/19 19:24:28 sueh
 * <p>
 * bug# 866 Moved tomo pos functions to TomogramPositioningExpert and
 * <p>
 * UIExpertUtilities.
 * <p>
 * <p>
 * Revision 3.225 2006/05/16 21:17:47 sueh
 * <p>
 * bug# 856 Fixing checkin comment
 * <p>
 * <p>
 * Revision 3.224 2006/05/16 21:16:17 sueh
 * <p>
 * bug# 856 Fixing checkin comment
 * <p>
 * <p>
 * Revision 3.223 2006/05/16 21:13:52 sueh
 * <p>
 * bug# 856 Removed dialogMatchMode from CombineParam. Letting the
 * <p>
 * screen save the script state, since it already is. In
 * <p>
 * loadCombineComscript(), added a call to
 * <p>
 * TomogramCombinationDialog.updateDisplay() so that the tabs are correct.
 * <p>
 * Passing the BaseManager to SolvematchParam so that it can get the fiducial
 * <p>
 * model. Changed TomogramCombinationDialog.setScriptMatchMode() to
 * <p>
 * setCombineState() and making it handle the use corresponding list checkbox.
 * <p>
 * Changed TomogramCombinationDialog.isUpToDate() to isChanged().
 * <p>
 * IsChanged() looks at match direction and the use corresponding list checkbox
 * <p>
 * and also looks at whether the scripts exist. Synchronizing setup to initial
 * <p>
 * on load. The other doesn't work for match direction anymore.
 * <p>
 * <p>
 * Revision 3.222 2006/05/12 17:12:44 sueh
 * <p>
 * *** empty log message ***
 * <p>
 * <p>
 * Revision 3.221 2006/05/11 19:27:06 sueh
 * <p>
 * bug 838 Getting tomopitch results from the log file placing them in
 * <p>
 * Tomo Pos. Dividing results into original, added, and total so that the user
 * <p>
 * can see what happed. Align.com and tilt.com are saved with the total,
 * <p>
 * so roll the original and addded numbers into total (actually just hide them).
 * <p>
 * <p>
 * Revision 3.220 2006/04/25 18:50:39 sueh
 * <p>
 * bug# 787 Changed DialogType.SETUP to SETUP_RECON.
 * <p>
 * <p>
 * Revision 3.219 2006/04/11 13:36:56 sueh
 * <p>
 * bug# 809 Manage auto center and seed mode separately from
 * <p>
 * openBeadFixer so that seed mode doesn't always have to be managed.
 * <p>
 * <p>
 * Revision 3.218 2006/03/30 21:14:51 sueh
 * <p>
 * bug# 809 getFiducialDiameterPerPixel: diameter per pixel is the same for
 * <p>
 * axis A and B.
 * <p>
 * <p>
 * Revision 3.217 2006/03/30 21:08:33 sueh
 * <p>
 * bug# 809 Seed fiducial model opens bead fixer and sets auto center and
 * <p>
 * seed mode. Fix fiducial model sets auto center.
 * <p>
 * <p>
 * Revision 3.216 2006/03/27 19:15:09 sueh
 * <p>
 * bug# 437 In saveCoarseAlignDialog, getting screen state parameters.
 * <p>
 * <p>
 * Revision 3.215 2006/03/22 23:32:23 sueh
 * <p>
 * bug# 498 In commitTestVolume(), don't backup the tomogram unless the
 * <p>
 * trial tomogram exists. In useMtfFilter(), don't backup the .ali file unless
 * <p>
 * the _filt.ali file exists.
 * <p>
 * <p>
 * Revision 3.214 2006/03/22 23:20:45 sueh
 * <p>
 * bug# 498 When generating a tomogram, back up the .ali file when using
 * <p>
 * the mtf filter file. Also backup the tomogram when using a trial tomogram.
 * <p>
 * <p>
 * Revision 3.213 2006/03/22 00:33:29 sueh
 * <p>
 * bug# 836 Preventing useMtfFilter() from running when the axis is busy
 * <p>
 * <p>
 * Revision 3.212 2006/03/20 17:47:03 sueh
 * <p>
 * bug# 895 Changed DialogType to work with multiple managers, not just
 * <p>
 * ApplicationManager.
 * <p>
 * <p>
 * Revision 3.211 2006/03/16 01:46:23 sueh
 * <p>
 * bug# 727, bug# 830, bug# 813, bug# 828
 * <p>
 * <p>
 * Revision 3.210 2006/02/20 22:08:44 sueh
 * <p>
 * bug# 828 Don't save values from Combine Setup tab to the .edf on exit
 * <p>
 * because they might contradict values that where saved by Create Combine
 * <p>
 * Scripts. So Combine Setup does not hold the screen values, unlike other
 * <p>
 * dialogs. This is because the script values are set by Create Combine
 * <p>
 * Scripts and not written directly from the screen.
 * <p>
 * <p>
 * Revision 3.209 2006/02/07 00:08:28 sueh
 * <p>
 * bug# 521 Getting the splitcombine process result display from
 * <p>
 * ProcessResultDisplayFactory so that it is always the Restart at
 * <p>
 * Volcombine button.
 * <p>
 * <p>
 * Revision 3.208 2006/02/06 20:57:22 sueh
 * <p>
 * bug# 521 Removed unnecessary getParameters(ReconScreenState)
 * <p>
 * functions from process dialogs; toggle buttons that are managed by
 * <p>
 * ProcessResultDisplayFactory can save their own state.
 * <p>
 * <p>
 * Revision 3.207 2006/01/31 20:36:04 sueh
 * <p>
 * bug# 521 Calling BaseManager.doneProcessDialogin all done functions.
 * <p>
 * <p>
 * Revision 3.206 2006/01/26 21:37:48 sueh
 * <p>
 * bug# 401 Added PRocessResultDisplay parameters to the functions called
 * <p>
 * by toggle buttons.
 * <p>
 * <p>
 * Revision 3.205 2006/01/20 20:42:49 sueh
 * <p>
 * bug# 401 Added ProcessResultDisplay functionality for tilt, splittilt,
 * <p>
 * processchunks - tilt, newst, and blend.
 * <p>
 * <p>
 * Revision 3.204 2006/01/12 17:00:04 sueh
 * <p>
 * bug# 800 In doneSetupDialog(), check whether metaData exists before
 * <p>
 * using it.
 * <p>
 * <p>
 * Revision 3.203 2005/12/23 01:55:23 sueh
 * <p>
 * bug# 675 Split the test option functionality. Control headlessness with
 * <p>
 * --headless. This allow both JUnit and JfcUnit to use the special test
 * <p>
 * functions.
 * <p>
 * <p>
 * Revision 3.202 2005/12/12 21:48:32 sueh
 * <p>
 * bug# 779 Made BaseManager.resetNextProcess() private.
 * <p>
 * <p>
 * Revision for 20:20:21 sueh
 * <p>
 * bug# 776 Added canSnapshot. 't found. Changed
 * <p>
 * <p>
 * Revision 3.200 2005/11/29 22:17:29 sueh
 * <p>
 * Deleted aligned image stack: The process bar said "stacks", which was
 * <p>
 * misleading.
 * <p>
 * <p>
 * Revision 3.199 2005/11/21 21:50:34 sueh
 * <p>
 * bug# 761 updateSplittiltParam() should fail if
 * <p>
 * ParallelPanel.getParameters(SplittiltParam) fails.
 * <p>
 * <p>
 * Revision 3.198 2005/11/19 01:40:07 sueh
 * <p>
 * bug# 744 Moved functions only used by process manager post
 * <p>
 * processing and error processing from Commands to ProcessDetails.
 * <p>
 * This allows ProcesschunksParam to be passed to DetackedProcess
 * <p>
 * without having to add unnecessary functions to it.
 * <p>
 * bug# 867 3.197 2005/11/10 17:49:52 sueh
 * <p>
 * Constructor should not be public
 * <p>
 * <p>
 * Revision 3.196 2005/11/04 00:52:14 sueh
 * <p>
 * fixed copyright
 * <p>
 * <p>
 * Revision 3.195 2005/11/03 21:20:38 sueh
 * <p>
 * bug# 755 Stop opening combine when tomo gen is done.
 * <p>
 * <p>
 * Revision 3.194 2005/11/02 21:31:18 sueh
 * <p>
 * bug# 731 In createCombineScripts(): Setting process end state to failed
 * <p>
 * if combine setup fails.
 * <p>
 * <p>
 * Revision 3.193 2005/10/31 17:51:34 sueh
 * <p>
 * bug# 730 Added saveDialog which gets the data from the dialogs and
 * <p>
 * saves it to the .edf file. Calling saveDialog() from exitProgram(). Split
 * <p>
 * the done functions into done and save functions. The save functions
 * <p>
 * save the dialog data and the done functions call the save functions and
 * <p>
 * then quit the dialog. Added canChangeParamFileName() - enabling Save
 * <p>
 * As based on whether the param file has been loaded.
 * <p>
 * <p>
 * Revision 3.192 2005/10/29 00:01:29 sueh
 * <p>
 * bug# 725 reseting next processing when running crossCorrelate and
 * <p>
 * eraser to prevent an infinite loop.
 * <p>
 * <p>
 * Revision 3.191 2005/10/28 21:46:15 sueh
 * <p>
 * bug# 725 setComScripts() do not fail on error messages if exitValue is 0.
 * <p>
 * This means that copytomocoms succeeded but a process it called printed
 * <p>
 * an error message.
 * <p>
 * <p>
 * Revision 3.190 2005/10/28 18:44:56 sueh
 * <p>
 * bug# 746, bug# 725 deleted updateSplitcombineParam().
 * <p>
 * <p>
 * Revision 3.189 2005/10/27 00:05:27 sueh
 * <p>
 * bug# 725 Processing the b stack when it is added late. Added functions:
 * <p>
 * extractmagrad, extractpieces, extracttilts, preCrossCorrelate, preEraser,
 * <p>
 * and processBStack.
 * <p>
 * <p>
 * Revision 3.188 2005/10/19 00:17:43 sueh
 * <p>
 * bug# 673 Added updateArchiveDisplay() to update the display of the
 * <p>
 * archive button on the clean up panel.
 * <p>
 * <p>
 * Revision 3.187 2005/10/18 22:09:54 sueh
 * <p>
 * bug# 737 Setting nextProcess after running process, because the axis
 * <p>
 * busy test is run when running process. bug# 727 Can't reproduce this
 * <p>
 * bug so added some prints to the error log to document it, if it appears
 * <p>
 * again.
 * <p>
 * <p>
 * Revision 3.186 2005/10/15 00:28:13 sueh
 * <p>
 * bug# 532 Called BaseManager.setParallelDialog() when opening each
 * <p>
 * dialog.
 * <p>
 * <p>
 * Revision 3.185 2005/10/14 21:04:37 sueh
 * <p>
 * bug# 730 Changed loadedTestParamFile to loadedParamFile.
 * <p>
 * <p>
 * Revision 3.184 2005/10/13 22:08:48 sueh
 * <p>
 * Bug# 532 In synchronized(), always copying all fields
 * <p>
 * <p>
 * Revision 3.183 2005/09/29 18:38:21 sueh
 * <p>
 * bug# 532 Preventing Etomo from saving to the .edf or .ejf file over and
 * <p>
 * over during exit. Added BaseManager.exiting and
 * <p>
 * saveIntermediateParamFile(), which will not save when exiting it true.
 * <p>
 * Setting exiting to true in BaseManager.exitProgram(). Moved call to
 * <p>
 * saveParamFile() to the child exitProgram functions so that the param file
 * <p>
 * is saved after all the done functions are run.
 * <p>
 * <p>
 * Revision 3.182 2005/09/27 21:08:25 sueh
 * <p>
 * bug# 532 Added ReconScreenState screenStateA and B to hold screen
 * <p>
 * state information that is not saved in the comscripts and not used to run
 * <p>
 * processes. Calling mainPanel.done() during exit to save the state of the
 * <p>
 * parallel processing dialog. Added getParamFileStorableArray(), which
 * <p>
 * creates, fills, and returns storable array for the .edf file. Removed
 * <p>
 * getNumStorables().
 * <p>
 * <p>
 * Revision 3.181 2005/09/22 20:40:56 sueh
 * <p>
 * bug# 532 changed packDialogs to packPanel and move them to
 * <p>
 * BaseManager. The packs done in packDialog where for the processor
 * <p>
 * table and where sent through dialogs. The processor table is no longer
 * <p>
 * associated with the dialogs. So packing the processor table is done
 * <p>
 * through the main panel.
 * <p>
 * <p>
 * Revision 3.180 2005/09/21 16:03:47 sueh
 * <p>
 * bug# 532 Moved processchunks() and setThreadName() to BaseManager.
 * <p>
 * <p>
 * Revision 3.179 2005/09/19 16:33:22 sueh
 * <p>
 * bug# 532 removed code to find an intermittent bug from
 * <p>
 * doneTomgramGeneration() and updateTiltCom().
 * <p>
 * <p>
 * Revision 3.178 2005/09/16 21:20:26 sueh
 * <p>
 * bug# 532 Changed ParallelDialog.resetParallelPanel() to
 * <p>
 * resetParallelProgressDisplay() because ParallelDialog is generic.
 * <p>
 * <p>
 * Revision 3.177 2005/09/16 20:52:14 sueh
 * <p>
 * bug# 532 When parallel processing checkbox is on, using nextProcess to
 * <p>
 * run processchunks after combine finishes everything but volcombine.
 * <p>
 * <p>
 * Revision 3.176 2005/09/16 17:14:07 sueh
 * <p>
 * bug# 532 Added processchunksTilt() and processchunksVolcombine(), so
 * <p>
 * startNextProcess() can distinguish between the two processchunks calls.
 * <p>
 * Stopped passing the dialog to processchunks; getting it in
 * <p>
 * processchunksTilt() and processchunkVolcombine(). Added functions
 * <p>
 * updateSplitcombine and splitcombine.
 * <p>
 * <p>
 * Revision 3.175 2005/09/02 18:51:05 sueh
 * <p>
 * bug# 720 Pass the manager to TrimvolParam instead of propertyUserDir
 * <p>
 * because TrimvolParam is constructed by MetaData before
 * <p>
 * propertyUserDir is set.
 * <p>
 * <p>
 * Revision 3.174 2005/08/25 01:43:45 sueh
 * <p>
 * bug# 688 calling updateBlendmontInXcorr from doneCoarseAlignment to
 * <p>
 * make sure that xcorr is properly updated
 * <p>
 * <p>
 * Revision 3.173 2005/08/24 22:28:24 sueh
 * <p>
 * bug# 715 Passing the param to crossCorrelate() so it can be used in
 * <p>
 * postProcess() and errorProcess(). Use TiltxcorrParam when blendmont
 * <p>
 * will not run. Use BlendmontParam when blendmont will run.
 * <p>
 * <p>
 * Revision 3.172 2005/08/22 15:51:15 sueh
 * <p>
 * bug# 532 In doneTomgramGenartionDialog, call
 * <p>
 * TomogramGenerationDialog.stopParallelPanel() to stop parallel panel
 * <p>
 * from sampling the load average when the panal is not displayed. Added
 * <p>
 * pause().
 * <p>
 * <p>
 * Revision 3.171 2005/08/15 17:46:40 sueh
 * <p>
 * reformatting
 * <p>
 * <p>
 * Revision 3.170 2005/08/11 23:20:47 sueh
 * <p>
 * bug# 711 Change enum Run3dmodMenuOption to
 * <p>
 * Run3dmodMenuOptions, which can turn on multiple options at once.
 * <p>
 * This allows ImodState to combine input from the context menu and the
 * <p>
 * pulldown menu. Move setting about whether a type of 3dmod run can be
 * <p>
 * binned in Z to ImodManager.
 * <p>
 * <p>
 * Revision 3.169 2005/08/09 19:52:07 sueh
 * <p>
 * bug# 711 Pass Run3dmodMenuOption to all imod functions, except the
 * <p>
 * ones that use modv.
 * <p>
 * <p>
 * Revision 3.168 2005/08/04 19:04:39 sueh
 * <p>
 * bug# 532 added packDialogs() to request sizing functionality that is not
 * <p>
 * performed by pack().
 * <p>
 * <p>
 * Revision 3.167 2005/08/01 17:56:08 sueh
 * <p>
 * bug# 532 Added processchunks(). Added processchunks to
 * <p>
 * startNextProcess().
 * <p>
 * <p>
 * Revision 3.166 2005/07/29 19:43:43 sueh
 * <p>
 * bug# 692 Changed ConstEtomoNumber.getInteger() to getInt.
 * <p>
 * <p>
 * Revision 3.165 2005/07/29 00:31:20 sueh
 * <p>
 * bug# 709 Going to EtomoDirector to get the current manager is unreliable
 * <p>
 * because the current manager changes when the user changes the tab.
 * <p>
 * Passing the manager where its needed.
 * <p>
 * <p>
 * Revision 3.164 2005/07/26 16:57:09 sueh
 * <p>
 * bug# 701 Pass ProcessEndState to the progress bar when stopping it.
 * <p>
 * <p>
 * Revision 3.163 2005/07/21 21:25:16 sueh
 * <p>
 * bug# 532 added splittilt() and updateSplittiltParam(). Added
 * <p>
 * setPauseButton to let the main panel manage the pause button the same
 * <p>
 * way as it manages the kill button.
 * <p>
 * <p>
 * Revision 3.162 2005/07/20 16:56:55 sueh
 * <p>
 * bug# 705 Stop printing the stack trace for IOException bugs coming from
 * <p>
 * MRCHeader, because its filling up the error log with exceptions that are
 * <p>
 * related to real problems.
 * <p>
 * <p>
 * Revision 3.161 2005/07/18 22:01:20 sueh
 * <p>
 * bug# 532 Added parallelProcessTilt().
 * <p>
 * <p>
 * Revision 3.160 2005/07/14 21:55:23 sueh
 * <p>
 * bug# 626 Added montaged views to wholeTomogram(). Added
 * <p>
 * updateBlendCom(TomogramPostioningDialog, AxisID). Passing back
 * <p>
 * BlendmontParam from both updateBlendCom()'s because they are being
 * <p>
 * updated from the screen..
 * <p>
 * <p>
 * Revision 3.159 2005/07/11 22:42:37 sueh
 * <p>
 * bug# 619 Placed the parallel processing panel on the tomogram
 * <p>
 * generation screen. Aded functions: parallelProcessTiltDemo,
 * <p>
 * signalTiltCompleted, signalTiltError, signalTiltKilled, and
 * <p>
 * splitParallelProcessTilt. Removed functions:
 * <p>
 * dummySplitParallelProcess, dummySplitParallelProcess,
 * <p>
 * getParallelDialog, and parallelProcess.
 * <p>
 * <p>
 * Revision 3.158 2005/07/01 21:07:01 sueh
 * <p>
 * bug 619 Added demo functions to open a parallel processing JDialog.
 * <p>
 * <p>
 * Revision 3.157 2005/06/22 23:34:58 sueh
 * <p>
 * bug# 583 getStackBinning() was not returning default binning if the result
 * <p>
 * of the binning calculation was < 1.
 * <p>
 * <p>
 * Revision 3.156 2005/06/21 00:02:58 sueh
 * <p>
 * bug# 522 Added pass-through function call to
 * <p>
 * BaseProcessManager.touch() for MRCHeaderTest.
 * <p>
 * <p>
 * Revision 3.155 2005/06/20 16:39:35 sueh
 * <p>
 * bug# 522 Made MRCHeader an n'ton. Getting instance instead of
 * <p>
 * constructing in getMrcHeader().
 * <p>
 * <p>
 * Revision 3.154 2005/06/13 23:34:47 sueh
 * <p>
 * bug# 583 Preventing tilt.com from being overwritten with a default
 * <p>
 * imageBinned after the .ali file is deleted. DoneTomogramGeneration()
 * <p>
 * needs update and save tilt.com, but the result from getStackBinning will
 * <p>
 * be wrong if the .ali file has been deleted. Move the responsibility for
 * <p>
 * getting the right imageBinned to TiltParam. Modify getStackBinning() to
 * <p>
 * have an option to return a null value when it fails to calculate the stack
 * <p>
 * binning. If TiltParam.setImageBinned() gets a null value and
 * <p>
 * imageBinned is not null, it won't override the current imageBinned value.
 * <p>
 * <p>
 * Revision 3.153 2005/06/10 22:43:43 sueh
 * <p>
 * bug# 583, bug# 682, bug# 584, bug# 679 Moved binning calculation to
 * <p>
 * ApplicationManager. Storing screen binning for Tomo Pos and Tomo
 * <p>
 * Gen in MetaData separately (Tomo Pos default is 3). Upgraded
 * <p>
 * align.com and tilt.com to have all unbinned parameters and a binning
 * <p>
 * value. No longer managing full image size in tilt.com, except to upgrade
 * <p>
 * the file. Setting xfproduct scale shifts in align.com the same way binning
 * <p>
 * is set. Added functions: getBackwardCompatibleAlignBinning,
 * <p>
 * getBackwardCompatibleTiltBinning, getStackBinning,
 * <p>
 * upgradeOldAlignCom, updateOldTiltCom.
 * <p>
 * <p>
 * Revision 3.152 2005/06/03 19:50:32 sueh
 * <p>
 * bug# 671 getMrcHeader(): use the full path in the stack file name.
 * <p>
 * SaveDialog(): check axisType and pass the correct axisID.
 * <p>
 * <p>
 * Revision 3.151 2005/06/01 21:18:41 sueh
 * <p>
 * bug# 667 Remove the Controller classes. Trying make meta data and
 * <p>
 * app manager equals didn't work very well. Meta data is created by and
 * <p>
 * managed by app mgr.
 * <p>
 * <p>
 * Revision 3.150 2005/05/19 20:46:10 sueh
 * <p>
 * bug# 662 Added renameXrayStack() to rename the _xray.st.gz file to
 * <p>
 * _xray.st.gz.#.
 * <p>
 * <p>
 * Revision 3.149 2005/05/18 22:26:26 sueh
 * <p>
 * bug# 662 Added functions to archive original stack:
 * <p>
 * archiveOriginalStack, deleteOriginalStack, and getArchiveInfo. Also
 * <p>
 * modified replaceRawStack() to refresh the archive display in the Clean Up
 * <p>
 * dialog. Added an archiveorig option to startNextProcess() to get the
 * <p>
 * second axis.
 * <p>
 * <p>
 * Revision 3.148 2005/05/17 19:02:38 sueh
 * <p>
 * bug# 663 Changed updateDataParameter() to setStatusBarText().
 * <p>
 * <p>
 * Revision 3.147 2005/05/09 21:32:36 sueh
 * <p>
 * bug# 658 In updateTrackCom() printing stack trace when there is an
 * <p>
 * exception.
 * <p>
 * <p>
 * Revision 3.146 2005/04/26 17:31:51 sueh
 * <p>
 * bug# 615 Change the name of the UIHarness member variable to
 * <p>
 * uiHarness.
 * <p>
 * <p>
 * Revision 3.145 2005/04/25 20:28:21 sueh
 * <p>
 * bug# 615 Passing the axis where the command originated to the message
 * <p>
 * functions so that the message will be popped up in the correct window.
 * <p>
 * <p>
 * Revision 3.144 2005/04/07 21:47:09 sueh
 * <p>
 * bug# 626 Added makeDistortionCorrectionStack() to run undistort.com.
 * <p>
 * Added setEnabledFixEdgedWithMidas() to enable the Fix Edges With Midas
 * <p>
 * button.
 * <p>
 * <p>
 * Revision 3.143 2005/03/29 23:48:53 sueh
 * <p>
 * bug# 618 Fixed problem with switching dialogs. PostProcessing and
 * <p>
 * CleanUp where not running open and done functions when the user
 * <p>
 * changed dialogs using the left-hand buttons. Nulled out dialog variables.
 * <p>
 * Also added cleanup dialog to getDialog().
 * <p>
 * <p>
 * Revision 3.142 2005/03/29 19:47:44 sueh
 * <p>
 * bug# 623 When montaging, setting full image size when updating tilt.com
 * <p>
 * from the .ali file. When the .ali file is not available set the full image
 * size
 * <p>
 * from running goodframe on the X and Y sizes in the .st file.
 * <p>
 * <p>
 * Revision 3.141 2005/03/24 20:18:35 sueh
 * <p>
 * bug# 621 Fixed bug where post processing button didn't get highlighted.
 * <p>
 * <p>
 * Revision 3.140 2005/03/24 17:48:15 sueh
 * <p>
 * bug# 621 Added Clean Up dialog.
 * <p>
 * <p>
 * Revision 3.139 2005/03/19 01:09:36 sueh
 * <p>
 * adding comments
 * <p>
 * <p>
 * Revision 3.138 2005/03/11 01:57:22 sueh
 * <p>
 * bug# 612 Change nextProcess to support axis A and B.
 * <p>
 * <p>
 * Revision 3.137 2005/03/11 01:31:31 sueh
 * <p>
 * bug# 533 Removed newst updates that where happening when Montage
 * <p>
 * was set. Sending TomogramGeneration.linearInterpolation to blend.com.
 * <p>
 * Update blend.com in doneTomogramGeneration.
 * <p>
 * <p>
 * Revision 3.136 2005/03/09 22:45:34 sueh
 * <p>
 * bug# 533 In newst() running blend instead of newst when doing a montage.
 * <p>
 * <p>
 * Revision 3.135 2005/03/09 17:58:16 sueh
 * <p>
 * bug# 533 In done functions, only update newst when the view type is not
 * <p>
 * montage. ProcessManager.crossCorrelate needs to know whether
 * <p>
 * blendmont will actually be run.
 * <p>
 * <p>
 * Revision 3.134 2005/03/08 18:29:54 sueh
 * <p>
 * bug# 533 In midasRawStack() call midasBlendStack() instead of
 * <p>
 * midasRawStack() for montaging.
 * <p>
 * <p>
 * Revision 3.133 2005/03/08 00:39:09 sueh
 * <p>
 * bug# 533 CoarseAlign(): get the preblend command file name from
 * <p>
 * BlendmontParam.
 * <p>
 * <p>
 * Revision 3.132 2005/03/07 23:57:01 sueh
 * <p>
 * bug# 533 Added midasEdges to call midas for fixing edge with a montage
 * <p>
 * view. Substituting preblend for prenewst in coarse align with a montage
 * <p>
 * view.
 * <p>
 * <p>
 * Revision 3.131 2005/03/04 00:06:31 sueh
 * <p>
 * bug# 533 Changes for montaging only. imodErasedStack(): add piece list
 * <p>
 * file to 3dmod call. ImodManualErase(): add frames to 3dmod call.
 * <p>
 * UpdateXcorrCom(): Update blendmont param. Update goto param based
 * <p>
 * on whether blendmont needs to be called.
 * <p>
 * <p>
 * Revision 3.130 2005/03/02 23:10:57 sueh
 * <p>
 * bug# 533 imodXrayModel(): set frames to true if processing a montage.
 * <p>
 * <p>
 * Revision 3.129 2005/03/01 22:07:03 sueh
 * <p>
 * bug# 610 getDialog(): test for dialogType is null and return null.
 * <p>
 * <p>
 * Revision 3.128 2005/03/01 20:49:42 sueh
 * <p>
 * bug# 607 Catching Throwable in exitProgram and returning true to make
 * <p>
 * sure that Etomo can always exit. Bug# 610 Keeping track of current
 * <p>
 * dialog type in ApplicationManager by setting it in each open function.
 * <p>
 * Changing saveDialog to saveCurrentDialog and use currentDialogType to
 * <p>
 * pick the dialog to save.
 * <p>
 * <p>
 * Revision 3.127 2005/02/18 23:59:08 sueh
 * <p>
 * bug# 606 Removed MetaData (Setup) zfactors, fiducialess, wholetomogram,
 * <p>
 * and localalignments. Add them for A and B.
 * <p>
 * <p>
 * Revision 3.126 2005/02/17 19:25:44 sueh
 * <p>
 * bug# 606 Pass AxisID when setting and getting makeZFactors,
 * <p>
 * newstFiducialessAlignment, and usedLocalAlignments.
 * <p>
 * <p>
 * Revision 3.125 2005/02/17 02:38:36 sueh
 * <p>
 * Removing print statements.
 * <p>
 * <p>
 * Revision 3.124 2005/02/16 22:31:23 sueh
 * <p>
 * bug# 604 Added checkForSharedDirectory() to check if there is an .edf
 * <p>
 * file using different stacks in the directory.
 * <p>
 * <p>
 * Revision 3.123 2005/02/07 21:48:17 sueh
 * <p>
 * bug# 594 Added isSetupChanged() to check if user has enter data into
 * <p>
 * Setup dialog.
 * <p>
 * <p>
 * Revision 3.122 2005/01/26 04:23:18 sueh
 * <p>
 * bug# 83 mtfFilter(): Removed called to startProgressBar().
 * <p>
 * <p>
 * Revision 3.121 2005/01/21 22:05:55 sueh
 * <p>
 * bug# 509 bug# 591 Moved the management of MetaData to the Controller
 * <p>
 * class. Moved the set/get of tranferfid metadata fields to TransferfidPanel.
 * <p>
 * get/setParameters. Clarifying EtomoNumber: using isNull() in stead of
 * <p>
 * isSet().
 * <p>
 * <p>
 * Revision 3.120 2005/01/14 02:57:30 sueh
 * <p>
 * bug# 511 Added saveDialog() and getDialog(). In done functions, added a
 * <p>
 * check for exit state == save to avoid changing the process state or asking
 * <p>
 * to close 3dmods when the user only switched dialogs.
 * <p>
 * <p>
 * Revision 3.119 2005/01/12 00:40:32 sueh
 * <p>
 * bug# 579 Renaming enableZFactors() to enableTiltParameters(). If
 * <p>
 * newstFiducialessAlignment isn't set, use the checkbox value on the
 * <p>
 * screen.
 * <p>
 * <p>
 * Revision 3.118 2005/01/10 23:18:33 sueh
 * <p>
 * bug# 578 Initializing TomogramState. Changing enableZFactor() to not
 * <p>
 * need backward compatibility information on newstFiducialessAlignment.
 * <p>
 * <p>
 * Revision 3.117 2005/01/08 00:28:05 sueh
 * <p>
 * bug# 578 Added enableZFactors() to enable useZFactors checkbox in
 * <p>
 * tomogram generation. Set commandMode in NewstParam so
 * <p>
 * ProcessManager.postProcess() can tell whether Full Align Stack was run.
 * <p>
 * Set fiducialessAlignment in NewstParam when Full Align Stack is run.
 * <p>
 * Pass newstParam to ProcessManager.newst() so it can be queried in
 * <p>
 * postProcess().
 * <p>
 * <p>
 * Revision 3.116 2005/01/05 18:53:12 sueh
 * <p>
 * bug# 578 Pass tiltalign to processManager.fineAlignment() by passing it
 * <p>
 * back from updateAlignCom().
 * <p>
 * <p>
 * Revision 3.115 2004/12/28 23:40:35 sueh
 * <p>
 * bug# 567 In updateTiltCom(), adapt to new TiltalignParam names and types.
 * <p>
 * <p>
 * Revision 3.114 2004/12/16 02:51:52 sueh
 * <p>
 * bug# 559 Updating status bar with param file when ending setup dialog.
 * <p>
 * <p>
 * Revision 3.113 2004/12/16 01:29:04 sueh
 * <p>
 * bug# check whether squeezvol output file is flipped before displaying it in
 * <p>
 * 3dmod.
 * <p>
 * <p>
 * Revision 3.112 2004/12/14 21:21:26 sueh
 * <p>
 * bug# 565: Fixed bug: Losing process track when backing up .edf file and
 * <p>
 * only saving metadata. bug# 572: Removing state object from meta data
 * <p>
 * and managing it with a manager object.
 * <p>
 * <p>
 * Revision 3.111 2004/12/13 19:08:19 sueh
 * <p>
 * bug# 565 Saving process track to edf file as well as meta data in
 * <p>
 * doneSetupDialog.
 * <p>
 * <p>
 * Revision 3.110 2004/12/09 04:46:29 sueh
 * <p>
 * bug# 565 Removed isParamFileDirty. Saved meta data and process track
 * <p>
 * in done function.
 * <p>
 * <p>
 * Revision 3.109 2004/12/08 21:16:14 sueh
 * <p>
 * bug# 564 Changed get and set Input and Output File functions to get and set
 * <p>
 * Input and Output FileName to avoid confusion with new getOutputFile()
 * <p>
 * function.
 * <p>
 * <p>
 * Revision 3.108 2004/12/04 01:25:59 sueh
 * <p>
 * bug# 557 Added imodSqueezedVolume().
 * <p>
 * <p>
 * Revision 3.107 2004/12/03 20:18:50 sueh
 * <p>
 * bug# 556 Do not load SetupParam into combine dialog or update it in
 * <p>
 * volcombine if SetParam not valid (has the wrong set name) or is null.
 * <p>
 * Disable ReductionFactor in combine dialog if SetParam is missing or
 * <p>
 * invalid.
 * <p>
 * <p>
 * Revision 3.106 2004/12/03 02:24:49 sueh
 * <p>
 * bug# 568 Added getTomogramMetaData() to get a writeable meta data.
 * <p>
 * <p>
 * Revision 3.105 2004/12/02 18:23:09 sueh
 * <p>
 * bug# 557 Added squeezevol() and loaded sqeezevol parameters into
 * <p>
 * post processing dialog.
 * <p>
 * <p>
 * Revision 3.104 2004/11/30 00:32:45 sueh
 * <p>
 * bug# 556 Adding functions to parse volcombine.
 * <p>
 * <p>
 * Revision 3.103 2004/11/19 22:31:32 sueh
 * <p>
 * bug# 520 merging Etomo_3-4-6_JOIN branch to head.
 * <p>
 * <p>
 * Revision 3.101.2.14 2004/11/12 22:42:54 sueh
 * <p>
 * bug# 520 Moved imodGetRubberbandCoordinates to base class.
 * <p>
 * <p>
 * Revision 3.101.2.13 2004/10/29 01:15:02 sueh
 * <p>
 * bug# 520 Removing unecessary functions that provided services to
 * <p>
 * BaseManager. BaseManager can use get... functions to get the
 * <p>
 * mainPanel, metaData, and processTrack.
 * <p>
 * <p>
 * Revision 3.101.2.12 2004/10/21 17:48:01 sueh
 * <p>
 * bug# 520 Fixed status bar by called updateDataParameters when opening
 * <p>
 * the processing panel.
 * <p>
 * <p>
 * Revision 3.101.2.11 2004/10/11 01:55:28 sueh
 * <p>
 * bug# 520 moved responsibility for mainPanel, metaData, processTrack,
 * <p>
 * and progressManager to child classes. Used abstract functions to use
 * <p>
 * these variables in the base classes. This is more reliable and doesn't
 * <p>
 * require casting.
 * <p>
 * <p>
 * Revision 3.101.2.10 2004/10/08 21:11:33 sueh
 * <p>
 * bug# 520 Backed out conversion from properties to user.dir.
 * <p>
 * <p>
 * Revision 3.101.2.9 2004/10/08 15:36:53 sueh
 * <p>
 * bug# 520 Setting workingDirName instead of system property for manager
 * <p>
 * level working directory.
 * <p>
 * <p>
 * Revision 3.101.2.8 2004/10/01 20:56:06 sueh
 * <p>
 * bug# 520 Moving getMetaDAta() from base class to this class.
 * <p>
 * <p>
 * Revision 3.101.2.7 2004/09/29 17:27:48 sueh
 * <p>
 * bug# 520 Removed MainPanel pass-through functions. Casting mainPanel
 * <p>
 * and other members from BaseManager to private local variables in the
 * <p>
 * create functions.
 * <p>
 * <p>
 * Revision 3.101.2.6 2004/09/15 22:32:14 sueh
 * <p>
 * bug# 520 call openMessageDialog in mainPanel instead of mainFrame
 * <p>
 * <p>
 * Revision 3.101.2.5 2004/09/13 16:24:54 sueh
 * <p>
 * bug# 520 Added isNewManager(); true if setup dialog came up. Telling
 * <p>
 * EtomoDirectory the dataset name when completes successfully.
 * <p>
 * <p>
 * Revision 3.101.2.4 2004/09/09 21:46:40 sueh
 * <p>
 * bug# 552 loading combine.com while creating combine scripts
 * <p>
 * <p>
 * Revision 3.101.2.3 2004/09/08 19:20:38 sueh
 * <p>
 * bug# 520 Casting mainPanel to MainTomogramPanel where necessary.
 * <p>
 * Calling MainFrame.show in EtomoDirector. Moving kill() to super class.
 * <p>
 * <p>
 * Revision 3.101.2.2 2004/09/07 17:49:36 sueh
 * <p>
 * bug# 520 getting mainFrame and userConfig from EtomoDirector, moved
 * <p>
 * settings dialog to BaseManager, moved backupFiles() to BaseManager,
 * <p>
 * moved exitProgram() and processing variables to BaseManager, split
 * <p>
 * MainPanel off from MainFrame
 * <p>
 * <p>
 * Revision 3.101.2.1 2004/09/03 20:32:54 sueh
 * <p>
 * bug# 520 beginning to remove functions and variables that can go in
 * <p>
 * BaseManager - removed functions associated with the constructor, moved
 * <p>
 * constructor code to EtomoDirector. Added create functions to override
 * <p>
 * abstract create functions in BaseManager
 * <p>
 * <p>
 * Revision 3.101 2004/09/02 19:51:18 sueh
 * <p>
 * bug# 527 adding ImodMAnager.setOpenContour calls to
 * <p>
 * imodMAatchingModel()
 * <p>
 * bug# 541 remove unnecessary setBinning call in imodMatchingModel.
 * <p>
 * Don't need to set binning to its default
 * <p>
 * <p>
 * Revision 3.100 2004/08/31 16:52:53 sueh
 * <p>
 * bug# 508 removing JUnit tests that require an X server
 * <p>
 * <p>
 * Revision 3.99 2004/08/26 01:09:51 sueh
 * <p>
 * bug# 508 handling exiting while a background process is
 * <p>
 * running: adding setBackgroundThreadName() and variables
 * <p>
 * backgroundProcessA and backgroundProcessNameA. Using
 * <p>
 * setBackgroundThreadName() in combine, matchvol1, patchcorr,
 * <p>
 * matchorwarp, and volcombine. Reseting background thread
 * <p>
 * variables in processDone(). Adding more information to the
 * <p>
 * processes running dialog in exitProgram().
 * <p>
 * <p>
 * Revision 3.98 2004/08/20 22:57:12 sueh
 * <p>
 * bug# 515 improving error handling for Setup dialog
 * <p>
 * Changed:
 * <p>
 * doneSetupDialog
 * <p>
 * <p>
 * Revision 3.97 2004/08/20 21:49:27 sueh
 * <p>
 * bug# 508 made some private items protected so they can by
 * <p>
 * inherited classes.
 * <p>
 * Added:
 * <p>
 * getTest
 * <p>
 * Changed:
 * <p>
 * tomogram CombinationDialog
 * <p>
 * updateComdeSc
 * <p>
 * <p>
 * Revision 3.96 2004/08/19 03:09:24 sueh
 * <p>
 * bug# 508 Added a --selftest option to tell objects to perform extra tests.
 * <p>
 * Used "selftest" because "test" was already taken. Created load and
 * <p>
 * update functions for the combine comscript. The update function uses
 * <p>
 * CombineComscriptState to set the start and end command that
 * <p>
 * combine.com will run. Changed the combine functions matchvol1,
 * <p>
 * matchorwarp, etc so that they run combine.com. Removed combine
 * <p>
 * functions from startNextProcess(). Pulled together functions that had
 * <p>
 * been split up so they could run from either nextProcess or restart; now
 * <p>
 * there is no next process for combine. Add functions to control the
 * <p>
 * progressBar and the TomogramCombination tab panes.
 * <p>
 * Added:
 * <p>
 * static boolean selfTest
 * <p>
 * getCombineComscript()
 * <p>
 * boolean isSelfTest()
 * <p>
 * loadCombineComscript()
 * <p>
 * matchvol1Combine()
 * <p>
 * showPane(String comscript, String pane)
 * <p>
 * startProgressBar(String label, AxisID axisID)
 * <p>
 * updateCombineComscriptState(int startCommand)
 * <p>
 * Changed:
 * <p>
 * combine()
 * <p>
 * matchorwarpCombine()
 * <p>
 * matchorwarpTrial()
 * <p>
 * openTomogramCombinationDialog()
 * <p>
 * parseCommandLine(String[] args)
 * <p>
 * patchcorrCombine()
 * <p>
 * startNextProcess(AxisID axisID)
 * <p>
 * volcombine()
 * <p>
 * Deleted:
 * <p>
 * matchorwarp(String next)
 * <p>
 * matchvol1()
 * <p>
 * patchcorr()
 * <p>
 * restartAtMatchvol1()
 * <p>
 * <p>
 * Revision 3.95 2004/08/06 23:12:19 sueh
 * <p>
 * bug# 508 added commented out processMgr.combine() call
 * <p>
 * to combine()
 * <p>
 * <p>
 * Revision 3.94 2004/08/03 18:53:45 sueh
 * <p>
 * bug# 519 get the correct tiltAngleSpec for axis B
 * <p>
 * <p>
 * Revision 3.93 2004/08/02 23:51:31 sueh
 * <p>
 * bug# 519 improving error handling in
 * <p>
 * makeRawtltFile()
 * <p>
 * <p>
 * Revision 3.92 2004/08/02 23:03:54 sueh
 * <p>
 * bug# 519 added makeRawtltFile(): create a new .rawtlt file from
 * <p>
 * starting angle, step angle, and # sections
 * <p>
 * <p>
 * Revision 3.91 2004/07/24 01:56:03 sueh
 * <p>
 * bug# 513 change packMainWindow() to call
 * <p>
 * MainFrame.fitWindow() when the Basic/Advanced
 * <p>
 * button is pressed. packMainWindow() is also called when
 * <p>
 * the Setup dialog is opened. Calling fitWindow() doesn't cause
 * <p>
 * any proglems for Setup.
 * <p>
 * <p>
 * Revision 3.90 2004/07/23 00:09:30 sueh
 * <p>
 * bug# 513 add function to get UserConfiguration
 * <p>
 * <p>
 * Revision 3.89 2004/07/21 00:22:29 sueh
 * <p>
 * bug# 507 In startNextProcess(), checking
 * <p>
 * tomogramCombinationDialog before running volcombine.
 * <p>
 * <p>
 * Revision 3.88 2004/07/12 17:41:07 sueh
 * <p>
 * bug# 492 in imodPreview: getting metadata from
 * <p>
 * SetupDialog.getDataset(). Also changed the metadata variable
 * <p>
 * name to previewMetaData to avoid confusing it with the
 * <p>
 * member variable metaData
 * <p>
 * <p>
 * Revision 3.87 2004/07/02 00:43:43 sueh
 * <p>
 * bug# 487 adding public functions to get FidXyz and MRCHeader
 * <p>
 * <p>
 * Revision 3.86 2004/06/30 17:27:36 rickg
 * <p>
 * Bug #488 Rotation.xf not being updated correctly, now done anytime
 * <p>
 * the fiducialless parameters are updated.
 * <p>
 * <p>
 * Revision 3.85 2004/06/30 00:16:25 sueh
 * <p>
 * bug# 487 adding checkUpdateFiducialModel(), which compares
 * <p>
 * the current and previous binning in Coarse Align. This function
 * <p>
 * is run when prenewst.com finishes.
 * <p>
 * <p>
 * Revision 3.84 2004/06/28 22:10:29 rickg
 * <p>
 * Bug #470 Moved the fiducial mode file copying to the same sections
 * <p>
 * where the fiducialless is handled.
 * <p>
 * <p>
 * Revision 3.83 2004/06/28 04:36:39 rickg
 * <p>
 * Bug #470 Added method to update prexf and _nonfid.xf
 * <p>
 * <p>
 * Revision 3.82 2004/06/25 23:26:51 sueh
 * <p>
 * bug# 485 In openTomogramCombinationDialog, after loading
 * <p>
 * the comscripts, synchronize from initial and final tabs to setup
 * <p>
 * and update combineParams
 * <p>
 * <p>
 * Revision 3.81 2004/06/25 21:18:31 sueh
 * <p>
 * bug# 486 corrected set state to inprogress calls.
 * <p>
 * <p>
 * Revision 3.80 2004/06/24 21:41:39 sueh
 * <p>
 * bug# 482 making the call to
 * <p>
 * loadSolvematch(boolean modelBased) compatible with
 * <p>
 * previous versions of the .edf file.
 * <p>
 * <p>
 * Revision 3.79 2004/06/24 20:22:05 sueh
 * <p>
 * bug# 482 removed loadSolvematchshift and mod functions
 * <p>
 * <p>
 * Revision 3.78 2004/06/24 18:43:00 sueh
 * <p>
 * bug# 482 add loadSolvematch(boolean modelBased) to merge
 * <p>
 * solvematchshift and mod into solvematch and add
 * <p>
 * matchshifts
 * <p>
 * <p>
 * Revision 3.77 2004/06/22 23:00:12 sueh
 * <p>
 * bug# 455 Added open contours to sample() and fullSample().
 * <p>
 * Substituted open() calls for model() calls. Removed extra
 * <p>
 * model() calls. Setting preserveContrast separately.
 * <p>
 * <p>
 * Revision 3.76 2004/06/22 02:04:28 sueh
 * <p>
 * bug# 441 Created updateTrimvolParam() and added it to
 * <p>
 * trimVolume() and donePostProcessing(). Moved the logic
 * <p>
 * used to create input and output file names to TrimvolParam.
 * <p>
 * <p>
 * Revision 3.75 2004/06/21 17:22:37 rickg
 * <p>
 * Bug #461 z shift is scaled by the prealigned binning
 * <p>
 * <p>
 * Revision 3.74 2004/06/21 00:03:53 sueh
 * <p>
 * bug# 436 adding restartAtMatchvol1(), which updates later comscripts
 * <p>
 * and calls matchvol1(). This is necessary because
 * <p>
 * startNextProcess() does not need to update comscripts.
 * <p>
 * <p>
 * Revision 3.73 2004/06/18 00:52:53 sueh
 * <p>
 * bug# 476 put the logic to check if the fixed stack exists in a
 * <p>
 * separate function and call it in replaceRawStack() and
 * <p>
 * imodErasedStack
 * <p>
 * <p>
 * Revision 3.72 2004/06/17 16:23:34 sueh
 * <p>
 * bug# 466 in imodFullSample() turning on model mode.
 * <p>
 * <p>
 * Revision 3.71 2004/06/15 20:08:49 rickg
 * <p>
 * Bug #383 Run solvematch instead of solvematch{shift|mod}
 * <p>
 * <p>
 * Revision 3.70 2004/06/14 23:39:53 rickg
 * <p>
 * Bug #383 Transitioned to using solvematch
 * <p>
 * <p>
 * Revision 3.69 2004/06/13 17:03:23 rickg
 * <p>
 * Solvematch mid change
 * <p>
 * <p>
 * Revision 3.68 2004/06/10 18:27:12 sueh
 * <p>
 * bug# 463 changing ImodManager.create() to newImod, using
 * <p>
 * ImodManager.setOpenBeadFixer() instead of openBeadFixer
 * <p>
 * <p>
 * Revision 3.67 2004/06/10 18:19:13 rickg
 * <p>
 * Removed redudant dialog parameter fetching from mtffilter and
 * <p>
 * imodPatchRegionModel
 * <p>
 * <p>
 * Revision 3.66 2004/06/10 17:27:53 sueh
 * <p>
 * bug# 462 remove ImodManager.reset() calls
 * <p>
 * <p>
 * Revision 3.65 2004/06/05 00:59:36 sueh
 * <p>
 * bug# 433 add updateLog to call ProcessManager.generateAlignLogs()
 * <p>
 * when the ta logs are out of date
 * <p>
 * <p>
 * Revision 3.64 2004/06/02 23:49:59 rickg
 * <p>
 * Bug #391 only update the rotation.xf if the mode is fiducialess
 * <p>
 * <p>
 * Revision 3.62 2004/06/01 18:53:48 rickg
 * <p>
 * Bug #391 whole tomogram sampling state implementation
 * <p>
 * <p>
 * Revision 3.61 2004/05/27 22:49:54 rickg
 * <p>
 * Bug #391 offer to close preali window for fidless case
 * <p>
 * standardized parameter gathering for tomogram positioning
 * <p>
 * logic for calling updateFiducialAlign
 * <p>
 * <p>
 * Revision 3.60 2004/05/26 04:57:14 rickg
 * <p>
 * Bug #391 Fiducialess handling for the gneration dialog
 * <p>
 * <p>
 * Revision 3.59 2004/05/26 00:00:32 sueh
 * <p>
 * bug# 355 validate metaData when retrieve parameters from an
 * <p>
 * .edf file
 * <p>
 * <p>
 * Revision 3.58 2004/05/25 23:19:34 rickg
 * <p>
 * Bug #391 Fiducialess implementation
 * <p>
 * <p>
 * Revision 3.57 2004/05/24 20:16:45 sueh
 * <p>
 * bug# 409 corrected .ali file names for mtffilter for single axis
 * <p>
 * <p>
 * Revision 3.56 2004/05/21 21:55:13 sueh
 * <p>
 * bug# 443 setting the output file name in tilta.com when
 * <p>
 * running sample
 * <p>
 * <p>
 * Revision 3.55 2004/05/21 02:21:38 sueh
 * <p>
 * bug# 83 removing generic progress bar
 * <p>
 * <p>
 * Revision 3.54 2004/05/15 01:43:55 sueh
 * <p>
 * bug# 415 if saveTestParamIfNecessary() returns false, then the user
 * <p>
 * pressed cancel our there was a problem saving, so don't exit.
 * <p>
 * <p>
 * Revision 3.53 2004/05/15 00:41:00 sueh
 * <p>
 * bug# 302 changing function name updateCombineParams()
 * <p>
 * <p>
 * Revision 3.52 2004/05/13 20:15:10 sueh
 * <p>
 * bug# 33 imodGetRubberbandCoordinates() checks for rubberband data
 * <p>
 * <p>
 * Revision 3.51 2004/05/11 21:11:21 sueh
 * <p>
 * bug# 302 Standardizing synchronization.
 * <p>
 * Syncing with PatchRegionModel button push.
 * <p>
 * UpdateCombineCom(), which updates metadata, is not necessary to
 * <p>
 * run scripts so it doesn't need a success return value.
 * <p>
 * Put syncing first in most cases.
 * <p>
 * Follow syncing by updateCombineCom().
 * <p>
 * In createCombineScripts() run either loadSolvematchShift() or
 * <p>
 * loadSolvematchMod(), instead of only loadSolvematchShift.
 * <p>
 * If MatchingModels is selected after Create scripts is done, call
 * <p>
 * modelCombine() from combine() and visa versa.
 * <p>
 * <p>
 * Revision 3.50 2004/05/07 19:54:45 sueh
 * <p>
 * bug# 33 adding error processing to
 * <p>
 * imodGetRubberbandCoordinates()
 * <p>
 * <p>
 * Revision 3.49 2004/05/06 20:22:33 sueh
 * <p>
 * bug# 33 added getRubberbandCoordinates()
 * <p>
 * <p>
 * Revision 3.48 2004/05/05 21:24:53 sueh
 * <p>
 * bug #430 If changes to .seed happened more recently then .fid, do not
 * <p>
 * mv .fid .seed. Otherwise backup .seed to .seed~ if not backing up
 * <p>
 * .seed to _orig.seed. Ok to use fid as seed when .seed does not exist.
 * <p>
 * Orginal bug# 276.
 * <p>
 * <p>
 * Revision 3.47 2004/05/03 22:29:21 sueh
 * <p>
 * bug# 416 Move Bin by 2 settings between tabs in
 * <p>
 * TomogramCombinationDialog. Set binning in ImodManager.
 * <p>
 * <p>
 * Revision 3.46 2004/05/03 18:04:41 sueh
 * <p>
 * bug# 418 adding printStackTrace for more information
 * <p>
 * <p>
 * Revision 3.45 2004/04/28 22:16:57 sueh
 * <p>
 * bug# 320 user interaction goes in app manager
 * <p>
 * <p>
 * Revision 3.44 2004/04/28 20:13:10 rickg
 * <p>
 * bug #429 all file renames are now handled by the utilities static
 * <p>
 * function to deal with the windows bug
 * <p>
 * <p>
 * Revision 3.43 2004/04/28 00:47:52 sueh
 * <p>
 * trying delete full aligned stack so that rename works in Windows
 * <p>
 * <p>
 * Revision 3.42 2004/04/28 00:40:29 sueh
 * <p>
 * adding error message if rename filter file doesn't work
 * <p>
 * <p>
 * Revision 3.41 2004/04/27 23:20:13 sueh
 * <p>
 * bug# 320 warn the user about a stale patch vector model after
 * <p>
 * any button press that will lead to creating a new patch vector
 * <p>
 * model
 * <p>
 * <p>
 * Revision 3.40 2004/04/27 22:02:27 sueh
 * <p>
 * bug# 320 try to close the 3dmod with patch vector model before
 * <p>
 * running patchcorr
 * <p>
 * <p>
 * Revision 3.39 2004/04/27 01:01:34 sueh
 * <p>
 * bug# 427 using tomopitch param when running tomopitch
 * <p>
 * <p>
 * Revision 3.38 2004/04/26 21:20:32 sueh
 * <p>
 * bug# 427 added code for tomopitch comscript (not finished)
 * <p>
 * <p>
 * Revision 3.37 2004/04/26 18:36:52 rickg
 * <p>
 * bug #426 Added full image code, fixed order of com script
 * <p>
 * loading for tomogram positioning
 * <p>
 * <p>
 * Revision 3.36 2004/04/26 17:15:54 sueh
 * <p>
 * bug# 83 removing generic progress bar from patchcorr
 * <p>
 * <p>
 * Revision 3.35 2004/04/26 00:24:59 rickg
 * <p>
 * bug #426 Implemented full tomogram sampling
 * <p>
 * <p>
 * Revision 3.34 2004/04/24 08:05:40 rickg
 * <p>
 * bug #391 restructuring
 * <p>
 * <p>
 * Revision 3.32 2004/04/22 23:31:33 rickg
 * <p>
 * bug #391 Added processing for non fid aligne
 * <p>
 * Added getIMODBinPath and getMetaData
 * <p>
 * <p>
 * Revision 3.31 2004/04/19 19:25:04 sueh
 * <p>
 * bug# 409 removing prints
 * <p>
 * <p>
 * Revision 3.30 2004/04/16 02:20:39 sueh
 * <p>
 * removing print statements
 * <p>
 * <p>
 * Revision 3.29 2004/04/16 02:06:30 sueh
 * <p>
 * bug# 409 No longer backing up .ali during useMtfFilter.
 * <p>
 * Changed updateTransferfidEnabled() to updateDialog(FiducialModelDialog) - it
 * <p>
 * does all updates on the FiducialModelDialog - and clarified the code.
 * <p>
 * Create updateDialog(ProcessName) to call the specific updateDialog functions.
 * <p>
 * Calling updateDialog(ProcessName in processDone()
 * <p>
 * Added updateDialog() calls where needed.
 * <p>
 * <p>
 * Revision 3.28 2004/04/06 19:04:06 rickg
 * <p>
 * Print out java system info at start of session
 * <p>
 * <p>
 * Revision 3.27 2004/04/06 17:51:03 rickg
 * <p>
 * bug #391 basic single stage fiducialess alignment
 * <p>
 * <p>
 * Revision 3.26 2004/03/29 21:00:48 sueh
 * <p>
 * bug# 409 Added run mtffilter, view mtffilter result, use mtffilter
 * <p>
 * result as the full
 * <p>
 * aligned stack
 * <p>
 * <p>
 * Revision 3.25 2004/03/24 03:08:17 rickg
 * <p>
 * Bug# 395 Implemented ability to create binned tomogram
 * <p>
 * <p>
 * Revision 3.24 2004/03/22 23:51:23 sueh
 * <p>
 * bug# 83 starting the progress bar as soon as possible
 * <p>
 * <p>
 * Revision 3.23 2004/03/13 00:35:05 rickg
 * <p>
 * Bug# 390 Add prenewst and xfproduct management
 * <p>
 * <p>
 * Revision 3.22 2004/03/11 23:58:14 rickg
 * <p>
 * Bug #410 Newstack PIP transition
 * <p>
 * Formatted code
 * <p>
 * <p>
 * Revision 3.21 2004/03/10 00:44:32 sueh
 * <p>
 * bug# 408 added getIMODCalibDirectory()
 * <p>
 * <p>
 * Revision 3.20 2004/03/09 22:06:56 sueh
 * <p>
 * bug# 407 adding IMOD_CALIB_DIR optional environment variable
 * <p>
 * <p>
 * Revision 3.19 2004/03/06 00:22:39 sueh
 * <p>
 * bug# 250 changed updateCombineCom() - remove duplicate code - call
 * <p>
 * updateCombineCom(int) with NO_TAB
 * <p>
 * <p>
 * Revision 3.18 2004/03/05 18:26:55 sueh
 * <p>
 * bug# 250 changed patchcorrCombine() - updating CombineParams
 * <p>
 * changed updateCombineCom(int) - change the parameter name because
 * <p>
 * its only necessary when a copy to Setup is required
 * <p>
 * <p>
 * Revision 3.17 2004/03/02 00:09:04 sueh
 * <p>
 * bug #250 added updateCombineCom(int fromTab) - update CombineParams
 * <p>
 * from a tab
 * <p>
 * changed combine - default call to combine(int copyFromTab) with NO_TAB
 * <p>
 * added combine(int copyFromTab) copies fields from copyFromTab to setup
 * <p>
 * tab.
 * <p>
 * modelCombine() - same as combine
 * <p>
 * matchvol1() - same as combine
 * <p>
 * <p>
 * Revision 3.16 2004/02/27 20:10:49 sueh
 * <p>
 * bug# 250 changed createCombineScripts() - copied the
 * <p>
 * Setup Use Matching Models value into the Initial tab
 * <p>
 * <p>
 * Revision 3.15 2004/02/25 22:42:23 sueh
 * <p>
 * bug# 403 removed unnecessary code
 * <p>
 * <p>
 * Revision 3.14 2004/02/25 22:17:52 sueh
 * <p>
 * bug# 403 resetState() is no longer setting imodManager to
 * <p>
 * null
 * <p>
 * <p>
 * Revision 3.13 2004/02/16 18:54:38 sueh
 * <p>
 * bug# 276 Added makeFiducialModelSeedModel() to copy the
 * <p>
 * .seed file to the .fid file.
 * <p>
 * <p>
 * Revision 3.12 2004/02/07 03:12:02 sueh
 * <p>
 * bug# 169 Create ImodManager just once, set metadata
 * <p>
 * separately, reformatted, changed imodRawStack() to
 * <p>
 * ImodPreview()
 * <p>
 * <p>
 * Revision 3.11 2004/02/05 18:05:32 sueh
 * <p>
 * bug# 306 get the trimvol params from the screen and set
 * <p>
 * swapYZ for 3dmod
 * <p>
 * <p>
 * Revision 3.10 2004/02/05 00:19:07 sueh
 * <p>
 * bug# 292 preserving contrast in view x-ray model, changed
 * <p>
 * imodXrayModel()
 * <p>
 * <p>
 * Revision 3.9 2004/02/04 18:12:46 sueh
 * <p>
 * bug# 171 ask to automatically quit all running 3dmod
 * <p>
 * programs.
 * <p>
 * <p>
 * Revision 3.8 2004/01/22 21:09:39 rickg
 * <p>
 * Get screen size in openSetupDialog instead of app init
 * <p>
 * <p>
 * Revision 3.7 2004/01/17 00:14:17 rickg
 * <p>
 * Added a --test argument that prevents the main window from
 * <p>
 * opening up.
 * <p>
 * <p>
 * Revision 3.6 2003/12/08 22:34:32 sueh
 * <p>
 * bug# 169 adding new function imodRawStack
 * <p>
 * <p>
 * Revision 3.5 2003/12/05 01:25:01 sueh
 * <p>
 * bug242 moved getEnvironmentVariable() to Utilities
 * <p>
 * <p>
 * Revision 3.4 2003/12/04 22:09:03 sueh
 * <p>
 * bug242 Converting to new interface.
 * <p>
 * <p>
 * Revision 3.3 2003/11/26 23:36:27 rickg
 * <p>
 * Debug flag and getter changed to static.
 * <p>
 * <p>
 * Revision 3.2 2003/11/11 00:24:52 sueh
 * <p>
 * Bug349 imodFixFiducials(AxisID): call
 * <p>
 * imodManager.openBeadFixer()
 * <p>
 * <p>
 * Revision 3.1 2003/11/10 07:28:54 rickg
 * <p>
 * ContextPopup initialization no longer needed
 * <p>
 * Some more stderr printing on exceptions
 * <p>
 * <p>
 * Revision 3.0 2003/11/07 23:19:00 rickg
 * <p>
 * Version 1.0.0
 * <p>
 * <p>
 * Revision 2.93 2003/11/07 19:49:38 rickg
 * <p>
 * Don't delete preali in delete aligned stacks code.
 * <p>
 * <p>
 * Revision 2.92 2003/11/07 00:52:56 rickg
 * <p>
 * Added test helper methods
 * <p>
 * Changed transferfid parameter name to indicate that it is called with
 * <p>
 * the destination axis
 * <p>
 * <p>
 * Revision 2.91 2003/11/06 22:45:47 sueh
 * <p>
 * cleaning up task tags and prints
 * <p>
 * <p>
 * Revision 2.90 2003/11/06 21:41:27 sueh
 * <p>
 * bug348 imodFineAlign(AsixID): removed calls to
 * <p>
 * setFineAlignmentState() for processTrack and mainFrame.
 * <p>
 * <p>
 * Revision 2.89 2003/11/05 20:31:48 rickg
 * <p>
 * Bug #292 Added preserve contrast seed model and residual model
 * <p>
 * opens
 * <p>
 * <p>
 * Revision 2.88 2003/11/05 20:04:05 rickg
 * <p>
 * Bug# 347 Message written to process monitor area
 * <p>
 * <p>
 * Revision 2.87 2003/11/05 19:39:17 rickg
 * <p>
 * Bug# 295 Query the combination dialog instead of the metaData
 * <p>
 * object as to the state of the match direction for opening the patch
 * <p>
 * region model.
 * <p>
 * <p>
 * Revision 2.86 2003/11/05 19:20:21 rickg
 * <p>
 * Bug# 290 Save tomo gen data when done is pressed
 * <p>
 * <p>
 * Revision 2.85 2003/11/05 18:05:50 sueh
 * <p>
 * bug278 created backupFile(File) to backup the .edf file
 * <p>
 * called backupFile(File) from saveTestParamFile()
 * <p>
 * <p>
 * Revision 2.84 2003/11/04 20:55:42 rickg
 * <p>
 * Bug #345 IMOD Diriectory supplied by a static function from
 * <p>
 * ApplicationManager
 * <p>
 * <p>
 * Revision 2.83 2003/10/27 23:55:41 rickg
 * <p>
 * Bug# 283 Added method to open the tomopitch log file
 * <p>
 * <p>
 * Revision 2.82 2003/10/24 21:45:09 rickg
 * <p>
 * Spelling fix
 * <p>
 * <p>
 * Revision 2.81 2003/10/23 23:06:13 sueh
 * <p>
 * bug271 called isValid() in SetupDialog
 * <p>
 * <p>
 * Revision 2.80 2003/10/22 21:32:02 rickg
 * <p>
 * Bug# 287 Default value handling for SLICE OFFSET and SHIFT
 * <p>
 * <p>
 * Revision 2.79 2003/10/21 23:45:05 rickg
 * <p>
 * Added function to delete the aligned stacks
 * <p>
 * <p>
 * Revision 2.78 2003/10/21 02:34:20 sueh
 * <p>
 * Bug325 Pulled out generic default UI retrieval functionality and placed
 * <p>
 * it in ButtonHelper.
 * <p>
 * <p>
 * Revision 2.77 2003/10/20 22:02:13 rickg
 * <p>
 * Bug# 228 Check to see if solve.xf exists before running matchvol1
 * <p>
 * <p>
 * Revision 2.76 2003/10/20 17:32:09 rickg
 * <p>
 * Use existence of combine com scripts
 * <p>
 * ConstCombineParams.scriptsCreated flag
 * <p>
 * <p>
 * Revision 2.75 2003/10/17 02:00:07 sueh
 * <p>
 * Bug317 added new function - to retrieve default UI resources
 * <p>
 * <p>
 * Revision 2.73 2003/10/10 23:17:01 sueh
 * <p>
 * bug251 removing marks
 * <p>
 * <p>
 * Revision 2.72 2003/10/07 22:40:40 sueh
 * <p>
 * bug251 moved transferfid from fine alignment dialog
 * <p>
 * to fiducial model dialog
 * <p>
 * <p>
 * Revision 2.71 2003/10/05 23:59:35 rickg
 * <p>
 * Bug# 252
 * <p>
 * Adde complete message to progresss region for shor processes
 * <p>
 * <p>
 * Revision 2.70 2003/10/05 21:36:05 rickg
 * <p>
 * Bug# 256
 * <p>
 * Catch SystemProcessException for attempted multiple
 * <p>
 * processes in a axis
 * <p>
 * <p>
 * Revision 2.69 2003/10/03 22:11:15 rickg
 * <p>
 * Bug# 255
 * <p>
 * added returns to catch sections for doneSetupDialog
 * <p>
 * Don't want to continue to main window if copytomocoms did not
 * <p>
 * succeed
 * <p>
 * <p>
 * Revision 2.68 2003/10/02 18:57:46 sueh
 * <p>
 * bug236 added testing:
 * <p>
 * NewstParamTest
 * <p>
 * ComScriptTest
 * <p>
 * <p>
 * Removed marks
 * <p>
 * <p>
 * Revision 2.67 2003/09/30 03:18:43 rickg
 * <p>
 * Bug# 248
 * <p>
 * changed openTestParamFile to loadTestParamFile
 * <p>
 * split out resetState method
 * <p>
 * added logic to openExistingData use a File object or
 * <p>
 * open the File Dialog and drop into the setup page if it fails.
 * <p>
 * <p>
 * Revision 2.66 2003/09/30 02:18:57 rickg
 * <p>
 * Bug 249
 * <p>
 * Proper New dialog behavior when not saving the EDF
 * <p>
 * Also moved message dialogs to the mainFrame
 * <p>
 * <p>
 * Revision 2.65 2003/09/29 23:34:57 sueh
 * <p>
 * bug236 Added UseLinearInterpolation to
 * <p>
 * TomogramGenerationDialog.
 * <p>
 * <p>
 * UseLinearInterpolation:
 * <p>
 * check box
 * <p>
 * Advanced
 * <p>
 * newst -linear
 * <p>
 * <p>
 * Files:
 * <p>
 * ComScriptManager.java
 * <p>
 * ConstNewstParam.java
 * <p>
 * NewstParam.java
 * <p>
 * TomogramGenerationDialog.java
 * <p>
 * ApplicationManager.java
 * <p>
 * <p>
 * Revision 2.64 2003/09/26 19:46:16 sueh
 * <p>
 * bug223 removed task marks
 * <p>
 * <p>
 * Revision 2.63 2003/09/26 19:43:48 sueh
 * <p>
 * bug223 no field should be persistant. Changed MetaData.
 * <p>
 * Added TransferfidNumberViews.
 * <p>
 * Changed the done fine allignment and open fine allignment functions
 * <p>
 * to work with MetaData
 * <p>
 * <p>
 * Revision 2.62 2003/09/09 17:20:29 rickg
 * <p>
 * Check to see if the _orig.st stack exists, do not replace if it does.
 * <p>
 * <p>
 * Revision 2.61 2003/09/08 22:18:50 rickg
 * <p>
 * Catch exception thrown buy ProcessManager.startComScript
 * <p>
 * <p>
 * Revision 2.60 2003/09/08 05:44:47 rickg
 * <p>
 * Added trial tilt
 * <p>
 * Output for a single axis tomogram is changed to
 * <p>
 * dataset_full.rec
 * <p>
 * <p>
 * Revision 2.59 2003/08/20 21:57:09 rickg
 * <p>
 * Only close imods in specified directory
 * <p>
 * <p>
 * Revision 2.58 2003/08/05 21:35:22 rickg
 * <p>
 * Retry commit, eclipse broken?
 * <p>
 * <p>
 * Revision 2.57 2003/07/28 22:53:09 rickg
 * <p>
 * Fixed postpone logic for combine panel. Combine scripts
 * <p>
 * created flag is now reset only when the CombineParams are
 * <p>
 * modified.
 * <p>
 * <p>
 * Combine postpone will now save combine sub script parameters
 * <p>
 * <p>
 * Revision 2.56 2003/07/25 22:51:11 rickg
 * <p>
 * Imod model mode management changes
 * <p>
 * Save original stack as _orig.st
 * <p>
 * <p>
 * Revision 2.55 2003/07/22 22:16:15 rickg
 * <p>
 * Erased stack methods and trial mode
 * <p>
 * <p>
 * Revision 2.54 2003/07/01 19:24:30 rickg
 * <p>
 * Fixed progress bars for prenewst, newst and tomogram generation
 * <p>
 * <p>
 * Revision 2.53 2003/06/27 20:33:28 rickg
 * <p>
 * Changed below method to public
 * <p>
 * <p>
 * Revision 2.52 2003/06/27 20:23:32 rickg
 * <p>
 * Adde getter method for the com script manager
 * <p>
 * <p>
 * Revision 2.51 2003/06/10 05:29:30 rickg
 * <p>
 * Data persistence behavior of the combination and post
 * <p>
 * processing panels now match the others.
 * <p>
 * <p>
 * Revision 2.50 2003/06/10 05:15:23 rickg
 * <p>
 * *** empty log message ***
 * <p>
 * <p>
 * Revision 2.49 2003/06/09 04:28:21 rickg
 * <p>
 * Set state to in progress if any thing is exected for a given
 * <p>
 * process panel
 * <p>
 * <p>
 * Revision 2.48 2003/06/05 21:19:13 rickg
 * <p>
 * Explicit transferfid B to A false setting
 * <p>
 * <p>
 * Revision 2.47 2003/05/27 08:42:04 rickg
 * <p>
 * Progress bar determinant delegate methods
 * <p>
 * <p>
 * Revision 2.46 2003/05/23 22:49:41 rickg
 * <p>
 * Spelling correction
 * <p>
 * <p>
 * Revision 2.45 2003/05/23 14:29:11 rickg
 * <p>
 * Progress bar determinant delegate methods
 * <p>
 * <p>
 * Revision 2.44 2003/05/21 22:56:54 rickg
 * <p>
 * Initial kill implementation
 * <p>
 * <p>
 * Revision 2.43 2003/05/19 22:05:31 rickg
 * <p>
 * Added openNewDataset method
 * <p>
 * unset isDataParamDirty in daving method
 * <p>
 * <p>
 * Revision 2.42 2003/05/15 22:24:24 rickg
 * <p>
 * Reordered method sequence in opening processing panel to
 * <p>
 * prevent slider from taking up all of the window.
 * <p>
 * <p>
 * Revision 2.41 2003/05/15 20:13:05 rickg
 * <p>
 * Fixed PLAF for windows
 * <p>
 * <p>
 * Revision 2.40 2003/05/15 19:39:44 rickg
 * <p>
 * Look and feel handling
 * <p>
 * <p>
 * Revision 2.39 2003/05/14 23:22:51 rickg
 * <p>
 * Exit if no IMOD_DIR is defined. We can't run any of the non com scripts
 * <p>
 * <p>
 * Revision 2.38 2003/05/14 21:45:27 rickg
 * <p>
 * New trimvol constructor for windows
 * <p>
 * <p>
 * Revision 2.37 2003/05/14 14:36:08 rickg
 * <p>
 * Temporary change to volcombine
 * <p>
 * <p>
 * Revision 2.36 2003/05/13 19:58:22 rickg
 * <p>
 * TransferfidParams constructed with IMODDirectory File
 * <p>
 * <p>
 * Revision 2.35 2003/05/10 19:12:56 rickg
 * <p>
 * OS independent path implementation
 * <p>
 * <p>
 * Revision 2.34 2003/05/10 18:01:56 rickg
 * <p>
 * Fixes to get IMOD_DIR home and current working directory
 * <p>
 * in a OS agnostic manner
 * <p>
 * <p>
 * Revision 2.33 2003/05/09 23:25:36 rickg
 * <p>
 * Working change to get env vars from all OSs
 * <p>
 * <p>
 * Revision 2.32 2003/05/09 17:52:59 rickg
 * <p>
 * include this in ImodManager constructor, needed for fiducial model calls
 * <p>
 * <p>
 * Revision 2.31 2003/05/08 23:18:45 rickg
 * <p>
 * Added --debug option, off by default
 * <p>
 * <p>
 * Revision 2.30 2003/05/08 20:14:30 rickg
 * <p>
 * Don't set main window location to (0,0) confuses SGI
 * <p>
 * <p>
 * Revision 2.29 2003/05/08 19:58:53 rickg
 * <p>
 * Work around for bug in File.getParent
 * <p>
 * <p>
 * Revision 2.28 2003/05/07 23:04:29 rickg
 * <p>
 * System property user.dir now defines the working directory
 * <p>
 * Home is now read from the System properties
 * <p>
 * <p>
 * Revision 2.27 2003/04/30 18:48:51 rickg
 * <p>
 * Changed matchcheck* to a single imod instance
 * <p>
 * <p>
 * Revision 2.26 2003/04/28 23:25:25 rickg
 * <p>
 * Changed visible imod references to 3dmod
 * <p>
 * <p>
 * Revision 2.25 2003/04/24 17:46:54 rickg
 * <p>
 * Changed fileset name to dataset name
 * <p>
 * <p>
 * Revision 2.24 2003/04/17 23:11:26 rickg
 * <p>
 * Added cancel handling from post processing dialog
 * <p>
 * <p>
 * Revision 2.23 2003/04/16 22:49:49 rickg
 * <p>
 * Trimvol implmentation
 * <p>
 * <p>
 * Revision 2.22 2003/04/16 00:13:54 rickg
 * <p>
 * Trimvol in progress
 * <p>
 * <p>
 * Revision 2.21 2003/04/14 23:57:18 rickg
 * <p>
 * Trimvol management changes
 * <p>
 * <p>
 * Revision 2.20 2003/04/10 23:40:03 rickg
 * <p>
 * Initial exit function handling of imod and other processes
 * <p>
 * Initial openPostProcessingDialog
 * <p>
 * <p>
 * Revision 2.19 2003/03/26 00:52:25 rickg
 * <p>
 * Added button to convert patch_vector.mod to patch.out
 * <p>
 * <p>
 * Revision 2.18 2003/03/22 00:40:35 rickg
 * <p>
 * slovematchmod label change
 * <p>
 * <p>
 * Revision 2.17 2003/03/20 21:18:55 rickg
 * <p>
 * Added matchshift results button/access
 * <p>
 * <p>
 * Revision 2.16 2003/03/20 16:58:42 rickg
 * <p>
 * Added methods: imodMatchedToTomgram, matchorwarpTrial
 * <p>
 * Added trial mode handling to matchorwarp
 * <p>
 * <p>
 * Revision 2.15 2003/03/19 00:23:04 rickg
 * <p>
 * Added imod patch vector model pass through
 * <p>
 * <p>
 * Revision 2.14 2003/03/18 23:56:54 rickg
 * <p>
 * ComScript method name changes
 * <p>
 * Apropriate loading of combine scripts
 * <p>
 * Added pass through method to open matching models
 * <p>
 * Done not longer executes combine
 * <p>
 * Updated combine related methods to match new
 * <p>
 * combination dialog
 * <p>
 * <p>
 * Revision 2.13 2003/03/18 17:03:15 rickg
 * <p>
 * Combine development in progress
 * <p>
 * <p>
 * Revision 2.12 2003/03/18 15:01:31 rickg
 * <p>
 * Combine development in progress
 * <p>
 * <p>
 * Revision 2.11 2003/03/18 00:32:32 rickg
 * <p>
 * combine development in progress
 * <p>
 * <p>
 * Revision 2.10 2003/03/07 07:22:49 rickg
 * <p>
 * combine layout in progress
 * <p>
 * <p>
 * Revision 2.9 2003/03/06 05:53:28 rickg
 * <p>
 * Combine interface in progress
 * <p>
 * <p>
 * Revision 2.8 2003/03/06 01:19:17 rickg
 * <p>
 * Combine changes in progress
 * <p>
 * <p>
 * Revision 2.7 2003/03/02 23:30:41 rickg
 * <p>
 * Combine layout in progress
 * <p>
 * <p>
 * Revision 2.6 2003/02/24 23:27:21 rickg
 * <p>
 * Added process interrupt method
 * <p>
 * <p>
 * Revision 2.5 2003/01/30 00:43:32 rickg
 * <p>
 * Blank second axis panel when done with tomogram generation
 * <p>
 * <p>
 * Revision 2.4 2003/01/29 15:22:58 rickg
 * <p>
 * Updated logic for combine step
 * <p>
 * <p>
 * Revision 2.3 2003/01/28 20:42:53 rickg
 * <p>
 * Bug fix: save current dialog state when running align.com
 * <p>
 * <p>
 * Revision 2.2 2003/01/28 00:15:29 rickg
 * <p>
 * Main window now remembers its size
 * <p>
 * <p>
 * Revision 2.1 2003/01/27 18:12:41 rickg
 * <p>
 * Fixed bug from single window transition in positioning dialog
 * <p>
 * opening function
 * <p>
 * <p>
 * Revision 2.0 2003/01/24 20:30:31 rickg
 * <p>
 * Single window merge to main branch
 * <p>
 * <p>
 * Revision 1.36.2.1 2003/01/24 18:27:46 rickg
 * <p>
 * Single window GUI layout initial revision
 * <p>
 * <p>
 * Revision 1.36 2003/01/10 20:46:34 rickg
 * <p>
 * Added ability to view 3D fiducial models
 * <p>
 * <p>
 * Revision 1.35 2003/01/10 18:39:58 rickg
 * <p>
 * Using existing com scripts now gives the correct
 * <p>
 * process state
 * <p>
 * <p>
 * Revision 1.34 2003/01/10 18:33:16 rickg
 * <p>
 * Added test parameter filename to command line args
 * <p>
 * <p>
 * Revision 1.33 2003/01/08 21:04:38 rickg
 * <p>
 * More descriptive error dialog when the are not
 * <p>
 * available for combining.
 * <p>
 * <p>
 * Revision 1.32 2003/01/07 00:30:16 rickg
 * <p>
 * Added imodViewResidual method
 * <p>
 * <p>
 * Revision 1.31 2003/01/06 04:53:16 rickg
 * <p>
 * Set default parameters for transferfid panel and handle
 * <p>
 * new backwards flag for b to a
 * <p>
 * <p>
 * Revision 1.30 2003/01/04 00:41:00 rickg
 * <p>
 * Implemented transferfid method
 * <p>
 * <p>
 * Revision 1.29 2002/12/19 00:35:20 rickg
 * <p>
 * Implemented persitent advanced state handling
 * <p>
 * <p>
 * Revision 1.27 2002/12/11 21:26:31 rickg
 * <p>
 * Added font setting into user prefs setting
 * <p>
 * <p>
 * Revision 1.26 2002/12/11 05:39:00 rickg
 * <p>
 * Added basic font change method
 * <p>
 * <p>
 * Revision 1.25 2002/12/11 00:39:48 rickg
 * <p>
 * Basic handling of settings dialog
 * <p>
 * added setUserPreferences method
 * <p>
 * <p>
 * Revision 1.24 2002/12/09 04:18:50 rickg
 * <p>
 * Better handling of current working directory, user.dir and
 * <p>
 * metaData always agree now.
 * <p>
 * <p>
 * Revision 1.23 2002/12/05 01:21:02 rickg
 * <p>
 * Added isAdvanced stub
 * <p>
 * <p>
 * Revision 1.22 2002/11/21 19:24:38 rickg
 * <p>
 * Set user.dir to current working directory
 * <p>
 * <p>
 * Revision 1.21 2002/10/29 18:22:04 rickg
 * <p>
 * Simplified rawstack open checking
 * <p>
 * <p>
 * Revision 1.20 2002/10/25 19:30:43 rickg
 * <p>
 * Modifies several catches to explicilty specify exception
 * <p>
 * <p>
 * Revision 1.19 2002/10/24 19:52:55 rickg
 * <p>
 * Added command line --demo argument
 * <p>
 * <p>
 * Revision 1.18 2002/10/22 21:38:24 rickg
 * <p>
 * ApplicationManager now controls both demo and debug
 * <p>
 * modes
 * <p>
 * <p>
 * Revision 1.17 2002/10/17 22:47:35 rickg
 * <p>
 * process dialogs are now managed attributes
 * <p>
 * setVisible calls changed to show
 * <p>
 * unused variable dialogFinshed removed
 * <p>
 * <p>
 * Revision 1.16 2002/10/17 16:23:04 rickg
 * <p>
 * Added private method to update the dependent tilt parameters when the
 * <p>
 * align.com parameters are changed
 * <p>
 * <p>
 * Revision 1.15 2002/10/16 17:37:18 rickg
 * <p>
 * Construct a imodManager when a new data set is opened
 * <p>
 * <p>
 * Revision 1.14 2002/10/14 22:44:27 rickg
 * <p>
 * Added combine to execute section of doneCombine
 * <p>
 * <p>
 * Revision 1.13 2002/10/14 19:04:18 rickg
 * <p>
 * openMessageDialog made public
 * <p>
 * <p>
 * Revision 1.12 2002/10/10 23:40:33 rickg
 * <p>
 * refactored createCombineScripts to setupCombineScripts
 * <p>
 * <p>
 * Revision 1.11 2002/10/10 19:16:19 rickg
 * <p>
 * Get HOME and IMOD_DIR environement variables during
 * <p>
 * initialization instead of each time they requested. Also
 * <p>
 * exit if they are not available.
 * <p>
 * <p>
 * Revision 1.10 2002/10/09 04:29:17 rickg
 * <p>
 * Implemented calls to updateCombineCom
 * <p>
 * <p>
 * Revision 1.9 2002/10/09 00:04:37 rickg
 * <p>
 * Added default patch boundary logic
 * <p>
 * still needs work on getting combine parameters at the correct times
 * <p>
 * <p>
 * Revision 1.8 2002/10/07 22:20:21 rickg
 * <p>
 * removed unused imports
 * <p>
 * <p>
 * Revision 1.7 2002/09/30 23:44:43 rickg
 * <p>
 * Started implementing updateCombineCom
 * <p>
 * <p>
 * Revision 1.6 2002/09/30 22:01:29 rickg
 * <p>
 * Added check to verify dual axis for combination
 * <p>
 * <p>
 * Revision 1.5 2002/09/20 18:56:09 rickg
 * <p>
 * Added private message and yes/no dialog methods
 * <p>
 * Check to see if the raw stack and coarsely aligned stacks should be
 * <p>
 * closed by the user
 * <p>
 * <p>
 * Revision 1.4 2002/09/19 22:57:56 rickg
 * <p>
 * Imod mangement is now handled through the ImodManager
 * <p>
 * <p>
 * Revision 1.3 2002/09/17 23:44:56 rickg
 * <p>
 * Adding ImodManager, in progress
 * <p>
 * <p>
 * Revision 1.2 2002/09/13 21:29:57 rickg
 * <p>
 * Started updating for ImodManager
 * <p>
 * <p>
 * Revision 1.1 2002/09/09 22:57:02 rickg
 * <p>
 * Initial CVS entry, basic functionality not including combining
 * <p>
 * </p>
 */
<|MERGE_RESOLUTION|>--- conflicted
+++ resolved
@@ -1887,12 +1887,8 @@
     if (metaData.getViewType() == ViewType.MONTAGE) {
       blendmontParam = comScriptMgr.getBlendmontParamFromTiltxcorr(axisID);
       GotoParam gotoParam = comScriptMgr.getGotoParamFromTiltxcorr(axisID);
-<<<<<<< HEAD
-      runningBlendmont = blendmontParam.setBlendmontState(state.getInvalidEdgeFunctions(axisID));
-=======
       runningBlendmont = blendmontParam.setBlendmontState(state
           .getInvalidEdgeFunctions(axisID));
->>>>>>> 993b44f9
       if (runningBlendmont) {
         gotoParam.setLabel(BlendmontParam.GOTO_LABEL);
       }
