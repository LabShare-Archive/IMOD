package etomo;

import java.awt.Dimension;
import java.awt.GraphicsEnvironment;
import java.awt.Toolkit;
import java.io.BufferedWriter;
import java.io.File;
import java.io.FileWriter;
import java.io.IOException;
import java.util.Iterator;
import java.util.List;

import etomo.comscript.ArchiveorigParam;
import etomo.comscript.AutofidseedParam;
import etomo.comscript.BatchruntomoParam;
import etomo.comscript.BeadtrackParam;
import etomo.comscript.BlendmontParam;
import etomo.comscript.CCDEraserParam;
import etomo.comscript.ClipParam;
import etomo.comscript.ComScriptManager;
import etomo.comscript.CombineComscriptState;
import etomo.comscript.CombineParams;
import etomo.comscript.Command;
import etomo.comscript.CommandDetails;
import etomo.comscript.ConstCombineParams;
import etomo.comscript.ConstCtfPhaseFlipParam;
import etomo.comscript.ConstFindBeads3dParam;
import etomo.comscript.ConstMTFFilterParam;
import etomo.comscript.ConstNewstParam;
import etomo.comscript.ConstSetParam;
import etomo.comscript.ConstSplitCorrectionParam;
import etomo.comscript.ConstSqueezevolParam;
import etomo.comscript.ConstTiltParam;
import etomo.comscript.ConstTiltalignParam;
import etomo.comscript.ConstTiltxcorrParam;
import etomo.comscript.CopyTomoComs;
import etomo.comscript.CtfPhaseFlipParam;
import etomo.comscript.ExtractmagradParam;
import etomo.comscript.ExtractpiecesParam;
import etomo.comscript.ExtracttiltsParam;
import etomo.comscript.FindBeads3dParam;
import etomo.comscript.FlattenWarpParam;
import etomo.comscript.FortranInputSyntaxException;
import etomo.comscript.GotoParam;
import etomo.comscript.MakecomfileParam;
import etomo.comscript.MatchorwarpParam;
import etomo.comscript.MatchshiftsParam;
import etomo.comscript.MatchvolParam;
import etomo.comscript.MrcTaperParam;
import etomo.comscript.NewstParam;
import etomo.comscript.Patchcrawl3DParam;
import etomo.comscript.ProcessDetails;
import etomo.comscript.ProcesschunksParam;
import etomo.comscript.RunraptorParam;
import etomo.comscript.SetParam;
import etomo.comscript.SirtsetupParam;
import etomo.comscript.SolvematchParam;
import etomo.comscript.SolvematchmodParam;
import etomo.comscript.SolvematchshiftParam;
import etomo.comscript.SplitcombineParam;
import etomo.comscript.SplittiltParam;
import etomo.comscript.SqueezevolParam;
import etomo.comscript.TiltParam;
import etomo.comscript.TiltalignLog;
import etomo.comscript.TiltalignParam;
import etomo.comscript.TiltxcorrParam;
import etomo.comscript.TransferfidParam;
import etomo.comscript.TrimvolParam;
import etomo.comscript.WarpVolParam;
import etomo.comscript.XfmodelParam;
import etomo.comscript.XfproductParam;
import etomo.logic.TomogramTool;
import etomo.logic.TrimvolInputFileState;
import etomo.process.BaseProcessManager;
import etomo.process.ContinuousListenerTarget;
import etomo.process.ImodManager;
import etomo.process.ImodProcess;
import etomo.process.ProcessData;
import etomo.process.ProcessManager;
import etomo.process.ProcessMessages;
import etomo.process.ProcessResultDisplayFactoryInterface;
import etomo.process.ProcessState;
import etomo.process.SystemProcessException;
import etomo.storage.CpuAdoc;
import etomo.storage.DirectiveFile;
import etomo.storage.LogFile;
import etomo.storage.LoggableCollection;
import etomo.storage.Storable;
import etomo.storage.TaErrorLog;
import etomo.storage.TaRobustLog;
import etomo.storage.XrayStackArchiveFilter;
import etomo.type.AxisID;
import etomo.type.AxisType;
import etomo.type.AxisTypeException;
import etomo.type.BaseMetaData;
import etomo.type.BaseProcessTrack;
import etomo.type.BaseScreenState;
import etomo.type.BaseState;
import etomo.type.CombineProcessType;
import etomo.type.ConstEtomoNumber;
import etomo.type.ConstMetaData;
import etomo.type.ConstProcessSeries;
import etomo.type.DialogExitState;
import etomo.type.DialogType;
import etomo.type.EtomoNumber;
import etomo.type.EtomoState;
import etomo.type.FiducialMatch;
import etomo.type.FileType;
import etomo.type.ImageFileType;
import etomo.type.InterfaceType;
import etomo.type.InvalidEtomoNumberException;
import etomo.type.MatchMode;
import etomo.type.MetaData;
import etomo.type.PanelId;
import etomo.type.ProcessResult;
import etomo.type.ProcessEndState;
import etomo.type.ProcessName;
import etomo.type.ProcessResultDisplay;
import etomo.type.ProcessTrack;
import etomo.type.ProcessingMethod;
import etomo.type.ReconScreenState;
import etomo.type.Run3dmodMenuOptions;
import etomo.type.TiltAngleSpec;
import etomo.type.TiltAngleType;
import etomo.type.TomogramState;
import etomo.type.ViewType;
import etomo.ui.SetupReconUIHarness;
import etomo.ui.swing.AbstractParallelDialog;
import etomo.ui.swing.AlignmentEstimationDialog;
import etomo.ui.swing.BeadTrackDisplay;
import etomo.ui.swing.BeadtrackPanel;
import etomo.ui.swing.BlendmontDisplay;
import etomo.ui.swing.CcdEraserDisplay;
import etomo.ui.swing.CleanUpDialog;
import etomo.ui.swing.CoarseAlignDialog;
import etomo.ui.swing.Deferred3dmodButton;
import etomo.ui.swing.FiducialModelDialog;
import etomo.ui.swing.FiducialessParams;
import etomo.ui.swing.FinalAlignedStackDialog;
import etomo.ui.swing.FinalAlignedStackExpert;
import etomo.ui.swing.FindBeads3dDisplay;
import etomo.ui.swing.FlattenWarpDisplay;
import etomo.ui.swing.LogInterface;
import etomo.ui.swing.LogPanel;
import etomo.ui.swing.MainPanel;
import etomo.ui.swing.MainTomogramPanel;
import etomo.ui.swing.NewstackDisplay;
import etomo.ui.swing.ParallelPanel;
import etomo.ui.swing.PostProcessingDialog;
import etomo.ui.swing.PreProcessingDialog;
import etomo.ui.swing.ProcessDialog;
import etomo.ui.swing.ProcessDisplay;
import etomo.ui.swing.ProcessResultDisplayFactory;
import etomo.ui.swing.SetupDialogExpert;
import etomo.ui.swing.SirtsetupDisplay;
import etomo.ui.swing.TiltDisplay;
import etomo.ui.swing.TiltXcorrDisplay;
import etomo.ui.swing.TomogramCombinationDialog;
import etomo.ui.swing.TomogramGenerationExpert;
import etomo.ui.swing.TomogramPositioningExpert;
import etomo.ui.swing.TrialTiltDisplay;
import etomo.ui.swing.UIComponent;
import etomo.ui.swing.UIExpert;
import etomo.ui.swing.UIExpertUtilities;
import etomo.ui.swing.UIHarness;
import etomo.ui.swing.WarpVolDisplay;
import etomo.util.DatasetFiles;
import etomo.util.FidXyz;
import etomo.util.Imodinfo;
import etomo.util.InvalidParameterException;
import etomo.util.MRCHeader;
import etomo.util.Utilities;

/**
 * <p>
 * Description: Handles high level message processing, management of other
 * high-level objects and signal routing for tomogram reconstructions.
 * </p>
 * 
 * <p>
 * Copyright: Copyright (c) 2002 - 2006
 * </p>
 * 
 * <p>
 * Organization: Boulder Laboratory for 3-Dimensional Electron Microscopy of
 * Cells (BL3DEMC), University of Colorado
 * </p>
 * 
 * @author $Author$
 * 
 * @version $Revision$
 */
public final class ApplicationManager extends BaseManager implements
    ContinuousListenerTarget {
  public static final String rcsid = "$Id$";

  private final LogPanel logPanel = LogPanel.getInstance(this);

  // Process dialog references
  private SetupDialogExpert setupDialogExpert = null;

  private PreProcessingDialog preProcDialogA = null;

  private PreProcessingDialog preProcDialogB = null;

  private CoarseAlignDialog coarseAlignDialogA = null;

  private CoarseAlignDialog coarseAlignDialogB = null;

  private FiducialModelDialog fiducialModelDialogA = null;

  private FiducialModelDialog fiducialModelDialogB = null;

  private AlignmentEstimationDialog fineAlignmentDialogA = null;

  private AlignmentEstimationDialog fineAlignmentDialogB = null;

  private TomogramPositioningExpert tomogramPositioningExpertA = null;

  private TomogramPositioningExpert tomogramPositioningExpertB = null;

  private FinalAlignedStackExpert finalAlignedStackExpertA = null;

  private FinalAlignedStackExpert finalAlignedStackExpertB = null;

  private TomogramGenerationExpert tomogramGenerationExpertA = null;

  private TomogramGenerationExpert tomogramGenerationExpertB = null;

  private TomogramCombinationDialog tomogramCombinationDialog = null;

  private PostProcessingDialog postProcessingDialog = null;

  private CleanUpDialog cleanUpDialog = null;

  private MetaData metaData = null;

  private MainTomogramPanel mainPanel;

  private ProcessTrack processTrack;

  private ProcessManager processMgr;

  private TomogramState state = null;

  private boolean[] advancedA = new boolean[DialogType.TOTAL_RECON];

  private boolean[] advancedB = new boolean[DialogType.TOTAL_RECON];

  private ReconScreenState screenStateA = null;

  private ReconScreenState screenStateB = null;

  private ProcessResultDisplayFactory processResultDisplayFactoryA = null;

  private ProcessResultDisplayFactory processResultDisplayFactoryB = null;

  // True if reconnect() has been run for the specified axis.
  private boolean reconnectRunA = false;

  private boolean reconnectRunB = false;

  ComScriptManager comScriptMgr = new ComScriptManager(this);

  private SetupReconUIHarness setupReconUIHarness = null;

  /**
   * Does initialization and loads the .edf file. Opens the setup dialog if
   * there is no .edf file.
   */
  ApplicationManager(final String paramFileName, AxisID axisID) {
    super();
    metaData = new MetaData(this);
    createState();
    processMgr = new ProcessManager(this);
    initializeUIParameters(paramFileName, axisID);
    initializeAdvanced();
    // Open the etomo data file if one was found on the command line
    boolean newDataset = (!paramFileName.equals("") && !loadedParamFile)
        || paramFileName.equals("");
    if (newDataset) {
      setupReconUIHarness = new SetupReconUIHarness(this, AxisID.ONLY);
    }
    if (!EtomoDirector.INSTANCE.getArguments().isHeadless()) {
      if (!paramFileName.equals("")) {
        imodManager.setMetaData(metaData);
        if (loadedParamFile) {
          openProcessingPanel();
          mainPanel.setStatusBarText(paramFile, metaData, logPanel);
        }
      }
      if (newDataset) {
        openSetupDialog();
      }
    }
  }

  public void doAutomation() {
    if (setupReconUIHarness != null) {
      setupReconUIHarness.doAutomation();
    }
    super.doAutomation();
  }

  /**
   * Initialize advancedA and advancedB, which remember the advanced state of
   * dialogs when the user switches from one to another. This is necessary
   * because the done function is run each time a user switches dialogs.
   * 
   */
  private void initializeAdvanced() {
    boolean isAdvanced = EtomoDirector.INSTANCE.getAdvanced();
    for (int i = 0; i < DialogType.TOTAL_RECON; i++) {
      advancedA[i] = isAdvanced;
      advancedB[i] = isAdvanced;
    }
  }

  public ProcessResultDisplayFactoryInterface getProcessResultDisplayFactoryInterface(
      AxisID axisID) {
    return getProcessResultDisplayFactory(axisID);
  }

  public ProcessResultDisplayFactory getProcessResultDisplayFactory(AxisID axisID) {
    if (axisID == AxisID.SECOND) {
      if (processResultDisplayFactoryB == null) {
        processResultDisplayFactoryB = ProcessResultDisplayFactory
            .getInstance(getBaseScreenState(axisID));
      }
      return processResultDisplayFactoryB;
    }
    if (processResultDisplayFactoryA == null) {
      processResultDisplayFactoryA = ProcessResultDisplayFactory
          .getInstance(getBaseScreenState(axisID));
    }
    return processResultDisplayFactoryA;
  }

  /**
   * Checks the advanced state of a dialog.
   * 
   * @param dialogType
   * @param axisID
   * @return
   */
  public boolean isAdvanced(DialogType dialogType, AxisID axisID) {
    if (axisID == AxisID.SECOND) {
      return advancedB[dialogType.toIndex()];
    }
    return advancedA[dialogType.toIndex()];
  }

  /**
   * Sets the advanced state of a dialog.
   * 
   * @param dialogType
   * @param axisID
   * @param advanced
   */
  public void setAdvanced(DialogType dialogType, AxisID axisID, boolean advanced) {
    if (axisID == AxisID.SECOND) {
      advancedB[dialogType.toIndex()] = advanced;
    }
    advancedA[dialogType.toIndex()] = advanced;
  }

  /**
   * Sets the advanced state of a dialog. Assumes the A axis (or single axis).
   * 
   * @param dialogType
   * @param advanced
   */
  public void setAdvanced(DialogType dialogType, boolean advanced) {
    advancedA[dialogType.toIndex()] = advanced;
  }

  /**
   * Finds out whether the manager is new, which means that it has no .edf file.
   * If setupDialog is not null, then the manager is new.
   */
  public boolean isNewManager() {
    return setupDialogExpert != null;
  }

  /**
   * Check if setup dialog has been modified by the user. Return true if there
   * is text in the dataset field.
   * 
   * @return
   */
  public boolean isSetupChanged() {
    if (setupDialogExpert == null) {
      return false;
    }
    if (setupDialogExpert.getDataset() == null
        || setupDialogExpert.getDataset().matches("\\s*")) {
      return false;
    }
    return true;
  }

  /**
   * Open the setup dialog
   */
  public void openSetupDialog() {
    // Open the dialog in the appropriate mode for the current state of
    // processing
    String actionMessage = setCurrentDialogType(DialogType.SETUP_RECON, AxisID.ONLY);
    if (setupDialogExpert == null) {
      Utilities.timestamp("new", "SetupDialog", Utilities.STARTED_STATUS);
      setupDialogExpert = setupReconUIHarness.getSetupDialogExpert();
      Utilities.timestamp("new", "SetupDialog", Utilities.FINISHED_STATUS);
      setupReconUIHarness.initializeFields((ConstMetaData) metaData, userConfig);
    }
    mainPanel.openSetupPanel(setupDialogExpert);
    if (!GraphicsEnvironment.isHeadless()) {
      Dimension screenSize = Toolkit.getDefaultToolkit().getScreenSize();
      Dimension frameSize = mainPanel.getSize();
      mainPanel.setLocation((screenSize.width - frameSize.width) / 2,
          (screenSize.height - frameSize.height) / 2);
    }
    if (actionMessage != null) {
      System.err.println(actionMessage);
    }
  }

  BatchruntomoParam updateBatchruntomo() {
    BatchruntomoParam param = new BatchruntomoParam(this);
    param.setValidationType(setupReconUIHarness.isDirectiveDrivenAutomation());
    if (param.needsBatchDirectiveFile()) {
      param.addDirective(setupReconUIHarness.getBatchDirectiveFile());
    }
    else {
      param.addDirective(setupReconUIHarness.getScopeTemplate());
      param.addDirective(setupReconUIHarness.getSystemTemplate());
      param.addDirective(setupReconUIHarness.getUserTemplate());
    }
    if (param.isValid()) {
      return param;
    }
    // If the batchruntomo is invalid, it just means that no directive files where added
    // to it and there is nothing to do.
    return null;
  }

  /**
   * Close message from the setup dialog window
   */
  public boolean doneSetupDialog(final boolean doValidation) {
    // Get the selected exit button
    DialogExitState exitState = setupReconUIHarness.getExitState();
    if (exitState != DialogExitState.CANCEL) {
      if (!setupReconUIHarness.isValid()) {
        return false;
      }
      // Set the current working directory for the application saving the
      // old user.dir property until the meta data is valid
      String oldUserDir = propertyUserDir;
      propertyUserDir = setupReconUIHarness.getWorkingDirectory().getAbsolutePath();
      if (propertyUserDir.endsWith(" ")) {
        uiHarness.openMessageDialog(this, "The directory, " + propertyUserDir
            + ", cannot be used because it ends with a space.",
            "Unusable Directory Name", AxisID.ONLY);
        propertyUserDir = oldUserDir;
        return false;
      }
      metaData = setupReconUIHarness.getFields(doValidation);
      copyDirectiveFiles();
      if (metaData == null) {
        return false;
      }
      if (metaData.isValid()) {
        if (setupReconUIHarness.checkForSharedDirectory()) {
          uiHarness.openMessageDialog(this, "This directory (" + propertyUserDir
              + ") is already being used by an .edf file.  Either open the "
              + "existing .edf file or create a new directory for the new "
              + "reconstruction.", "WARNING:  CANNOT PROCEED", AxisID.ONLY);
          return false;
        }
        processTrack.setSetupState(ProcessState.INPROGRESS);
        // final initialization of IMOD manager
        imodManager.setMetaData(metaData);
        // set paramFile so meta data can be saved
        paramFile = new File(propertyUserDir, metaData.getMetaDataFileName());
        if (mainPanel != null) {
          mainPanel.setStatusBarText(paramFile, metaData, logPanel);
        }
        if (userConfig.getSwapYAndZ()) {
          metaData.setPostTrimvolSwapYZ(true);
        }
        userConfig.putDataFile(paramFile.getAbsolutePath());
        loadedParamFile = true;
        state.initialize();
      }
      else {
        String[] errorMessage = new String[2];
        errorMessage[0] = "Setup Parameter Error";
        errorMessage[1] = metaData.getInvalidReason();
        uiHarness.openMessageDialog(this, errorMessage, "Setup Parameter Error",
            AxisID.ONLY);
        propertyUserDir = oldUserDir;
        return false;
      }
      if (exitState == DialogExitState.EXECUTE) {
        if (!setupReconUIHarness.isDirectiveDrivenAutomation()
            || EtomoDirector.INSTANCE.getArguments().isFromBRT()) {
          // Etomo is responsible for running the validation of the directive files.
          BatchruntomoParam param = updateBatchruntomo();
          if (param != null && !processMgr.batchruntomo(AxisID.ONLY, param)) {
            return false;
          }
        }
        CopyTomoComs param = updateCopytomocoms();
        // Run copytomocoms on the command line
        ProcessMessages messages = processMgr.setupComScripts(AxisID.ONLY, param);
        if (messages == null) {
          return false;
        }
        // Send a specific INFO: message to the project log
        if (messages.isInfo()) {
          List<String> infoMessages = messages.getInfoList("Setting logarithm offset");
          if (infoMessages != null && infoMessages.size() != 0) {
            logMessage(infoMessages, "Copytomocoms", AxisID.ONLY);
          }
          infoMessages = messages.getInfoList("Pixel spacing was set in FEI");
          if (infoMessages != null && infoMessages.size() != 0) {
            for (Iterator<String> i = infoMessages.iterator(); i.hasNext();) {
              System.err.println(i.next());
            }
          }
        }
        // Create the .rawtlt file if the angle type is range. This makes it
        // easy to display titl angles in 3dmod.
        if (metaData.getTiltAngleSpecA().getType() == TiltAngleType.RANGE) {
          try {
            AxisType axisType = metaData.getAxisType();
            makeRawtltFile(axisType == AxisType.DUAL_AXIS ? AxisID.FIRST : AxisID.ONLY);
            if (axisType == AxisType.DUAL_AXIS) {
              makeRawtltFile(AxisID.SECOND);
            }
          }
          catch (IOException e) {
            e.printStackTrace();
          }
          catch (InvalidParameterException e) {
            e.printStackTrace();
          }
        }
      }
      processTrack.setSetupState(ProcessState.COMPLETE);
      metaData.setComScriptCreated(true);
      EtomoDirector.INSTANCE.renameCurrentManager(metaData.getDatasetName());
      closeImods(ImodManager.PREVIEW_KEY, AxisID.FIRST, "Axis A preview stack");
      closeImods(ImodManager.PREVIEW_KEY, AxisID.SECOND, "Axis B preview stack");
    }
    // Switch the main window to the procesing panel
    openProcessingPanel();
    // Free the dialog
    setupReconUIHarness.freeDialog();
    setupDialogExpert = null;
    saveStorables(AxisID.ONLY);
    return true;
  }

  /**
   * Setup the copytomocoms command.  Create a comscript if this is directive-driven
   * automation.
   * @return
   */
  CopyTomoComs updateCopytomocoms() {
    CopyTomoComs param = null;
    boolean directiveDrivenAutomation = setupReconUIHarness.isDirectiveDrivenAutomation();
    param = new CopyTomoComs(this);
    param.setDirectiveDrivenAutomation(directiveDrivenAutomation);
    if (directiveDrivenAutomation) {
      param.setDirectiveFileCollection(setupReconUIHarness.getDirectiveFileCollection());
      param.setBatchDirectiveFile(setupReconUIHarness.getBatchDirectiveFile());
    }
    param.setScopeTemplate(setupReconUIHarness.getScopeTemplate());
    param.setSystemTemplate(setupReconUIHarness.getSystemTemplate());
    param.setUserTemplate(setupReconUIHarness.getUserTemplate());
    return param;
  }

  private void copyDirectiveFiles() {
    DirectiveFile directiveFile = null;
    try {
      directiveFile = setupReconUIHarness.getScopeTemplate();
      if (directiveFile != null) {
        Utilities.copyFile(directiveFile.getFile(), FileType.LOCAL_SCOPE_TEMPLATE, this,
            AxisID.ONLY);
      }
      directiveFile = setupReconUIHarness.getSystemTemplate();
      if (directiveFile != null) {
        Utilities.copyFile(directiveFile.getFile(), FileType.LOCAL_SYSTEM_TEMPLATE, this,
            AxisID.ONLY);
      }
      directiveFile = setupReconUIHarness.getUserTemplate();
      if (directiveFile != null) {
        Utilities.copyFile(directiveFile.getFile(), FileType.LOCAL_USER_TEMPLATE, this,
            AxisID.ONLY);
      }
      directiveFile = setupReconUIHarness.getBatchDirectiveFile();
      if (directiveFile != null) {
        Utilities.copyFile(directiveFile.getFile(), FileType.LOCAL_BATCH_DIRECTIVE_FILE,
            this, AxisID.ONLY);
      }
    }
    catch (IOException e) {
      uiHarness.openMessageDialog(this, "Unable to copy "
          + (directiveFile != null ? directiveFile.getFile().getAbsolutePath() : "file")
          + " to dataset.", "Unable to Copy File");
    }
  }

  public void setupCtfCorrectionComScript(AxisID axisID) {
    processMgr.setupCtfCorrectionComScript(axisID);
  }

  public void setupCtfPlotterComScript(AxisID axisID, CtfPhaseFlipParam ctfPhaseFlipParam) {
    processMgr.setupCtfPlotterComScript(ctfPhaseFlipParam, axisID);
  }

  public InterfaceType getInterfaceType() {
    return InterfaceType.RECON;
  }

  public LogInterface getLogInterface() {
    return logPanel;
  }

  public LogPanel getLogPanel() {
    return logPanel;
  }

  /**
   * Open the main window in processing mode MUST run reconnect for all axis
   */
  private void openProcessingPanel() {
    if (mainPanel == null) {
      return;
    }
    mainPanel.showProcessingPanel(metaData.getAxisType());
    mainPanel.updateAllProcessingStates(processTrack);
    setPanel();
    if (metaData.getAxisType() == AxisType.DUAL_AXIS) {
      reconnect(axisProcessData.getSavedProcessData(AxisID.FIRST), AxisID.FIRST);
      reconnect(axisProcessData.getSavedProcessData(AxisID.SECOND), AxisID.SECOND);
    }
    else {
      reconnect(axisProcessData.getSavedProcessData(AxisID.ONLY), AxisID.ONLY);
    }
  }

  private boolean isReconnectRun(AxisID axisID) {
    if (axisID == AxisID.SECOND) {
      return reconnectRunB;
    }
    return reconnectRunA;
  }

  private void setReconnectRun(AxisID axisID) {
    if (axisID == AxisID.SECOND) {
      reconnectRunB = true;
    }
    else {
      reconnectRunA = true;
    }
  }

  /**
   * Attempts to reconnect to a currently running process. Only run once per
   * axis. Only attempts one reconnect. Must run super.reconnect first
   * 
   * @param axisID -
   *          axis of the running process.
   * @return true if a reconnect was attempted.
   */
  public boolean reconnect(ProcessData processData, AxisID axisID) {
    if (super.reconnect(processData, axisID, false)) {
      return true;
    }
    if (isReconnectRun(axisID)) {
      return false;
    }
    setReconnectRun(axisID);
    if (processData == null) {
      return false;
    }
    if (processData.getProcessName() == ProcessName.TILT) {
      if (processData.isOnDifferentHost()) {
        handleDifferentHost(processData, axisID);
        return false;
      }
      if (processData.isRunning()) {
        System.err.println("\nAttempting to reconnect in Axis " + axisID.toString()
            + "\n" + processData);
        if (!((TomogramGenerationExpert) getUIExpert(DialogType.TOMOGRAM_GENERATION,
            axisID)).reconnectTilt(processData.getProcessName())) {
          System.err.println("\nReconnect in Axis" + axisID.toString() + " failed");
        }
        return true;
      }
    }
    return false;
  }

  public boolean reconnectTilt(AxisID axisID, ProcessName processName,
      ProcessResultDisplay display) {
    ProcessData processData = processMgr.getProcessData(axisID);
    boolean ret = processMgr.reconnectTilt(axisID, display, null);
    setThreadName(processName.toString(), axisID);
    return ret;
  }

  /**
   * Open the pre-processing dialog
   */
  public void openPreProcDialog(AxisID axisID) {
    // Check to see if the com files are present otherwise pop up a dialog
    // box informing the user to run the setup process
    if (!UIExpertUtilities.INSTANCE.areScriptsCreated(this, metaData, axisID)) {
      mainPanel.showBlankProcess(axisID);
      return;
    }
    String actionMessage = setCurrentDialogType(DialogType.PRE_PROCESSING, axisID);
    mainPanel.selectButton(axisID, "Pre-processing");
    // TODO: When a panel is overwriten by another should it be nulled and
    // closed or left and and reshown when needed?
    // Problem with stale data for align and tilt info since they are on
    // multiple panels
    // Check to see if the dialog panel is already open
    if (showIfExists(preProcDialogA, preProcDialogB, axisID, actionMessage)) {
      return;
    }
    Utilities.timestamp("new", "PreProcessingDialog", Utilities.STARTED_STATUS);
    PreProcessingDialog preProcDialog = new PreProcessingDialog(this, axisID);
    Utilities.timestamp("new", "PreProcessingDialog", Utilities.FINISHED_STATUS);
    if (axisID == AxisID.SECOND) {
      preProcDialogB = preProcDialog;
    }
    else {
      preProcDialogA = preProcDialog;
    }
    // Load the required ccderaser{|a|b}.com files
    // Fill in the parameters and set it to the appropriate state
    comScriptMgr.loadEraser(axisID);
    preProcDialog.setCCDEraserParams(comScriptMgr.getCCDEraserParam(axisID,
        CCDEraserParam.Mode.X_RAYS));
    preProcDialog.setParameters(getScreenState(axisID));
    mainPanel.showProcess(preProcDialog.getContainer(), axisID);
    if (actionMessage != null) {
      System.err.println(actionMessage);
    }
  }

  /**
   * Closes preprocessing dialog and deletes dialog.
   */
  public void donePreProcDialog(AxisID axisID) {
    PreProcessingDialog preProcDialog;
    if (axisID == AxisID.SECOND) {
      preProcDialog = preProcDialogB;
    }
    else {
      preProcDialog = preProcDialogA;
    }
    savePreProcDialog(preProcDialog, axisID);
    // Clean up the existing dialog
    if (axisID == AxisID.SECOND) {
      preProcDialogB = null;
    }
    else {
      preProcDialogA = null;
    }
    preProcDialog = null;
  }

  /**
   * Updates comscripts and edf file
   * 
   * @param preProcDialog
   * @param axisID
   */
  public void savePreProcDialog(PreProcessingDialog preProcDialog, AxisID axisID) {
    setAdvanced(preProcDialog.getDialogType(), axisID, preProcDialog.isAdvanced());

    // Keep dialog box open until we get good info or it is cancelled
    DialogExitState exitState = preProcDialog.getExitState();
    if (exitState == DialogExitState.CANCEL) {
      mainPanel.showBlankProcess(axisID);
    }
    else {
      if (!isExiting() && exitState != DialogExitState.POSTPONE
          && state.isUseFixedStackWarning(axisID)) {
        // Only warn once.
        state.setUseFixedStackWarning(axisID, false);
        // The use button wasn't pressed and the user is moving on to the next
        // dialog. Don't put this message in the log.
        uiHarness.openMessageDialog(null,
            "To use the fixed stack go back to Pre-processing and press the \""
                + PreProcessingDialog.getUseFixedStackLabel() + "\" button.",
            "Entry Warning", axisID);
      }
      updateEraserCom(preProcDialog.getCCDEraserDisplay(), axisID, false, false);
      if (exitState == DialogExitState.EXECUTE) {
        processTrack.setPreProcessingState(ProcessState.COMPLETE, axisID);
        mainPanel.setPreProcessingState(ProcessState.COMPLETE, axisID);
        // Go to the coarse align dialog by default
        openCoarseAlignDialog(axisID);
        // If there are raw stack imod processes open ask the user if they
        // should be closed.
        closeImod(ImodManager.RAW_STACK_KEY, axisID, "raw stack", false);
        closeImod(ImodManager.ERASED_STACK_KEY, axisID, "fixed stack", false);
      }
      else if (exitState != DialogExitState.SAVE) {
        processTrack.setPreProcessingState(ProcessState.INPROGRESS, axisID);
        mainPanel.setPreProcessingState(ProcessState.INPROGRESS, axisID);
        // Go to the coarse align dialog by default
        mainPanel.showBlankProcess(axisID);
      }
      saveStorables(axisID);
    }
  }

  /**
   * Open 3dmod to create the manual erase model
   */
  public void imodManualErase(AxisID axisID, Run3dmodMenuOptions menuOptions,
      DialogType dialogType) {
    String eraseModelName = metaData.getDatasetName() + axisID.getExtension() + ".erase";
    try {
      imodManager.setInterpolation(ImodManager.RAW_STACK_KEY, axisID, false);
      if (metaData.getViewType() == ViewType.MONTAGE) {
        imodManager.setMontageSeparation(ImodManager.RAW_STACK_KEY, axisID);
        imodManager.setPieceListFileName(ImodManager.RAW_STACK_KEY, axisID,
            metaData.getDatasetName() + axisID.getExtension() + ".pl");
      }
      imodManager.open(ImodManager.RAW_STACK_KEY, axisID, eraseModelName, true,
          menuOptions);
      processTrack.setState(ProcessState.INPROGRESS, axisID, dialogType);
      mainPanel.setState(ProcessState.INPROGRESS, axisID, dialogType);
    }
    catch (SystemProcessException except) {
      except.printStackTrace();
      uiHarness.openMessageDialog(this, except.getMessage(),
          "Cannot open 3dmod on raw stack", axisID);
    }
    catch (AxisTypeException except) {
      except.printStackTrace();
      uiHarness.openMessageDialog(this, except.getMessage(),
          "Axis type problem in 3dmod erase", axisID);
    }
    catch (IOException e) {
      e.printStackTrace();
      uiHarness.openMessageDialog(this, e.getMessage(), "IO Exception", axisID);
    }
  }

  /**
   * Get the eraser script parameters from the CCD eraser panel and write them
   * out the eraser{|a|b}.com script
   * 
   * @param axisID
   *          The axisID to process
   * @param trialMode
   *          Set to trial mode if true
   */
  private Command updateEraserCom(CcdEraserDisplay display, AxisID axisID,
      boolean trialMode, final boolean doValidation) {
    // Get the user input data from the dialog box. The CCDEraserParam
    // is first initialized from the currently loaded com script to
    // provide deafault values for those not handled by the dialog box
    // get function needs some error checking
    CCDEraserParam ccdEraserParam = comScriptMgr.getCCDEraserParam(axisID,
        trialMode ? CCDEraserParam.Mode.X_RAYS_TRIAL : CCDEraserParam.Mode.X_RAYS);
    if (!display.getParameters(ccdEraserParam, doValidation)) {
      return null;
    }
    ccdEraserParam.setTrialMode(trialMode);
    comScriptMgr.saveEraser(ccdEraserParam, axisID);
    return ccdEraserParam;
  }

  /**
   * Run the eraser script for the specified axis
   * 
   * @param axisID
   */
  private void eraser(AxisID axisID, ProcessResultDisplay processResultDisplay,
      final ProcessSeries processSeries, DialogType dialogType, CcdEraserDisplay display) {
    Command param = updateEraserCom(display, axisID, false, true);
    if (param == null) {
      return;
    }
    processTrack.setState(ProcessState.INPROGRESS, axisID, dialogType);
    mainPanel.setState(ProcessState.INPROGRESS, axisID, dialogType);
    String threadName;
    try {
      threadName = processMgr.eraser(axisID, processResultDisplay, processSeries, param);
    }
    catch (SystemProcessException e) {
      e.printStackTrace();
      String[] message = new String[2];
      message[0] = "Can not execute eraser" + axisID.getExtension() + ".com";
      message[1] = e.getMessage();
      uiHarness.openMessageDialog(this, message, "Unable to execute com script", axisID);
      return;
    }
    setThreadName(threadName, axisID);
  }

  /**
   * Run CCDeraser in trial mode
   * 
   * @param axisID
   */
  public void findXrays(AxisID axisID, final ProcessResultDisplay processResultDisplay,
      ProcessSeries processSeries, final Deferred3dmodButton deferred3dmodButton,
      final Run3dmodMenuOptions run3dmodMenuOptions, DialogType dialogType,
      CcdEraserDisplay display) {
    if (processSeries == null) {
      processSeries = new ProcessSeries(this, dialogType);
    }
    sendMsgProcessStarting(processResultDisplay);
    if (updateEraserCom(display, axisID, true, true) == null) {
      return;
    }
    processTrack.setState(ProcessState.INPROGRESS, axisID, dialogType);
    mainPanel.setState(ProcessState.INPROGRESS, axisID, dialogType);
    processSeries.setRun3dmodDeferred(deferred3dmodButton, run3dmodMenuOptions);
    String threadName;
    try {
      // Trial find X-rays only creates a model, does not change the image file.
      threadName = processMgr.eraser(axisID, processResultDisplay, processSeries, null);
    }
    catch (SystemProcessException e) {
      e.printStackTrace();
      String[] message = new String[2];
      message[0] = "Can not execute eraser" + axisID.getExtension() + ".com";
      message[1] = e.getMessage();
      uiHarness.openMessageDialog(this, message, "Unable to execute com script", axisID);
      return;
    }
    setThreadName(threadName, axisID);
  }

  /**
   * Open 3dmod to view the xray model on the raw stack
   */
  public void imodXrayModel(AxisID axisID, Run3dmodMenuOptions menuOptions) {
    String xRayModel = metaData.getDatasetName() + axisID.getExtension() + "_peak.mod";
    try {
      imodManager.setPreserveContrast(ImodManager.RAW_STACK_KEY, axisID, true);
      if (metaData.getViewType() == ViewType.MONTAGE) {
        imodManager.setMontageSeparation(ImodManager.RAW_STACK_KEY, axisID);
        imodManager.setPieceListFileName(ImodManager.RAW_STACK_KEY, axisID,
            metaData.getDatasetName() + axisID.getExtension() + ".pl");
      }
      imodManager.open(ImodManager.RAW_STACK_KEY, axisID, xRayModel, menuOptions);
    }
    catch (AxisTypeException except) {
      except.printStackTrace();
      uiHarness.openMessageDialog(this, except.getMessage(), "AxisType problem", axisID);
    }
    catch (SystemProcessException except) {
      except.printStackTrace();
      uiHarness.openMessageDialog(this, except.getMessage(),
          "Problem opening coarse stack", axisID);
    }
    catch (IOException e) {
      e.printStackTrace();
      uiHarness.openMessageDialog(this, e.getMessage(), "IO Exception", axisID);
    }
  }

  /**
   * Open 3dmod to view the erased stack
   */
  public void imodErasedStack(AxisID axisID, Run3dmodMenuOptions run3dmodMenuOptions) {
    if (Utilities.getFile(this, true, axisID, "_fixed.st", "erased stack") == null) {
      return;
    }
    try {
      if (metaData.getViewType() == ViewType.MONTAGE) {
        imodManager.setMontageSeparation(ImodManager.ERASED_STACK_KEY, axisID);
        imodManager.setPieceListFileName(ImodManager.ERASED_STACK_KEY, axisID,
            metaData.getDatasetName() + axisID.getExtension() + ".pl");
      }
      File tiltFile = DatasetFiles.getRawTiltFile(this, axisID);
      if (tiltFile.exists()) {
        imodManager.setTiltFile(ImodManager.ERASED_STACK_KEY, axisID, tiltFile.getName());
      }
      else {
        imodManager.resetTiltFile(ImodManager.ERASED_STACK_KEY, axisID);
      }
      imodManager.open(ImodManager.ERASED_STACK_KEY, axisID, run3dmodMenuOptions);
    }
    catch (AxisTypeException except) {
      except.printStackTrace();
      uiHarness.openMessageDialog(this, except.getMessage(), "AxisType problem", axisID);
    }
    catch (SystemProcessException except) {
      except.printStackTrace();
      uiHarness.openMessageDialog(this, except.getMessage(),
          "Problem opening erased stack", axisID);
    }
    catch (IOException e) {
      e.printStackTrace();
      uiHarness.openMessageDialog(this, e.getMessage(), "IO Exception", axisID);
    }
  }

  public void archiveOriginalStack(ProcessSeries processSeries,
      final DialogType dialogType) {
    if (processMgr.inUse(AxisID.ONLY, null, true)) {
      return;
    }
    archiveOriginalStack(null, processSeries, dialogType);
  }

  /**
   * Archive the orginal stacks during clean up.
   * 
   * @param axisID
   */
  private void archiveOriginalStack(AxisID currentAxisID, ProcessSeries processSeries,
      final DialogType dialogType) {
    if (processSeries == null) {
      processSeries = new ProcessSeries(this, dialogType);
    }
    // figure out which original stack to archive
    AxisID stackAxisID = currentAxisID;
    if (stackAxisID == null) {
      if (metaData.getAxisType() == AxisType.DUAL_AXIS) {
        stackAxisID = AxisID.FIRST;
      }
      else {
        stackAxisID = AxisID.ONLY;
      }
    }
    // set next process to archiveorig so that the second axis can be done
    if (stackAxisID == AxisID.FIRST) {
      processSeries.setNextProcess(ArchiveorigParam.COMMAND_NAME, null);
    }
    // else {
    // resetNextProcess(AxisID.ONLY);
    // }
    // check for original stack
    File originalStack = Utilities.getFile(this, false, stackAxisID, "_orig.st",
        "original stack");
    if (!originalStack.exists()) {
      if (stackAxisID == AxisID.FIRST) {
        // Nothing to do on the first axis, so move on to the second axis
        processSeries.startNextProcess(AxisID.ONLY, null);
        return;
      }
      else {
        return;
      }
    }
    // set progress bar and process state
    mainPanel.startProgressBar("Archiving " + stackAxisID + " stack", AxisID.ONLY,
        ProcessName.ARCHIVEORIG);
    processTrack.setCleanUpState(ProcessState.INPROGRESS);
    mainPanel.setCleanUpState(ProcessState.INPROGRESS);
    // create param
    ArchiveorigParam param = new ArchiveorigParam(this, stackAxisID);
    // run process
    try {
      setThreadName(processMgr.archiveOrig(param, processSeries), AxisID.ONLY);
    }
    catch (SystemProcessException e) {
      // resetNextProcess(AxisID.ONLY);
      e.printStackTrace();
      String[] message = new String[2];
      message[0] = "Can not execute " + ArchiveorigParam.COMMAND_NAME + " command";
      message[1] = e.getMessage();
      uiHarness
          .openMessageDialog(this, message, "Unable to execute command", AxisID.ONLY);
    }
  }

  public void deleteOriginalStack(Command archiveorigParam, String[] output) {
    AxisID axisID;
    ArchiveorigParam.Mode mode = (ArchiveorigParam.Mode) archiveorigParam
        .getCommandMode();
    if (mode == ArchiveorigParam.Mode.AXIS_A) {
      axisID = AxisID.FIRST;
    }
    else if (mode == ArchiveorigParam.Mode.AXIS_B) {
      axisID = AxisID.SECOND;
    }
    else if (mode == ArchiveorigParam.Mode.AXIS_ONLY) {
      axisID = AxisID.ONLY;
    }
    else {
      return;
    }
    File originalStack = Utilities.getFile(this, false, axisID, "_orig.st", "");
    String errTag = "Unexpected result from running archiveorig";
    StringBuffer errMess = new StringBuffer();
    if (!originalStack.exists()) {
      errMess.append(errTag);
      errMess.append(" - original stack doesn't exist.");
    }
    else if (output == null) {
      errMess.append(errTag);
      errMess.append(" - no output returned.");
    }
    else {
      int i = 0;
      for (i = 0; i < output.length; i++) {
        if (output[i].equals("It is now safe to delete " + originalStack.getName())) {
          break;
        }
      }
      if (i >= output.length) {
        errMess.append(errTag);
        errMess.append(" - success message missing from output:");
        for (i = 0; i < output.length; i++) {
          errMess.append(output[i]);
        }
      }
      if (errMess.length() > 0) {
        throw new IllegalStateException(errMess.toString());
      }
    }
    String[] message = new String[output.length - 2 + 3];
    message[0] = "Result of " + archiveorigParam.getCommandLine() + ":\n";
    int messageIndex = 1;
    for (int i = 2; i < output.length; i++) {
      message[messageIndex++] = output[i] + "\n";
    }
    message[messageIndex++] = "\n";
    message[messageIndex] = "Delete " + originalStack.getAbsolutePath() + "?";
    if (uiHarness.openDeleteDialog(this, message, AxisID.ONLY)) {
      System.err.println("Deleting " + originalStack.getAbsolutePath());
      originalStack.delete();
      if (cleanUpDialog != null) {
        cleanUpDialog.setArchiveFields();
      }
    }
    updateArchiveDisplay();
  }

  public String getArchiveInfo(AxisID axisID) {
    File stack = Utilities.getFile(this, false, axisID, ".st", "");
    File originalStack = Utilities.getFile(this, false, axisID, "_orig.st", "");
    File xrayStack = Utilities.getFile(this, false, axisID, "_xray.st.gz", "");
    if (stack == null && originalStack == null || xrayStack == null) {
      throw new IllegalStateException("Unable to get file information");
    }
    if (stack.exists() && !originalStack.exists() && xrayStack.exists()) {
      return stack.getName();
    }
    return null;
  }

  public void updateArchiveDisplay() {
    if (cleanUpDialog == null) {
      return;
    }
    if (metaData.getAxisType() == AxisType.SINGLE_AXIS) {
      cleanUpDialog.updateArchiveDisplay(DatasetFiles.getOriginalStack(this, AxisID.ONLY)
          .exists());
    }
    else {
      cleanUpDialog.updateArchiveDisplay(DatasetFiles
          .getOriginalStack(this, AxisID.FIRST).exists()
          || DatasetFiles.getOriginalStack(this, AxisID.SECOND).exists());
    }
  }

  /**
   * Replace the raw stack with the fixed stack created from eraser
   * 
   * @param axisID
   */
  public void replaceRawStack(AxisID axisID, ProcessResultDisplay processResultDisplay,
      DialogType dialogType) {
    sendMsgProcessStarting(processResultDisplay);
    mainPanel.setProgressBar("Using fixed stack", 1, axisID);
    File fixedXraysFile = FileType.FIXED_XRAYS_STACK.getFile(this, axisID);
    if (!fixedXraysFile.exists()) {
      uiHarness.openMessageDialog(this, "Unable to rename.  Fixed stack does not exist.",
          "Entry Error", axisID);
      sendMsgProcessFailedToStart(processResultDisplay);
      return;
    }
    if (!Utilities.isValidStack(fixedXraysFile, this, axisID)) {
      uiHarness.openMessageDialog(this, fixedXraysFile.getName()
          + " is not a valid MRC file.", "Entry Error", axisID);
      sendMsgProcessFailedToStart(processResultDisplay);
      return;
    }
    processTrack.setState(ProcessState.INPROGRESS, axisID, dialogType);
    mainPanel.setState(ProcessState.INPROGRESS, axisID, dialogType);
    // Rename the fixed stack to the raw stack file name and save the orginal
    // raw stack to _orig.st if that does not already exist
    try {
      if (!FileType.ORIGINAL_RAW_STACK.getFile(this, axisID).exists()) {
        renameImageFile(FileType.RAW_STACK, FileType.ORIGINAL_RAW_STACK, axisID);
      }
      if (renameXrayStack(axisID)) {
        renameImageFile(FileType.FIXED_XRAYS_STACK, FileType.RAW_STACK, axisID);
      }
      sendMsgProcessSucceeded(processResultDisplay);
    }
    catch (IOException except) {
      uiHarness.openMessageDialog(this, except.getMessage(), "File Rename Error", axisID);
      sendMsgProcessFailed(processResultDisplay);
    }
    state.setUseFixedStackWarning(axisID, false);
    // An _orig.st file may have been created, so refresh the Clean Up dialog's
    // archive fields.
    if (cleanUpDialog != null) {
      cleanUpDialog.setArchiveFields();
    }
    updateArchiveDisplay();
    mainPanel.stopProgressBar(axisID);
  }

  /**
   * Renames the _xray.st.gz file to {dataset}{axisID}_xray.st.gz.{number}.
   * Numbers start at 1 and go up.
   * 
   * @param axisID
   * @return false if rename fails
   */
  private boolean renameXrayStack(AxisID axisID) {
    File xrayStack = new File(propertyUserDir, metaData.getDatasetName()
        + axisID.getExtension() + "_xray.st.gz");
    if (!xrayStack.exists()) {
      return true;
    }
    File userDir = new File(propertyUserDir);
    String[] xrayStackArchives = userDir.list(new XrayStackArchiveFilter());
    int fileNumber = 0;
    if (xrayStackArchives != null) {
      EtomoNumber newFileNumber = new EtomoNumber(EtomoNumber.Type.INTEGER);
      for (int i = 0; i < xrayStackArchives.length; i++) {
        newFileNumber.set(xrayStackArchives[i].substring(xrayStackArchives[i]
            .lastIndexOf('.') + 1));
        if (newFileNumber.isValid() && !newFileNumber.isNull()) {
          fileNumber = Math.max(fileNumber, newFileNumber.getInt());
        }
      }
    }
    File xrayStackArchive = new File(propertyUserDir, metaData.getDatasetName()
        + axisID.getExtension() + "_xray.st.gz" + "." + Integer.toString(fileNumber + 1));
    if (xrayStackArchive.exists()) {
      throw new IllegalStateException(xrayStackArchive.getName() + " should not exist.");
    }
    try {
      Utilities.renameFile(xrayStack, xrayStackArchive);
    }
    catch (IOException e) {
      e.printStackTrace();
      uiHarness.openMessageDialog(this,
          e.getMessage() + "\nUnable to move " + xrayStack.getName() + " to "
              + xrayStackArchive.getName() + ".\nCannot continue.\nFirst run \"mv "
              + xrayStack.getName() + " " + xrayStackArchive.getName()
              + "\" from the command line.", "Rename Failed", axisID);
      return false;
    }
    return true;
  }

  public void openFilesInImod(final AxisID axisID, final String key,
      final File[] fileList, final Run3dmodMenuOptions menuOptions) {
    try {
      int previewNumber = imodManager.newImod(key, axisID, fileList);
      imodManager.open(key, axisID, previewNumber, menuOptions);
    }
    catch (AxisTypeException except) {
      except.printStackTrace();
      uiHarness.openMessageDialog(this, except.getMessage(), "AxisType problem", axisID);
    }
    catch (SystemProcessException except) {
      except.printStackTrace();
      uiHarness.openMessageDialog(this, except.getMessage(), "Problem opening " + key,
          axisID);
    }
    catch (IOException e) {
      e.printStackTrace();
      uiHarness.openMessageDialog(this, e.getMessage(), "IO Exception", axisID);
    }
  }

  /**
   * Bring up a preview 3dmod.
   * 
   * @param axisID
   */
  public void imodPreview(AxisID axisID, Run3dmodMenuOptions menuOptions) {
    if (setupDialogExpert == null) {
      return;
    }
    String key = ImodManager.PREVIEW_KEY;
    MetaData previewMetaData = setupReconUIHarness.getMetaData();
    imodManager.setPreviewMetaData(previewMetaData);
    File previewWorkingDir = previewMetaData.getValidDatasetDirectory(setupDialogExpert
        .getWorkingDirectory().getAbsolutePath());
    if (previewWorkingDir == null) {
      uiHarness.openMessageDialog(this, previewMetaData.getInvalidReason(),
          "Raw Image Stack", axisID);
      return;
    }
    try {
      int previewNumber = imodManager.newImod(key, axisID);
      imodManager.setWorkingDirectory(key, axisID, previewNumber, previewWorkingDir);
      imodManager.open(key, axisID, previewNumber, menuOptions);
    }
    catch (AxisTypeException except) {
      except.printStackTrace();
      uiHarness.openMessageDialog(this, except.getMessage(), "AxisType problem", axisID);
    }
    catch (SystemProcessException except) {
      except.printStackTrace();
      uiHarness.openMessageDialog(this, except.getMessage(), "Problem opening raw stack",
          axisID);
    }
    catch (IOException e) {
      e.printStackTrace();
      uiHarness.openMessageDialog(this, e.getMessage(), "IO Exception", axisID);
    }
  }

  /**
   * Open the coarse alignment dialog
   */
  public void openCoarseAlignDialog(AxisID axisID) {
    // Check to see if the com files are present otherwise pop up a dialog
    // box informing the user to run the setup process
    if (!UIExpertUtilities.INSTANCE.areScriptsCreated(this, metaData, axisID)) {
      mainPanel.showBlankProcess(axisID);
      return;
    }
    String actionMessage = setCurrentDialogType(DialogType.COARSE_ALIGNMENT, axisID);
    mainPanel.selectButton(axisID, "Coarse Alignment");
    if (showIfExists(coarseAlignDialogA, coarseAlignDialogB, axisID, actionMessage)) {
      return;
    }
    Utilities.timestamp("new", "CoarseAlignDialog", Utilities.STARTED_STATUS);
    CoarseAlignDialog coarseAlignDialog = CoarseAlignDialog.getInstance(this, axisID);
    Utilities.timestamp("new", "CoarseAlignDialog", Utilities.FINISHED_STATUS);
    if (axisID == AxisID.SECOND) {
      coarseAlignDialogB = coarseAlignDialog;
    }
    else {
      coarseAlignDialogA = coarseAlignDialog;
    }
    // Create the dialog box
    comScriptMgr.loadXcorr(axisID);
    comScriptMgr.loadUndistort(axisID);
    coarseAlignDialog.setCrossCorrelationParams(comScriptMgr.getTiltxcorrParam(axisID));
    if (metaData.getViewType() == ViewType.MONTAGE) {
      comScriptMgr.loadPreblend(axisID);
    }
    else {
      comScriptMgr.loadPrenewst(axisID);
    }

    if (metaData.getViewType() == ViewType.MONTAGE) {
      BlendmontParam blendmontParam = comScriptMgr.getPreblendParam(axisID);
      coarseAlignDialog.setParams(blendmontParam);
    }
    else {
      NewstParam prenewstParam = comScriptMgr.getPrenewstParam(axisID);
      coarseAlignDialog.setPrenewstParams(prenewstParam);
    }

    coarseAlignDialog.setFiducialessAlignment(metaData.isFiducialessAlignment(axisID));
    coarseAlignDialog.setImageRotation(metaData.getImageRotation(axisID).toString());
    coarseAlignDialog.setParameters(getScreenState(axisID));
    mainPanel.showProcess(coarseAlignDialog.getContainer(), axisID);
    if (actionMessage != null) {
      System.err.println(actionMessage);
    }
  }

  /**
   * Get the parameters from the coarse align process dialog box
   */
  public void doneCoarseAlignDialog(AxisID axisID) {
    // Set a reference to the correct object
    CoarseAlignDialog coarseAlignDialog = mapCoarseAlignDialog(axisID);
    saveCoarseAlignDialog(coarseAlignDialog, axisID);
    // Clean up the existing dialog
    if (axisID == AxisID.SECOND) {
      coarseAlignDialogB = null;
    }
    else {
      coarseAlignDialogA = null;
    }
    coarseAlignDialog = null;
  }

  /**
   * Get the parameters from the coarse align process dialog box
   */
  public void saveCoarseAlignDialog(CoarseAlignDialog coarseAlignDialog, AxisID axisID) {
    setAdvanced(coarseAlignDialog.getDialogType(), axisID, coarseAlignDialog.isAdvanced());
    DialogExitState exitState = coarseAlignDialog.getExitState();
    if (exitState == DialogExitState.CANCEL) {
      mainPanel.showBlankProcess(axisID);
    }
    else {
      coarseAlignDialog.getParameters(getScreenState(axisID));
      // Get the user input data from the dialog box
      updateXcorrCom(coarseAlignDialog.getTiltXcorrDisplay(), axisID, false, false);
      updateBlendmontInXcorrCom(axisID);
      try {
        if (metaData.getViewType() != ViewType.MONTAGE) {
          updatePrenewstCom(coarseAlignDialog.getNewstackDisplay(), axisID, false, false);
        }
      }
      catch (InvalidParameterException e) {
        e.printStackTrace();
        uiHarness.openMessageDialog(this,
            "Unable to update prenewst com:  " + e.getMessage(), "Etomo Error", axisID);
      }
      catch (IOException e) {
        e.printStackTrace();
        uiHarness.openMessageDialog(this,
            "Unable to update prenewst com:  " + e.getMessage(), "Etomo Error", axisID);
      }
      UIExpertUtilities.INSTANCE.updateFiducialessParams(this, coarseAlignDialog, axisID,
          false);
      if (exitState == DialogExitState.EXECUTE) {
        processTrack.setCoarseAlignmentState(ProcessState.COMPLETE, axisID);
        mainPanel.setCoarseAlignState(ProcessState.COMPLETE, axisID);
        // Go to the fiducial model dialog by default
        if (metaData.isFiducialessAlignment(axisID)) {
          getUIExpert(DialogType.TOMOGRAM_POSITIONING, axisID).openDialog();
          // Check to see if the user wants to keep any coarse aligned imods
          // open
          closeImod(ImodManager.COARSE_ALIGNED_KEY, axisID, "coarsely aligned stack",
              false);
        }
        else {
          openFiducialModelDialog(axisID);
        }
      }
      else if (exitState != DialogExitState.SAVE) {
        processTrack.setCoarseAlignmentState(ProcessState.INPROGRESS, axisID);
        mainPanel.setCoarseAlignState(ProcessState.INPROGRESS, axisID);
        mainPanel.showBlankProcess(axisID);
      }
      saveStorables(axisID);
    }
  }

  /**
   * Get the parameters from the display and run the cross correlation script
   */
  public void tiltxcorr(AxisID axisID, ProcessResultDisplay processResultDisplay,
      final Deferred3dmodButton deferred3dmodButton,
      final Run3dmodMenuOptions run3dmodMenuOptions, ProcessSeries processSeries,
      DialogType dialogType, TiltXcorrDisplay display, boolean useBlendmont,
      FileType comscriptFileType) {
    if (processSeries == null) {
      processSeries = new ProcessSeries(this, dialogType);
    }
    // Get the parameters from the dialog box
    ConstTiltxcorrParam tiltxcorrParam = updateXcorrCom(display, axisID, true, true);
    if (tiltxcorrParam == null) {
      sendMsgProcessFailedToStart(processResultDisplay);
      return;
    }
    processTrack.setState(ProcessState.INPROGRESS, axisID, dialogType);
    mainPanel.setState(ProcessState.INPROGRESS, axisID, dialogType);
    String threadName;
    try {
      BlendmontParam blendmontParam = null;
      if (useBlendmont) {
        blendmontParam = updateBlendmontInXcorrCom(axisID);
      }
      if (blendmontParam == null) {
        threadName = processMgr.tiltxcorr(tiltxcorrParam, comscriptFileType, axisID,
            processResultDisplay, processSeries);
      }
      else {
        threadName = processMgr.crossCorrelate(blendmontParam, axisID,
            processResultDisplay, processSeries);
      }
    }
    catch (SystemProcessException e) {
      e.printStackTrace();
      String[] message = new String[2];
      message[0] = "Can not execute xcorr" + axisID.getExtension() + ".com";
      message[1] = e.getMessage();
      uiHarness.openMessageDialog(this, message, "Unable to execute com script", axisID);
      return;
    }
    if (deferred3dmodButton != null) {
      processSeries.setRun3dmodDeferred(deferred3dmodButton, run3dmodMenuOptions);
    }
    setThreadName(threadName, axisID);
  }

  public void cleanupAutofidseed(final AxisID axisID) {
    mainPanel.startProgressBar("Deleting temporary directory", axisID,
        ProcessName.AUTOFIDSEED);
    if (!Utilities.deleteFileType(this, axisID, FileType.AUTOFIDSEED_DIR)) {
      mainPanel.stopProgressBar(axisID, ProcessEndState.FAILED);
    }
    else {
      mainPanel.stopProgressBar(axisID);
    }
  }

  /**
   * Get the parameters from the display and run the autofidseed script
   */
  public void autofidseed(final AxisID axisID,
      final ProcessResultDisplay processResultDisplay,
      final Deferred3dmodButton deferred3dmodButton,
      final Run3dmodMenuOptions run3dmodMenuOptions, ProcessSeries processSeries,
      final DialogType dialogType, final FiducialModelDialog display) {
    sendMsgProcessStarting(processResultDisplay);
    if (processSeries == null) {
      processSeries = new ProcessSeries(this, dialogType);
    }
    // Get the parameters from the dialog box
    AutofidseedParam param = updateAutofidseedCom(display, axisID, true);
    if (param == null) {
      sendMsgProcessFailedToStart(processResultDisplay);
      return;
    }
    processTrack.setState(ProcessState.INPROGRESS, axisID, dialogType);
    mainPanel.setState(ProcessState.INPROGRESS, axisID, dialogType);
    String threadName;
    try {
      threadName = processMgr.autofidseed(param, axisID, processResultDisplay,
          processSeries);
    }
    catch (SystemProcessException e) {
      e.printStackTrace();
      String[] message = new String[2];
      message[0] = "Can not execute autofidseed" + axisID.getExtension() + ".com";
      message[1] = e.getMessage();
      uiHarness.openMessageDialog(this, message, "Unable to execute com script", axisID);
      sendMsgProcessFailed(processResultDisplay);
      return;
    }
    if (deferred3dmodButton != null) {
      processSeries.setRun3dmodDeferred(deferred3dmodButton, run3dmodMenuOptions);
    }
    setThreadName(threadName, axisID);
    mainPanel.startProgressBar("Autofidseed", axisID, ProcessName.AUTOFIDSEED);
  }

  /**
   * if the b stack hasn't been processed, run extracttilts before running
   * crossCorrelate().
   * 
   * @param axisID
   */
  public void preCrossCorrelate(AxisID axisID, ProcessResultDisplay processResultDisplay,
      ProcessSeries processSeries, final DialogType dialogType, TiltXcorrDisplay display) {
    if (processSeries == null) {
      processSeries = new ProcessSeries(this, dialogType, display);
    }
    sendMsgProcessStarting(processResultDisplay);
    sendMsgProcessStarting(processResultDisplay);
    if (axisID == AxisID.SECOND && processBStack()) {
      processSeries.setLastProcess(ProcessName.XCORR.toString());
      extracttilts(axisID, processResultDisplay, processSeries);
      return;
    }
    tiltxcorr(axisID, processResultDisplay, null, null, processSeries, dialogType,
        display, true, FileType.CROSS_CORRELATION_COMSCRIPT);
  }

  /**
   * if the b stack hasn't been processed, run extracttilts before running
   * eraser().
   * 
   * @param axisID
   */
  public void preEraser(final AxisID axisID,
      final ProcessResultDisplay processResultDisplay, ProcessSeries processSeries,
      final Deferred3dmodButton deferred3dmodButton,
      final Run3dmodMenuOptions run3dmodMenuOptions, final DialogType dialogType,
      CcdEraserDisplay display) {
    sendMsgProcessStarting(processResultDisplay);
    if (processSeries == null) {
      processSeries = new ProcessSeries(this, dialogType, display);
    }
    processSeries.setRun3dmodDeferred(deferred3dmodButton, run3dmodMenuOptions);
    if (axisID == AxisID.SECOND && processBStack()) {
      processSeries.setLastProcess(ProcessName.ERASER.toString());
      extracttilts(axisID, processResultDisplay, processSeries);
      return;
    }
    eraser(axisID, processResultDisplay, processSeries, dialogType, display);
  }

  private boolean processBStack() {
    AxisID axisID = AxisID.SECOND;
    ConstEtomoNumber bStackProcessed = metaData.getBStackProcessed();
    if (bStackProcessed == null || bStackProcessed.is()) {
      return false;
    }
    File bStack = DatasetFiles.getStack(propertyUserDir, metaData, axisID);
    if (!bStack.exists()) {
      return false;
    }
    comScriptMgr.loadTilt(axisID);
    TiltParam param = comScriptMgr.getTiltParam(axisID);
    param.setFiducialess(metaData.isFiducialess(axisID));
    if (metaData.getViewType() == ViewType.MONTAGE) {
      param.setMontageFullImage();
    }
    else {
      param.setFullImage(bStack);
    }
    UIExpertUtilities.INSTANCE.rollTiltComAngles(this, axisID);
    comScriptMgr.saveTilt(param, axisID);
    metaData.setFiducialess(axisID, param.isFiducialess());
    metaData.setBStackProcessed(true);
    saveStorables(axisID);
    return true;
  }

  private void extracttilts(AxisID axisID, ProcessResultDisplay processResultDisplay,
      ProcessSeries processSeries) {
    processSeries.setNextProcess(ExtractpiecesParam.COMMAND_NAME, null);
    if (metaData.getTiltAngleSpecA().getType() != TiltAngleType.EXTRACT
        && processSeries != null) {
      processSeries.startNextProcess(axisID, processResultDisplay);
      return;
    }
    File rawTiltFile = DatasetFiles.getRawTilt(this, axisID);
    if (rawTiltFile.exists() && processSeries != null) {
      processSeries.startNextProcess(axisID, processResultDisplay);
      return;
    }
    String threadName;
    try {
      threadName = processMgr.extracttilts(axisID, processResultDisplay, processSeries);
    }
    catch (SystemProcessException e) {
      e.printStackTrace();
      String[] message = new String[2];
      message[0] = "Can not execute " + ExtracttiltsParam.COMMAND_NAME;
      message[1] = e.getMessage();
      uiHarness.openMessageDialog(this, message, "Unable to execute command", axisID);
      if (processSeries != null) {
        processSeries.startNextProcess(axisID, processResultDisplay);
      }
      return;
    }
    setThreadName(threadName, axisID);
    mainPanel.startProgressBar("Running " + ExtracttiltsParam.COMMAND_NAME, axisID,
        ProcessName.EXTRACTTILTS);
  }

  public void extractpieces(AxisID axisID, ProcessResultDisplay processResultDisplay,
      ProcessSeries processSeries, final DialogType dialogType, final ViewType viewType) {
    if (processSeries == null) {
      processSeries = new ProcessSeries(this, dialogType);
    }
    processSeries.setNextProcess(ExtractmagradParam.COMMAND_NAME, null);
    if (viewType != ViewType.MONTAGE && processSeries != null) {
      processSeries.startNextProcess(axisID, processResultDisplay);
      return;
    }
    File pieceListFile = DatasetFiles.getPieceListFile(this, axisID);
    if (pieceListFile.exists() && processSeries != null) {
      processSeries.startNextProcess(axisID, processResultDisplay);
      return;
    }
    String threadName;
    try {
      threadName = processMgr.extractpieces(axisID, processResultDisplay, processSeries);
    }
    catch (SystemProcessException e) {
      e.printStackTrace();
      String[] message = new String[2];
      message[0] = "Can not execute " + ExtractpiecesParam.COMMAND_NAME;
      message[1] = e.getMessage();
      uiHarness.openMessageDialog(this, message, "Unable to execute command", axisID);
      if (processSeries != null) {
        processSeries.startNextProcess(axisID, processResultDisplay);
      }
      return;
    }
    setThreadName(threadName, axisID);
    getMainPanel().startProgressBar("Running " + ExtractpiecesParam.COMMAND_NAME, axisID,
        ProcessName.EXTRACTPIECES);
  }

  private void extractmagrad(AxisID axisID, ProcessResultDisplay processResultDisplay,
      final ProcessSeries processSeries) {
    String magGradientFileName = metaData.getMagGradientFile();
    if (magGradientFileName == null || magGradientFileName.matches("\\s*+")
        && processSeries != null) {
      processSeries.startNextProcess(axisID, processResultDisplay);
      return;
    }
    File magGradientFile = DatasetFiles.getMagGradient(this, axisID);
    if (magGradientFile.exists() && processSeries != null) {
      processSeries.startNextProcess(axisID, processResultDisplay);
      return;
    }
    ExtractmagradParam param = new ExtractmagradParam(this, axisID);
    param.setRotationAngle(metaData.getImageRotation(axisID));
    param.setGradientTable(metaData.getMagGradientFile());
    String threadName;
    try {
      threadName = processMgr.extractmagrad(param, axisID, processResultDisplay,
          processSeries);
    }
    catch (SystemProcessException e) {
      e.printStackTrace();
      String[] message = new String[2];
      message[0] = "Can not execute " + ExtractmagradParam.COMMAND_NAME;
      message[1] = e.getMessage();
      uiHarness.openMessageDialog(this, message, "Unable to execute command", axisID);
      if (processSeries != null) {
        processSeries.startNextProcess(axisID, processResultDisplay);
      }
      return;
    }
    setThreadName(threadName, axisID);
    mainPanel.startProgressBar("Running " + ExtractmagradParam.COMMAND_NAME, axisID,
        ProcessName.EXTRACTMAGRAD);
  }

  /**
   * run undistort.com
   * 
   * @param axisID
   */
  public void makeDistortionCorrectedStack(AxisID axisID,
      ProcessResultDisplay processResultDisplay, final ProcessSeries processSeries) {
    updateUndistortCom(axisID);
    processTrack.setCoarseAlignmentState(ProcessState.INPROGRESS, axisID);
    mainPanel.setCoarseAlignState(ProcessState.INPROGRESS, axisID);
    String threadName;
    try {
      threadName = processMgr.makeDistortionCorrectedStack(axisID, processResultDisplay,
          processSeries);
    }
    catch (SystemProcessException e) {
      e.printStackTrace();
      String[] message = new String[2];
      message[0] = "Can not execute undistort" + axisID.getExtension() + ".com";
      message[1] = e.getMessage();
      uiHarness.openMessageDialog(this, message, "Unable to execute com script", axisID);
      return;
    }
    setThreadName(threadName, axisID);
  }

  public void clipStats(AxisID axisID, FileType inputFileType,
      final ProcessSeries processSeries) {
    ClipParam clipParam = ClipParam.getStatsInstance(this, axisID,
        inputFileType.getFile(this, axisID), new File(getPropertyUserDir()));
    String threadName;
    try {
      threadName = processMgr.clipStats(clipParam, axisID, processSeries);
    }
    catch (SystemProcessException except) {
      except.printStackTrace();
      uiHarness.openMessageDialog(this, "Can't run clip stats\n" + except.getMessage(),
          "SystemProcessException", axisID);
      return;
    }
    setThreadName(threadName, axisID);
    mainPanel.startProgressBar("clip stats ", axisID);
  }

  /**
   * Run the coarse alignment script
   */
  public void coarseAlign(AxisID axisID, final ProcessResultDisplay processResultDisplay,
      ProcessSeries processSeries, final Deferred3dmodButton deferred3dmodButton,
      final Run3dmodMenuOptions run3dmodMenuOptions, DialogType dialogType,
      BlendmontDisplay blendmontDisplay, NewstackDisplay newstackDisplay) {
    if (processSeries == null) {
      processSeries = new ProcessSeries(this, dialogType);
    }
    sendMsgProcessStarting(processResultDisplay);
    ProcessName processName;
    BlendmontParam blendmontParam = null;
    NewstParam prenewstParam = null;
    if (metaData.getViewType() == ViewType.MONTAGE) {
      try {
        blendmontParam = updatePreblendCom(blendmontDisplay, axisID, true, true);
        if (blendmontParam == null) {
          return;
        }
      }
      catch (FortranInputSyntaxException e) {
        UIHarness.INSTANCE.openMessageDialog(this, e.getMessage(), "Update Com Error");
      }
      catch (InvalidParameterException e) {
        UIHarness.INSTANCE.openMessageDialog(this, e.getMessage(), "Update Com Error");
      }
      catch (IOException e) {
        UIHarness.INSTANCE.openMessageDialog(this, e.getMessage(), "Update Com Error");
      }
      processName = BlendmontParam.getProcessName(BlendmontParam.Mode.PREBLEND);
    }
    else {
      try {
        if ((prenewstParam = updatePrenewstCom(newstackDisplay, axisID, true, true)) == null) {
          sendMsgProcessFailedToStart(processResultDisplay);
          return;
        }
        processName = ProcessName.PRENEWST;
      }
      catch (InvalidParameterException e) {
        e.printStackTrace();
        uiHarness.openMessageDialog(this,
            "Unable to update prenewst com:  " + e.getMessage(), "Etomo Error", axisID);
        return;
      }
      catch (IOException e) {
        e.printStackTrace();
        uiHarness.openMessageDialog(this,
            "Unable to update prenewst com:  " + e.getMessage(), "Etomo Error", axisID);
        return;
      }
    }
    processTrack.setState(ProcessState.INPROGRESS, axisID, dialogType);
    mainPanel.setState(ProcessState.INPROGRESS, axisID, dialogType);
    String threadName = null;
    try {
      if (metaData.getViewType() == ViewType.MONTAGE) {
        threadName = processMgr.preblend(blendmontParam, axisID, processResultDisplay,
            processSeries);
      }
      else {
        threadName = processMgr.coarseAlign(prenewstParam, axisID, processResultDisplay,
            processSeries);
      }
    }
    catch (SystemProcessException e) {
      e.printStackTrace();
      String[] message = new String[2];
      message[0] = "Can not execute " + processName + axisID.getExtension() + ".com";
      message[1] = e.getMessage();
      uiHarness.openMessageDialog(this, message, "Unable to execute com script", axisID);
      return;
    }
    processSeries.setNextProcess("checkUpdateFiducialModel", null);
    processSeries.setRun3dmodDeferred(deferred3dmodButton, run3dmodMenuOptions);
    setThreadName(threadName, axisID);
  }

  /**
   * Open 3dmod to view the coarsely aligned stack
   */
  public void imodRawStack(AxisID axisID, Run3dmodMenuOptions menuOptions) {
    try {
      imodManager.setOpenLogOff(ImodManager.RAW_STACK_KEY, axisID);
      File tiltFile = DatasetFiles.getRawTiltFile(this, axisID);
      if (tiltFile.exists()) {
        imodManager.setTiltFile(ImodManager.RAW_STACK_KEY, axisID, tiltFile.getName());
      }
      else {
        imodManager.resetTiltFile(ImodManager.RAW_STACK_KEY, axisID);
      }
      imodManager.open(ImodManager.RAW_STACK_KEY, axisID, menuOptions);
    }
    catch (AxisTypeException except) {
      except.printStackTrace();
      uiHarness.openMessageDialog(this, except.getMessage(), "AxisType problem", axisID);
    }
    catch (SystemProcessException except) {
      except.printStackTrace();
      uiHarness.openMessageDialog(this, except.getMessage(), "Problem opening raw stack",
          axisID);
    }
    catch (IOException e) {
      e.printStackTrace();
      uiHarness.openMessageDialog(this, e.getMessage(), "IO Exception", axisID);
    }
  }

  public void imodSortedModels(final AxisID axisID,
      final Run3dmodMenuOptions menuOptions, final List<String> modelNameList) {
    try {
      imodManager.open(ImodManager.SORTED_MODELS_KEY, axisID, modelNameList, menuOptions);
    }
    catch (AxisTypeException except) {
      except.printStackTrace();
      uiHarness.openMessageDialog(this, except.getMessage(), "AxisType problem", axisID);
    }
    catch (SystemProcessException except) {
      except.printStackTrace();
      uiHarness.openMessageDialog(this, except.getMessage(),
          "Problem opening coarse stack", axisID);
    }
    catch (IOException e) {
      e.printStackTrace();
      uiHarness.openMessageDialog(this, e.getMessage(), "IO Exception", axisID);
    }
  }

  /**
   * Open 3dmod to view the coarsely aligned stack
   */
  public void imodCoarseAlign(final AxisID axisID, final Run3dmodMenuOptions menuOptions,
      final String modelName) {
    try {
      imodManager.setOpenLogOff(ImodManager.COARSE_ALIGNED_KEY, axisID);
      File tiltFile = DatasetFiles.getRawTiltFile(this, axisID);
      if (tiltFile.exists()) {
        imodManager.setTiltFile(ImodManager.COARSE_ALIGNED_KEY, axisID,
            tiltFile.getName());
      }
      else {
        imodManager.resetTiltFile(ImodManager.COARSE_ALIGNED_KEY, axisID);
      }
      if (modelName == null) {
        imodManager.open(ImodManager.COARSE_ALIGNED_KEY, axisID, menuOptions);
      }
      else {
        imodManager.open(ImodManager.COARSE_ALIGNED_KEY, axisID, modelName, menuOptions);
      }
    }
    catch (AxisTypeException except) {
      except.printStackTrace();
      uiHarness.openMessageDialog(this, except.getMessage(), "AxisType problem", axisID);
    }
    catch (SystemProcessException except) {
      except.printStackTrace();
      uiHarness.openMessageDialog(this, except.getMessage(),
          "Problem opening coarse stack", axisID);
    }
    catch (IOException e) {
      e.printStackTrace();
      uiHarness.openMessageDialog(this, e.getMessage(), "IO Exception", axisID);
    }
  }

  /**
   * Run midas on the raw stack
   */
  public void midasRawStack(AxisID axisID, ProcessResultDisplay processResultDisplay) {
    sendMsgProcessStarting(processResultDisplay);
    if (!UIExpertUtilities.INSTANCE.updateFiducialessParams(this,
        mapCoarseAlignDialog(axisID), axisID, true)) {
      return;
    }
    if (metaData.getViewType() == ViewType.MONTAGE) {
      processMgr.midasBlendStack(axisID, metaData.getImageRotation(axisID).getDouble());
    }
    else {
      processMgr.midasRawStack(axisID, metaData.getImageRotation(axisID).getDouble());
    }
    processTrack.setCoarseAlignmentState(ProcessState.INPROGRESS, axisID);
    mainPanel.setCoarseAlignState(ProcessState.INPROGRESS, axisID);
    sendMsgProcessSucceeded(processResultDisplay);
  }

  /**
   * Run fix edges in Midas
   */
  public void midasFixEdges(AxisID axisID, ProcessResultDisplay processResultDisplay) {
    sendMsgProcessStarting(processResultDisplay);
    processMgr.midasFixEdges(axisID);
    processTrack.setCoarseAlignmentState(ProcessState.INPROGRESS, axisID);
    mainPanel.setCoarseAlignState(ProcessState.INPROGRESS, axisID);
    sendMsgProcessSucceeded(processResultDisplay);
  }

  /**
   * Keep xcorr.com and xcorr_pt.com up todate with each other by making sure
   * that they have the same angleOffset.
   * 
   * @param fromParam
   * @param toParam
   */
  private void syncTiltxcorrParam(final TiltxcorrParam fromParam,
      final TiltxcorrParam toParam, final boolean init) {
    toParam.setAngleOffset(fromParam.getAngleOffset());
    toParam.setTiltAngleSpec(fromParam.getTiltAngleSpec());
    if (init) {
      toParam.setSkipViews(fromParam.getSkipViews());
    }
  }

  /**
   * Get the required parameters from the dialog box and update the xcorr.com
   * script. Handles xcorr.com and xcorr_pt.com. Use syncTiltxcorrParam to keep
   * the inactive .com file update to date.
   * 
   * @return the param if successful in getting the parameters and saving the com
   *         script, return null if not successfull
   */
  private ConstTiltxcorrParam updateXcorrCom(TiltXcorrDisplay display, AxisID axisID,
      final boolean validate, final boolean doFieldValidation) {
    TiltxcorrParam tiltXcorrParam = null;
    TiltxcorrParam toParam = null;
    PanelId panelId = display.getPanelId();
    try {
      if (panelId == PanelId.CROSS_CORRELATION) {
        tiltXcorrParam = comScriptMgr.getTiltxcorrParam(axisID);
        if (comScriptMgr.loadXcorrPt(axisID, false)) {
          // xcorr_pt.com exists
          toParam = comScriptMgr.getTiltxcorrParamFromXcorrPt(axisID);
        }
      }
      else if (panelId == PanelId.PATCH_TRACKING) {
        tiltXcorrParam = comScriptMgr.getTiltxcorrParamFromXcorrPt(axisID);
        comScriptMgr.loadXcorr(axisID);
        toParam = comScriptMgr.getTiltxcorrParam(axisID);
      }
      tiltXcorrParam.setValidate(validate);
      if (!display.getParameters(tiltXcorrParam, doFieldValidation)) {
        return null;
      }
      if (toParam != null) {
        syncTiltxcorrParam(tiltXcorrParam, toParam, false);
      }
      if (panelId == PanelId.CROSS_CORRELATION) {
        comScriptMgr.saveXcorr(tiltXcorrParam, axisID);
        if (toParam != null) {
          comScriptMgr.saveXcorrPt(toParam, axisID);
        }
      }
      else if (panelId == PanelId.PATCH_TRACKING) {
        comScriptMgr.saveXcorrPt(tiltXcorrParam, axisID);
        if (toParam != null) {
          comScriptMgr.saveXcorr(toParam, axisID);
        }
      }
    }
    catch (FortranInputSyntaxException except) {
      except.printStackTrace();
      String[] errorMessage = new String[3];
      errorMessage[0] = "Xcorr Parameter Syntax Error";
      errorMessage[1] = except.getMessage();
      errorMessage[2] = "New value: " + except.getNewString();
      uiHarness.openMessageDialog(this, errorMessage, "Xcorr Parameter Syntax Error",
          axisID);
      return null;
    }
    catch (NumberFormatException except) {
      except.printStackTrace();
      String[] errorMessage = new String[3];
      errorMessage[0] = "Xcorr Align Parameter Syntax Error";
      errorMessage[1] = axisID.getExtension();
      errorMessage[2] = except.getMessage();
      uiHarness.openMessageDialog(this, errorMessage, "Xcorr Parameter Syntax Error",
          axisID);
      return null;
    }
    return tiltXcorrParam;
  }

  /**
   * Get the required parameters from the dialog box and update the autofidseed.com
   * script.
   * @return the param if successful in getting the parameters and saving the com
   *         script, return null if not successfull
   */
  private AutofidseedParam updateAutofidseedCom(FiducialModelDialog display,
      AxisID axisID, final boolean doValidation) {
    AutofidseedParam param = null;
    try {
      param = comScriptMgr.getAutofidseedParam(axisID);
      comScriptMgr.loadAutofidseed(axisID, false);
      if (!display.getParameters(param, doValidation)) {
        return null;
      }
      comScriptMgr.saveAutofidseed(param, axisID);
    }
    catch (NumberFormatException except) {
      except.printStackTrace();
      String[] errorMessage = new String[3];
      errorMessage[0] = "Autofidseed Parameter Syntax Error";
      errorMessage[1] = axisID.getExtension();
      errorMessage[2] = except.getMessage();
      uiHarness.openMessageDialog(this, errorMessage,
          "Autofidseed Parameter Syntax Error", axisID);
      return null;
    }
    catch (FortranInputSyntaxException except) {
      except.printStackTrace();
      String[] errorMessage = new String[3];
      errorMessage[0] = "Autofidseed Parameter Syntax Error";
      errorMessage[1] = axisID.getExtension();
      errorMessage[2] = except.getMessage();
      uiHarness.openMessageDialog(this, errorMessage,
          "Autofidseed Parameter Syntax Error", axisID);
      return null;
    }
    return param;
  }

  /**
   * Update the blendmont command in the xcorr comscript. if blendmont does not
   * have to be run, update the goto param to skip blendmont return blendmont
   * param if blendmont has to be run.
   * 
   * @param axisID
   * @return
   */
  private BlendmontParam updateBlendmontInXcorrCom(AxisID axisID) {
    boolean runningBlendmont = false;
    BlendmontParam blendmontParam = null;
    // handle montaging
    if (metaData.getViewType() == ViewType.MONTAGE) {
      blendmontParam = comScriptMgr.getBlendmontParamFromTiltxcorr(axisID);
      GotoParam gotoParam = comScriptMgr.getGotoParamFromTiltxcorr(axisID);
      runningBlendmont = blendmontParam.setBlendmontState(state
          .getInvalidEdgeFunctions(axisID));
      if (runningBlendmont) {
        gotoParam.setLabel(BlendmontParam.GOTO_LABEL);
      }
      else {
        gotoParam.setLabel(TiltxcorrParam.GOTO_LABEL);
      }
      comScriptMgr.saveXcorr(gotoParam, axisID);
      comScriptMgr.saveXcorr(blendmontParam, axisID);
    }
    if (!runningBlendmont) {
      return null;
    }
    return blendmontParam;
  }

  /**
   * update undistort.com from xcorr.com
   * 
   * @param axisID
   */
  private void updateUndistortCom(AxisID axisID) {
    BlendmontParam blendmontParam = comScriptMgr.getBlendmontParamFromTiltxcorr(axisID);
    blendmontParam.setMode(BlendmontParam.Mode.UNDISTORT);
    blendmontParam.setBlendmontState(state.getInvalidEdgeFunctions(axisID));
    comScriptMgr.saveXcorrToUndistort(blendmontParam, axisID);
  }

  /**
   * Get the prenewst parameters from the dialog box and update the prenewst com
   * script as well as the align com script since binning of the pre-aligned
   * stack has an affect on the scaling of the fiducial model.
   * 
   * @param axisID
   * @return
   */
  private NewstParam updatePrenewstCom(NewstackDisplay display, AxisID axisID,
      final boolean validate, final boolean doValidation)
      throws InvalidParameterException, IOException {
    NewstParam prenewstParam = comScriptMgr.getPrenewstParam(axisID);
    prenewstParam.setValidate(validate);
    try {
      if (!display.getParameters(prenewstParam, doValidation)) {
        return null;
      }
    }
    catch (FortranInputSyntaxException except) {
      String[] errorMessage = new String[3];
      errorMessage[0] = "prenewst Parameter Syntax Error";
      errorMessage[1] = "Axis: " + axisID.getExtension();
      errorMessage[2] = except.getMessage();
      UIHarness.INSTANCE.openMessageDialog(this, errorMessage,
          "Prenewst Parameter Syntax Error", axisID);
      return null;
    }
    comScriptMgr.savePrenewst(prenewstParam, axisID);
    return prenewstParam;
  }

  /**
   * Get the set the blendmont parameters and update the preblend com script.
   * 
   * @param axisID
   * @return
   */
  private BlendmontParam updatePreblendCom(BlendmontDisplay display, AxisID axisID,
      final boolean validate, final boolean doValidation)
      throws FortranInputSyntaxException, InvalidParameterException, IOException {
    BlendmontParam preblendParam = comScriptMgr.getPreblendParam(axisID);
    if (!display.getParameters(preblendParam, doValidation)) {
      return null;
    }
    preblendParam.setBlendmontState(state.getInvalidEdgeFunctions(axisID));
    comScriptMgr.savePreblend(preblendParam, axisID);
    return preblendParam;
  }

  /**
   * Return the CoarseAlignDialog associated the specified AxisID
   * 
   * @param axisID
   * @return
   */
  private CoarseAlignDialog mapCoarseAlignDialog(AxisID axisID) {
    if (axisID == AxisID.SECOND) {
      return coarseAlignDialogB;
    }
    return coarseAlignDialogA;
  }

  /**
   * Open the fiducial model generation dialog
   */
  public void openFiducialModelDialog(AxisID axisID) {
    // Check to see if the com files are present otherwise pop up a dialog
    // box informing the user to run the setup process
    if (!UIExpertUtilities.INSTANCE.areScriptsCreated(this, metaData, axisID)) {
      mainPanel.showBlankProcess(axisID);
      return;
    }
    String actionMessage = setCurrentDialogType(DialogType.FIDUCIAL_MODEL, axisID);
    mainPanel.selectButton(axisID, "Fiducial Model Gen.");
    if (showIfExists(fiducialModelDialogA, fiducialModelDialogB, axisID, actionMessage)) {
      return;
    }
    // Create a new dialog panel and map it the generic reference
    Utilities.timestamp("new", "FiducialModelDialog", Utilities.STARTED_STATUS);
    FiducialModelDialog fiducialModelDialog = FiducialModelDialog.getInstance(this,
        axisID, metaData.getAxisType());
    Utilities.timestamp("new", "FiducialModelDialog", Utilities.FINISHED_STATUS);
    if (axisID == AxisID.SECOND) {
      fiducialModelDialogB = fiducialModelDialog;
    }
    else {
      fiducialModelDialogA = fiducialModelDialog;
    }
    updateDialog(fiducialModelDialog, axisID);
    // Load the required track{|a|b}.com files, fill in the dialog box
    // params
    // and set it to the appropriate state
    comScriptMgr.loadTrack(axisID);
    // Create a default transferfid object to populate the alignment dialog
    fiducialModelDialog.setTransferFidParams();
    fiducialModelDialog.setBeadtrackParams(comScriptMgr.getBeadtrackParam(axisID));
    fiducialModelDialog.setParameters(metaData);
    // Try to load xcorr_pt comscript. If it isn't there, set it up and then
    // load. it.
    TiltxcorrParam tiltXcorrPtParam = null;
    if (!comScriptMgr.loadXcorrPt(axisID, false)) {
      BaseProcessManager.touch(new File(propertyUserDir,
          FileType.PATCH_TRACKING_COMSCRIPT.getFileName(this, axisID)).getAbsolutePath(),
          this);
      comScriptMgr.loadXcorrPt(axisID, true);
      // Sync from xcorr.com to xcorr_pt.com
      comScriptMgr.loadXcorr(axisID);
      tiltXcorrPtParam = comScriptMgr.getTiltxcorrParamFromXcorrPt(axisID);
      TiltxcorrParam tiltXcorrParam = comScriptMgr.getTiltxcorrParam(axisID);
      syncTiltxcorrParam(tiltXcorrParam, tiltXcorrPtParam, true);
      tiltXcorrPtParam.setPartialSave(true);
      comScriptMgr.saveXcorrPt(tiltXcorrPtParam, axisID);
    }
    if (tiltXcorrPtParam == null) {
      tiltXcorrPtParam = comScriptMgr.getTiltxcorrParamFromXcorrPt(axisID);
    }
    fiducialModelDialog.setParameters(tiltXcorrPtParam);
    // Autofidseed
    AutofidseedParam autofidseedParam = null;
    if (!comScriptMgr.loadAutofidseed(axisID, false)) {
      MakecomfileParam makecomFileParam = new MakecomfileParam(this, axisID,
          FileType.AUTOFIDSEED_COMSCRIPT);
      makecomfile(axisID, makecomFileParam);
      comScriptMgr.loadAutofidseed(axisID, true);
      autofidseedParam = new AutofidseedParam(this, axisID);
      comScriptMgr.saveAutofidseed(autofidseedParam, axisID);
    }
    else {
      autofidseedParam = comScriptMgr.getAutofidseedParam(axisID);
    }
    fiducialModelDialog.setParameters(autofidseedParam);
    fiducialModelDialog.setParameters(getScreenState(axisID));
    mainPanel.showProcess(fiducialModelDialog.getContainer(), axisID);
    if (actionMessage != null) {
      System.err.println(actionMessage);
    }
  }

  /**
   * Save comscripts and the .edf file and delete the dialog.
   */
  public void doneFiducialModelDialog(AxisID axisID) {
    // Set a reference to the correct object
    FiducialModelDialog fiducialModelDialog;
    if (axisID == AxisID.SECOND) {
      fiducialModelDialog = fiducialModelDialogB;
    }
    else {
      fiducialModelDialog = fiducialModelDialogA;
    }
    saveFiducialModelDialog(fiducialModelDialog, axisID);
    // Clean up the existing dialog
    if (axisID == AxisID.SECOND) {
      fiducialModelDialogB = null;
    }
    else {
      fiducialModelDialogA = null;
    }
    fiducialModelDialog = null;
  }

  /**
   * Save comscripts and the .edf file and delete the dialog.
   */
  public void saveFiducialModelDialog(FiducialModelDialog fiducialModelDialog,
      AxisID axisID) {
    setAdvanced(fiducialModelDialog.getDialogType(), axisID,
        fiducialModelDialog.isAdvanced());
    DialogExitState exitState = fiducialModelDialog.getExitState();
    if (exitState == DialogExitState.CANCEL) {
      mainPanel.showBlankProcess(axisID);
    }
    else {
      if (!isExiting() && exitState != DialogExitState.POSTPONE
          && state.isUseRaptorResultWarning()) {
        // The use button wasn't pressed and the user is moving on to the next
        // dialog. Don't put this message in the log.
        uiHarness.openMessageDialog(null,
            "To use the RAPTOR result go back to Fiducial Model and press the \""
                + FiducialModelDialog.getUseRaptorResultLabel() + "\" button.",
            "Entry Warning", axisID);
        // Only warn once.
        state.setUseRaptorResultWarning(false);
      }
      fiducialModelDialog.getParameters(getScreenState(axisID));
      fiducialModelDialog.getTransferFidParams(false);
      fiducialModelDialog.getParameters(metaData);
      // Get the user input data from the dialog box
      updateTrackCom(fiducialModelDialog.getBeadTrackDisplay(), axisID, false);
      updateXcorrCom(fiducialModelDialog.getTiltxcorrDisplay(), axisID, false, false);
      updateAutofidseedCom(fiducialModelDialog, axisID, false);
      if (exitState == DialogExitState.EXECUTE) {
        processTrack.setFiducialModelState(ProcessState.COMPLETE, axisID);
        mainPanel.setFiducialModelState(ProcessState.COMPLETE, axisID);
        openFineAlignmentDialog(axisID);
      }
      else if (exitState != DialogExitState.SAVE) {
        processTrack.setFiducialModelState(ProcessState.INPROGRESS, axisID);
        mainPanel.setFiducialModelState(ProcessState.INPROGRESS, axisID);
        mainPanel.showBlankProcess(axisID);
      }
      saveStorables(axisID);
    }
  }

  /**
   * Open 3dmod in seed mode with model and tilt file
   */
  public void imodFindBeads3d(AxisID axisID, Run3dmodMenuOptions menuOptions,
      ProcessResultDisplay processResultDisplay, String key, String model, File tiltFile,
      DialogType dialogType) {
    sendMsgProcessStarting(processResultDisplay);
    try {
      imodManager.setPreserveContrast(key, axisID, true);
      imodManager.setOpenBeadFixer(key, axisID, true);
      imodManager.setBeadfixerMode(key, axisID, ImodProcess.BeadFixerMode.SEED_MODE);
      imodManager.setOpenLogOff(key, axisID);
      imodManager.setDeleteAllSections(key, axisID, true);
      if (tiltFile != null && tiltFile.exists()) {
        imodManager.setTiltFile(key, axisID, tiltFile.getName());
      }
      else {
        imodManager.resetTiltFile(key, axisID);
      }
      imodManager.open(key, axisID, model, true, menuOptions);
      processTrack.setState(ProcessState.INPROGRESS, axisID, dialogType);
      mainPanel.setState(ProcessState.INPROGRESS, axisID, dialogType);
      sendMsgProcessSucceeded(processResultDisplay);
    }
    catch (AxisTypeException except) {
      except.printStackTrace();
      uiHarness.openMessageDialog(this, except.getMessage(), "AxisType problem", axisID);
      sendMsgProcessFailedToStart(processResultDisplay);
    }
    catch (SystemProcessException except) {
      except.printStackTrace();
      uiHarness.openMessageDialog(this, except.getMessage(), "Can't open 3dmod on " + key
          + " with model: " + model, axisID);
      sendMsgProcessFailedToStart(processResultDisplay);
    }
    catch (IOException e) {
      e.printStackTrace();
      uiHarness.openMessageDialog(this, e.getMessage(), "IO Exception", axisID);
      sendMsgProcessFailedToStart(processResultDisplay);
    }
  }

  /**
   * Open 3dmod in seed mode with model and tilt file
   */
  public void imodSeedModel(AxisID axisID, Run3dmodMenuOptions menuOptions,
      ProcessResultDisplay processResultDisplay, String key, String model, File tiltFile,
      DialogType dialogType) {
    sendMsgProcessStarting(processResultDisplay);
    try {
      imodManager.setPreserveContrast(key, axisID, true);
      imodManager.setOpenBeadFixer(key, axisID, true);
      imodManager.setAutoCenter(key, axisID, true);
      imodManager.setBeadfixerMode(key, axisID, ImodProcess.BeadFixerMode.SEED_MODE);
      imodManager.setOpenLogOff(key, axisID);
      if (tiltFile != null && tiltFile.exists()) {
        imodManager.setTiltFile(key, axisID, tiltFile.getName());
      }
      else {
        imodManager.resetTiltFile(key, axisID);
      }
      imodManager.open(key, axisID, model, true, menuOptions);
      processTrack.setState(ProcessState.INPROGRESS, axisID, dialogType);
      mainPanel.setState(ProcessState.INPROGRESS, axisID, dialogType);
      sendMsgProcessSucceeded(processResultDisplay);
    }
    catch (AxisTypeException except) {
      except.printStackTrace();
      uiHarness.openMessageDialog(this, except.getMessage(), "AxisType problem", axisID);
      sendMsgProcessFailedToStart(processResultDisplay);
    }
    catch (SystemProcessException except) {
      except.printStackTrace();
      uiHarness.openMessageDialog(this, except.getMessage(), "Can't open 3dmod on " + key
          + " with model: " + model, axisID);
      sendMsgProcessFailedToStart(processResultDisplay);
    }
    catch (IOException e) {
      e.printStackTrace();
      uiHarness.openMessageDialog(this, e.getMessage(), "IO Exception", axisID);
      sendMsgProcessFailedToStart(processResultDisplay);
    }
  }

  private boolean okToFiducialModelTrack(AxisID axisID) {
    File fiducialFile = DatasetFiles.getFiducialModelFile(this, axisID);
    if (!fiducialFile.exists()) {
      return true;
    }
    long fiducialLastModified = fiducialFile.lastModified();
    ConstEtomoNumber fiducialLastTracked = state.getFidFileLastModified(axisID);
    long seedLastModified = 0;
    File seedFile = DatasetFiles.getSeedFile(this, axisID);
    if (seedFile.exists()) {
      seedLastModified = seedFile.lastModified();
    }
    // If the fid file is more recent and it is not the product of tracking
    // then ask before overwriting it by tracking
    if (fiducialLastModified > seedLastModified && !fiducialLastTracked.isNull()
        && fiducialLastModified != fiducialLastTracked.getLong()) {
      return uiHarness
          .openYesNoWarningDialog(
              this,
              "If you track fiducials now, you will overwrite the fiducial file you just modified.\nFirst press the "
                  + BeadtrackPanel.USE_MODEL_LABEL
                  + " button.\n\nWARNING:  If you press Yes, you will overwrite your fiducial file.",
              axisID);
    }
    return true;
  }

  private boolean okToMakeFiducialModelSeedModel(AxisID axisID) {
    File seedFile = DatasetFiles.getSeedFile(this, axisID);
    if (!seedFile.exists()) {
      return true;
    }
    long seedLastModified = seedFile.lastModified();
    ConstEtomoNumber seedLastCopied = state.getSeedFileLastModified(axisID);
    long fiducialLastModified = 0;
    File fiducialFile = DatasetFiles.getFiducialModelFile(this, axisID);
    if (fiducialFile.exists()) {
      fiducialLastModified = fiducialFile.lastModified();
    }
    // If the seed file is more recent then the fid file
    // then ask before overwriting it by copying the fid file into the seed
    // file.
    if (seedLastModified > fiducialLastModified
        && seedLastModified != seedLastCopied.getLong()) {
      return uiHarness
          .openYesNoWarningDialog(
              this,
              "If you copy the fiducial file to the seed file now, you will overwrite the seed file you just modified.\nFirst press the "
                  + BeadtrackPanel.TRACK_LABEL
                  + " button.\n\nWARNING:  If you press Yes, you will overwrite your seed file.",
              axisID);
    }
    return true;
  }

  /**
   * Get the beadtrack parameters from the fiducial model dialog and run the
   * track com script
   */
  public void fiducialModelTrack(AxisID axisID,
      ProcessResultDisplay processResultDisplay, final ProcessSeries processSeries,
      DialogType dialogType, BeadTrackDisplay display) {
    sendMsgProcessStarting(processResultDisplay);
    BeadtrackParam beadtrackParam;
    if ((beadtrackParam = updateTrackCom(display, axisID, true)) == null) {
      sendMsgProcessFailedToStart(processResultDisplay);
      return;
    }
    if (!okToFiducialModelTrack(axisID)) {
      return;
    }
    processTrack.setState(ProcessState.INPROGRESS, axisID, dialogType);
    mainPanel.setState(ProcessState.INPROGRESS, axisID, dialogType);
    String threadName;
    try {
      threadName = processMgr.fiducialModelTrack(beadtrackParam, axisID,
          processResultDisplay, processSeries);
    }
    catch (SystemProcessException e) {
      e.printStackTrace();
      String[] message = new String[2];
      message[0] = "Can not execute track" + axisID.getExtension() + ".com";
      message[1] = e.getMessage();
      uiHarness.openMessageDialog(this, message, "Unable to execute com script", axisID);
      return;
    }
    setThreadName(threadName, axisID);
    mainPanel.startProgressBar("Tracking fiducials", axisID, ProcessName.TRACK);
  }

  /**
   * Using Fiducial Model as Seed
   * 
   * @param axisID
   */
  public boolean makeFiducialModelSeedModel(AxisID axisID) {
    boolean retval = true;
    String seedModelFilename = propertyUserDir + File.separator
        + metaData.getDatasetName() + axisID.getExtension() + ".seed";
    File seedModel = new File(seedModelFilename);
    String fiducialModelFilename = propertyUserDir + File.separator
        + metaData.getDatasetName() + axisID.getExtension() + ".fid";
    File fiducialModel = new File(fiducialModelFilename);
    if (!fiducialModel.exists()) {
      uiHarness.openMessageDialog(this, "Fiducial model does not exist.  "
          + BeadtrackPanel.USE_MODEL_LABEL + " failed.", "Process Failed", axisID);
      return false;
    }
    if (!okToMakeFiducialModelSeedModel(axisID)) {
      return false;
    }/* if (seedModel.exists() && seedModel.lastModified() > fiducialModel.lastModified())
      * { String[] message = new String[3]; message[0] = "WARNING: The seed model file is
      * more recent the fiducial model file"; message[1] = "To avoid losing your changes
      * to the seed model file,"; message[2] = "track fiducials before pressing Use
      * Fiducial Model as Seed."; uiHarness.openMessageDialog(message, "Use Fiducial Model
      * as Seed Failed", axisID); return; } */
    mainPanel.setProgressBar("Using Fiducial Model as Seed", 1, axisID);
    processTrack.setFiducialModelState(ProcessState.INPROGRESS, axisID);
    mainPanel.setFiducialModelState(ProcessState.INPROGRESS, axisID);
    String origSeedModelFilename = propertyUserDir + File.separator
        + metaData.getDatasetName() + axisID.getExtension() + "_orig.seed";
    File origSeedModel = new File(origSeedModelFilename);
    // backup original seed model file
    if (seedModel.exists() && origSeedModel.exists()) {
      backupFile(seedModel, axisID);
    }
    try {
      if (seedModel.exists() && !origSeedModel.exists()) {
        Utilities.renameFile(seedModel, origSeedModel);
      }
      // rename fiducial model file to seed model file
      Utilities.renameFile(fiducialModel, seedModel);
    }
    catch (IOException except) {
      uiHarness.openMessageDialog(this, except.getMessage(), "File Rename Error", axisID);
      retval = false;
    }
    try {
      if (imodManager.isOpen(ImodManager.COARSE_ALIGNED_KEY, axisID)) {
        if (seedModel.getName().equals(
            imodManager.getModelName(ImodManager.COARSE_ALIGNED_KEY, axisID))) {
          if (!EtomoDirector.INSTANCE.getArguments().isAutoClose3dmod()) {
            String[] message = new String[2];
            message[0] = "The old seed model file is open in 3dmod";
            message[1] = "Should it be closed?";
            if (uiHarness.openYesNoDialog(this, message, axisID)) {
              imodManager.quit(ImodManager.COARSE_ALIGNED_KEY, axisID);
            }
          }
          else {
            imodManager.quit(ImodManager.COARSE_ALIGNED_KEY, axisID);
          }
        }
      }
    }
    catch (AxisTypeException e) {
      e.printStackTrace();
      System.err.println("Axis type exception in replaceRawStack");
      retval = false;
    }
    catch (IOException e) {
      e.printStackTrace();
      uiHarness.openMessageDialog(this, e.getMessage(), "IO Exception", axisID);
      retval = false;
    }
    catch (SystemProcessException e) {
      e.printStackTrace();
      uiHarness.openMessageDialog(this, e.getMessage(), "System Process Exception",
          axisID);
      retval = false;
    }
    File seedFile = DatasetFiles.getSeedFile(this, axisID);
    if (seedFile.exists()) {
      state.setSeedFileLastModified(axisID, seedFile.lastModified());
    }
    else {
      state.resetSeedFileLastModified(axisID);
    }
    mainPanel.stopProgressBar(axisID);
    state.setSeedingDone(axisID, true);
    if (axisID == AxisID.SECOND) {
      updateDialog(fiducialModelDialogA, AxisID.FIRST);
      if (fiducialModelDialogB != null) {
        fiducialModelDialogB.updateDisplay();
      }
    }
    else {
      updateDialog(fiducialModelDialogB, AxisID.SECOND);
      if (fiducialModelDialogA != null) {
        fiducialModelDialogA.updateDisplay();
      }
    }
    return retval;
  }

  public int getBeadfixerDiameter(AxisID axisID) {
    return (int) Math.round(metaData.getFiducialDiameter() / metaData.getPixelSize()
        / UIExpertUtilities.INSTANCE.getStackBinning(this, axisID, ".preali"));
  }

  public double calcBinnedBeadDiameterPixels(final AxisID axisID,
      final FileType fileType, final int digitsAfterDecimal) {
    double adj = Math.pow(10, digitsAfterDecimal);
    return (double) (Math.round(metaData.getFiducialDiameter() / metaData.getPixelSize()
        / Utilities.getStackBinning(this, axisID, fileType) * adj))
        / adj;
  }

  public double calcUnbinnedBeadDiameterPixels() {
    return (double) (Math.round(metaData.getFiducialDiameter() / metaData.getPixelSize()
        * 100)) / 100.0;
  }

  /**
   * Logs messages to the project log from the tilt align error log and robust fitting
   * log.
   * @param axisID
   */
  public void logTiltAlignLogMessage(AxisID axisID) {
    LoggableCollection collection = new LoggableCollection();
    collection.addLoggable(TaErrorLog.getInstance(getPropertyUserDir(), axisID));
    collection.addLoggable(TaRobustLog.getInstance(getPropertyUserDir(), axisID));
    logMessage(collection, axisID);
  }

  public void getContinuousMessage(String message, AxisID axisID) {
    if (message != null && message.indexOf("Tiltalign ran with exit code 0") != -1) {
      processMgr.generateAlignLogs(axisID);
      logTiltAlignLogMessage(axisID);
    }
  }

  /**
   * Open 3dmod with the new fidcuial model
   */
  public void imodFixFiducials(AxisID axisID, Run3dmodMenuOptions menuOptions,
      ProcessResultDisplay processResultDisplay, ImodProcess.BeadFixerMode beadfixerMode,
      String skipList) {
    sendMsgProcessStarting(processResultDisplay);
    // if fix fiducials has already run, don't change auto center
    boolean setAutoCenter = !state.isFixedFiducials(axisID);
    String fiducialModel = metaData.getDatasetName() + axisID.getExtension() + ".fid";
    try {
      imodManager.setOpenBeadFixer(ImodManager.COARSE_ALIGNED_KEY, axisID, true);
      if (setAutoCenter) {
        imodManager.setAutoCenter(ImodManager.COARSE_ALIGNED_KEY, axisID, false);
      }
      imodManager.setSkipList(ImodManager.COARSE_ALIGNED_KEY, axisID, skipList);
      imodManager.setBeadfixerMode(ImodManager.COARSE_ALIGNED_KEY, axisID, beadfixerMode);
      boolean residualMode = beadfixerMode == ImodProcess.BeadFixerMode.RESIDUAL_MODE
          || beadfixerMode == ImodProcess.BeadFixerMode.PATCH_TRACKING_RESIDUAL_MODE;
      imodManager.setOpenLog(ImodManager.COARSE_ALIGNED_KEY, axisID, residualMode,
          DatasetFiles.getLogName(this, axisID, ProcessName.ALIGN));
      File tiltFile = DatasetFiles.getRawTiltFile(this, axisID);
      if (tiltFile.exists()) {
        imodManager.setTiltFile(ImodManager.COARSE_ALIGNED_KEY, axisID,
            tiltFile.getName());
      }
      else {
        imodManager.resetTiltFile(ImodManager.COARSE_ALIGNED_KEY, axisID);
      }
      if (residualMode) {
        // Listen for message from 3dmod that the align logs have to be redone.
        imodManager.setContinuousListenerTarget(ImodManager.COARSE_ALIGNED_KEY, axisID,
            this);
      }
      if (beadfixerMode == ImodProcess.BeadFixerMode.PATCH_TRACKING_RESIDUAL_MODE) {
        imodManager.setOpenModelView(ImodManager.COARSE_ALIGNED_KEY, axisID);
      }
      imodManager.open(ImodManager.COARSE_ALIGNED_KEY, axisID, fiducialModel, true,
          menuOptions);
      sendMsgProcessSucceeded(processResultDisplay);
    }
    catch (AxisTypeException except) {
      except.printStackTrace();
      uiHarness.openMessageDialog(this, except.getMessage(), "AxisType problem", axisID);
      sendMsgProcessFailedToStart(processResultDisplay);
      return;
    }
    catch (SystemProcessException except) {
      except.printStackTrace();
      uiHarness
          .openMessageDialog(this, except.getMessage(),
              "Can't open 3dmod on coarse aligned stack with model: " + fiducialModel,
              axisID);
      sendMsgProcessFailedToStart(processResultDisplay);
      return;
    }
    catch (IOException e) {
      e.printStackTrace();
      uiHarness.openMessageDialog(this, e.getMessage(), "IO Exception", axisID);
    }
    state.setFixedFiducials(axisID, true);
  }

  /**
   * Update the tilt parameters dependent on the align script - local alignments
   * file - the exclude list
   */
  private void updateTiltCom(ConstTiltalignParam tiltalignParam, AxisID currentAxis) {
    comScriptMgr.loadTilt(currentAxis);
    TiltParam tiltParam = comScriptMgr.getTiltParam(currentAxis);
    tiltParam.setFiducialess(metaData.isFiducialess(currentAxis));
    String alignFileExtension = currentAxis.getExtension() + "local.xf";
    if (tiltalignParam.getLocalAlignments().is()) {
      tiltParam.setLocalAlignFile(metaData.getDatasetName() + alignFileExtension);
    }
    else {
      tiltParam.setLocalAlignFile("");
    }
    UIExpertUtilities.INSTANCE.rollTiltComAngles(this, currentAxis);
    updateExcludeList(tiltParam, currentAxis);
    comScriptMgr.saveTilt(tiltParam, currentAxis);
    metaData.setFiducialess(currentAxis, tiltParam.isFiducialess());
  }

  /**
   * Update the specified track com script
   */
  private BeadtrackParam updateTrackCom(BeadTrackDisplay display, AxisID axisID,
      final boolean doValidation) {
    if (display == null) {
      uiHarness.openMessageDialog(this,
          "Can not update track?.com without an active display", "Program logic error",
          axisID);
      return null;
    }
    BeadtrackParam beadtrackParam;
    try {
      beadtrackParam = comScriptMgr.getBeadtrackParam(axisID);
      if (!display.getParameters(beadtrackParam, doValidation)) {
        return null;
      }
      comScriptMgr.saveTrack(beadtrackParam, axisID);
    }
    catch (FortranInputSyntaxException except) {
      except.printStackTrace();
      String[] errorMessage = new String[3];
      errorMessage[0] = "Beadtrack Parameter Syntax Error";
      errorMessage[1] = except.getMessage();
      errorMessage[2] = "New value: " + except.getNewString();
      uiHarness.openMessageDialog(this, errorMessage, "Beadtrack Parameter Syntax Error",
          axisID);
      return null;
    }
    catch (NumberFormatException except) {
      except.printStackTrace();
      String[] errorMessage = new String[3];
      errorMessage[0] = "Beadtrack Parameter Syntax Error";
      errorMessage[1] = axisID.getExtension();
      errorMessage[2] = except.getMessage();
      uiHarness.openMessageDialog(this, errorMessage, "Beadtrack Parameter Syntax Error",
          axisID);
      return null;
    }
    catch (InvalidEtomoNumberException e) {
      return null;
    }
    return beadtrackParam;
  }

  /**
   * Open the alignment estimation dialog
   */
  public void openFineAlignmentDialog(AxisID axisID) {
    // Check to see if the com files are present otherwise pop up a dialog
    // box informing the user to run the setup process
    if (!UIExpertUtilities.INSTANCE.areScriptsCreated(this, metaData, axisID)) {
      mainPanel.showBlankProcess(axisID);
      return;
    }
    String actionMessage = setCurrentDialogType(DialogType.FINE_ALIGNMENT, axisID);
    mainPanel.selectButton(axisID, "Fine Alignment");
    if (showIfExists(fineAlignmentDialogA, fineAlignmentDialogB, axisID, actionMessage)) {
      return;
    }
    // Create a new dialog panel and map it the generic reference
    Utilities.timestamp("new", "AlignmentEstimationDialog", Utilities.STARTED_STATUS);
    AlignmentEstimationDialog fineAlignmentDialog = new AlignmentEstimationDialog(this,
        axisID);
    Utilities.timestamp("new", "AlignmentEstimationDialog", Utilities.FINISHED_STATUS);
    if (axisID == AxisID.SECOND) {
      fineAlignmentDialogB = fineAlignmentDialog;
    }
    else {
      fineAlignmentDialogA = fineAlignmentDialog;
    }

    // Load the required align{|a|b}.com files, fill in the dialog box
    // params and set it to the appropriate state
    comScriptMgr.loadAlign(axisID);
    TiltalignParam tiltalignParam = comScriptMgr.getTiltalignParam(axisID);
    // If this is a montage, then binning can only be 1, so no need to upgrade
    if (metaData.getViewType() != ViewType.MONTAGE) {
      // upgrade and save param to comscript
      UIExpertUtilities.INSTANCE.upgradeOldAlignCom(this, axisID, tiltalignParam);
    }
    fineAlignmentDialog.setParameters(metaData);
    fineAlignmentDialog.setTiltalignParams(tiltalignParam);
    // Handle patch tracking.
    Imodinfo imodinfo = new Imodinfo(FileType.FIDUCIAL_MODEL);
    if (imodinfo.isPatchTracking(this, axisID)) {
      // Patch tracking creates fiducials on one side only. If the .fid file was
      // created by patch tracking, default to 1 surface if this is the first
      // time
      // opening fine alignment. In any case tell the dialog that patch tracking
      // was used.
      if (!metaData.isFineExists(axisID)) {
        fineAlignmentDialog.setSurfacesToAnalyze(1);
      }
      fineAlignmentDialog.setPatchTracking(true);
    }
    fineAlignmentDialog.setParameters(getScreenState(axisID));
    metaData.setFineExists(axisID, true);
    // Create a default transferfid object to populate the alignment dialog
    mainPanel.showProcess(fineAlignmentDialog.getContainer(), axisID);
    if (actionMessage != null) {
      System.err.println(actionMessage);
    }
  }

  /**
   * Calls saveAction for the dialog type. SaveAction() is a way to call the
   * dialog's done function without pressing an exit button.
   * 
   * @param dialogType
   * @param axisID
   */
  public void saveCurrentDialog(AxisID axisID) {
    DialogType currentDialogType = getCurrentDialogType(axisID);
    // handle dialogs with experts
    UIExpert expert = getUIExpert(currentDialogType, axisID);
    if (expert != null) {
      expert.saveAction();
      return;
    }
    // handle accessible dialogs
    ProcessDialog dialog = getDialog(currentDialogType, axisID);
    if (dialog != null) {
      dialog.saveAction();
      return;
    }
  }

  /**
   * Call BaseManager.exitProgram(). Call saveDialog. Return the value of
   * BaseManager.exitProgram(). To guarantee that etomo can always exit, catch
   * all unrecognized Exceptions and Errors and return true.
   */
  public boolean exitProgram(AxisID axisID) {
    try {
      if (super.exitProgram(axisID)) {
        endThreads();
        saveParamFile();
        return true;
      }
      return false;
    }
    catch (Throwable e) {
      e.printStackTrace();
      return true;
    }
  }

  /**
   * When SetupDialog is displayed, save the log properties to user config.
   * Always call BaseManager.saveParamFile after doing this.
   */
  public boolean saveParamFile() throws LogFile.LockException, IOException {
    if (getParameterStore() == null && logPanel != null) {
      EtomoDirector.INSTANCE.getUserConfiguration().setLogProperties(
          logPanel.getCurrentFrameProperties());
    }
    return super.saveParamFile();
  }

  public void save() throws LogFile.LockException, IOException {
    super.save();
    if (mainPanel != null) {
      mainPanel.done();
    }
    saveDialogs();
  }

  /**
   * Saves all dialogs that are not set to null. Called by exitProgram().
   * 
   */
  public void saveDialogs() {
    if (metaData == null) {
      return;
    }
    AxisID firstAxisID = metaData.getAxisType() == AxisType.DUAL_AXIS ? AxisID.FIRST
        : AxisID.ONLY;
    if (preProcDialogA != null) {
      savePreProcDialog(preProcDialogA, firstAxisID);
    }
    if (preProcDialogB != null) {
      savePreProcDialog(preProcDialogB, AxisID.SECOND);
    }
    if (coarseAlignDialogA != null) {
      saveCoarseAlignDialog(coarseAlignDialogA, firstAxisID);
    }
    if (coarseAlignDialogB != null) {
      saveCoarseAlignDialog(coarseAlignDialogB, AxisID.SECOND);
    }
    if (fiducialModelDialogA != null) {
      saveFiducialModelDialog(fiducialModelDialogA, firstAxisID);
    }
    if (fiducialModelDialogB != null) {
      saveFiducialModelDialog(fiducialModelDialogB, AxisID.SECOND);
    }
    if (fineAlignmentDialogA != null) {
      saveAlignmentEstimationDialog(fineAlignmentDialogA, firstAxisID);
    }
    if (fineAlignmentDialogB != null) {
      saveAlignmentEstimationDialog(fineAlignmentDialogB, AxisID.SECOND);
    }

    getUIExpert(DialogType.TOMOGRAM_POSITIONING, firstAxisID).saveDialog(
        DialogExitState.SAVE);
    getUIExpert(DialogType.TOMOGRAM_POSITIONING, AxisID.SECOND).saveDialog(
        DialogExitState.SAVE);
    getUIExpert(DialogType.FINAL_ALIGNED_STACK, firstAxisID).saveDialog(
        DialogExitState.SAVE);
    getUIExpert(DialogType.FINAL_ALIGNED_STACK, AxisID.SECOND).saveDialog(
        DialogExitState.SAVE);
    getUIExpert(DialogType.TOMOGRAM_GENERATION, firstAxisID).saveDialog(
        DialogExitState.SAVE);
    getUIExpert(DialogType.TOMOGRAM_GENERATION, AxisID.SECOND).saveDialog(
        DialogExitState.SAVE);

    if (tomogramCombinationDialog != null) {
      saveTomogramCombinationDialog(tomogramCombinationDialog);
    }
    if (postProcessingDialog != null) {
      savePostProcessing(postProcessingDialog);
    }
    if (cleanUpDialog != null) {
      saveCleanUp(cleanUpDialog);
    }
  }

  /**
   * @param dialogType
   * @param axisID
   * @return a dialog
   */
  private ProcessDialog getDialog(DialogType dialogType, AxisID axisID) {
    if (dialogType == null) {
      return null;
    }
    if (dialogType == DialogType.PRE_PROCESSING) {
      if (axisID == AxisID.SECOND) {
        return preProcDialogB;
      }
      else {
        return preProcDialogA;
      }
    }
    else if (dialogType == DialogType.COARSE_ALIGNMENT) {
      return mapCoarseAlignDialog(axisID);
    }
    else if (dialogType == DialogType.FIDUCIAL_MODEL) {
      if (axisID == AxisID.SECOND) {
        return fiducialModelDialogB;
      }
      else {
        return fiducialModelDialogA;
      }
    }
    else if (dialogType == DialogType.FINE_ALIGNMENT) {
      if (axisID == AxisID.SECOND) {
        return fineAlignmentDialogB;
      }
      else {
        return fineAlignmentDialogA;
      }
    }
    else if (dialogType == DialogType.TOMOGRAM_COMBINATION) {
      return tomogramCombinationDialog;
    }
    else if (dialogType == DialogType.POST_PROCESSING) {
      return postProcessingDialog;
    }
    else if (dialogType == DialogType.CLEAN_UP) {
      return cleanUpDialog;
    }
    return null;
  }

  /**
   * 
   */
  public void doneAlignmentEstimationDialog(AxisID axisID) {
    // Set a reference to the correct object
    AlignmentEstimationDialog fineAlignmentDialog;
    if (axisID == AxisID.SECOND) {
      fineAlignmentDialog = fineAlignmentDialogB;
    }
    else {
      fineAlignmentDialog = fineAlignmentDialogA;
    }
    saveAlignmentEstimationDialog(fineAlignmentDialog, axisID);
    // Clean up the existing dialog
    if (axisID == AxisID.SECOND) {
      fineAlignmentDialogB = null;
    }
    else {
      fineAlignmentDialogA = null;
    }
    fineAlignmentDialog = null;
  }

  /**
   * 
   */
  public void saveAlignmentEstimationDialog(
      AlignmentEstimationDialog fineAlignmentDialog, AxisID axisID) {
    setAdvanced(fineAlignmentDialog.getDialogType(), axisID,
        fineAlignmentDialog.isAdvanced());
    DialogExitState exitState = fineAlignmentDialog.getExitState();
    if (exitState == DialogExitState.CANCEL) {
      mainPanel.showBlankProcess(axisID);
    }
    else {
      fineAlignmentDialog.getParameters(getScreenState(axisID));
      // Get the user input data from the dialog box
      updateAlignCom(axisID, false);
      if (exitState == DialogExitState.POSTPONE) {
        processTrack.setFineAlignmentState(ProcessState.INPROGRESS, axisID);
        mainPanel.setFineAlignmentState(ProcessState.INPROGRESS, axisID);
        mainPanel.showBlankProcess(axisID);
      }
      else if (exitState != DialogExitState.SAVE) {
        processTrack.setFineAlignmentState(ProcessState.COMPLETE, axisID);
        mainPanel.setFineAlignmentState(ProcessState.COMPLETE, axisID);
        // Check to see if the user wants to keep any coarse aligned imods
        // open
        closeImod(ImodManager.COARSE_ALIGNED_KEY, axisID, "coarsely aligned stack", false);
        closeImod(ImodManager.FIDUCIAL_MODEL_KEY, axisID, "fiducial model", false);
        getUIExpert(DialogType.TOMOGRAM_POSITIONING, axisID).openDialog();
      }
      saveStorables(axisID);
    }
  }

  public void closeImods(String key, AxisID axisID, String description) {
    if (EtomoDirector.INSTANCE.getArguments().isTest()) {
      System.err.println("closeImods:key:" + key + ",axisID:" + axisID + ",description:"
          + description);
    }
    // Check to see if the user wants to keep any imods open. Don't log message.
    try {
      if (imodManager.isOpen(key, axisID)) {
        if (!EtomoDirector.INSTANCE.getArguments().isAutoClose3dmod()) {
          String[] message = new String[2];
          message[0] = description + "(s) are open in 3dmod";
          message[1] = "Should they be closed?";
          if (uiHarness.openYesNoDialog(null, message, axisID)) {
            imodManager.quitAll(key, axisID);
            releaseFile();
          }
        }
        else {
          imodManager.quitAll(key, axisID);
          releaseFile();
        }
      }
    }
    catch (AxisTypeException except) {
      except.printStackTrace();
      uiHarness.openMessageDialog(this, except.getMessage(), "AxisType problem", axisID);
    }
    catch (IOException e) {
      e.printStackTrace();
      uiHarness.openMessageDialog(this, e.getMessage(), "IO Exception", axisID);
    }
    catch (SystemProcessException e) {
      e.printStackTrace();
      uiHarness.openMessageDialog(this, e.getMessage(), "System Process Exception",
          axisID);
    }
  }

  private void closeImod(String key, String description) {
    if (EtomoDirector.INSTANCE.getArguments().isTest()) {
      System.err.println("closeImod:key:" + key + ",description:" + description);
    }
    if (key == null) {
      return;
    }
    // Check to see if the user wants to keep any imods open
    try {
      if (imodManager.isOpen(key)) {
        if (!EtomoDirector.INSTANCE.getArguments().isAutoClose3dmod()) {
          String[] message = new String[2];
          message[0] = "The " + description + " is open in 3dmod";
          message[1] = "Should it be closed?";
          if (uiHarness.openYesNoDialog(null, message, AxisID.ONLY)) {
            imodManager.quit(key);
            releaseFile();
          }
        }
        else {
          imodManager.quit(key);
          releaseFile();
        }
      }
    }
    catch (AxisTypeException except) {
      except.printStackTrace();
      uiHarness.openMessageDialog(this, except.getMessage(), "AxisType problem",
          AxisID.ONLY);
    }
    catch (IOException e) {
      e.printStackTrace();
      uiHarness.openMessageDialog(this, e.getMessage(), "IO Exception", AxisID.ONLY);
    }
    catch (SystemProcessException e) {
      e.printStackTrace();
      uiHarness.openMessageDialog(this, e.getMessage(), "System Process Exception",
          AxisID.ONLY);
    }
  }

  /**
   * Allow a 3dmod to be closed even though it has an axis different from the
   * axis of the frame where the message should be popped up.
   * 
   * @param key
   * @param frameAxisID
   * @param imodAxisID
   * @param description
   */
  public void closeImod(String key, AxisID frameAxisID, AxisID imodAxisID,
      String description) {
    if (EtomoDirector.INSTANCE.getArguments().isTest()) {
      System.err.println("closeImod:key:" + key + ",frameAxisID:" + frameAxisID
          + ",imodAxisID:" + imodAxisID + ",description:" + description);
    }
    // Check to see if the user wants to keep any imods open
    try {
      if (imodManager.isOpen(key, imodAxisID)) {
        if (!EtomoDirector.INSTANCE.getArguments().isAutoClose3dmod()) {
          String[] message = new String[2];
          message[0] = "The " + description + " is open in 3dmod";
          message[1] = "Should it be closed?";
          if (uiHarness.openYesNoDialog(null, message, frameAxisID)) {
            imodManager.quit(key, imodAxisID);
            releaseFile();
          }
        }
        else {
          imodManager.quit(key, imodAxisID);
          releaseFile();
        }
      }
    }
    catch (AxisTypeException except) {
      except.printStackTrace();
      uiHarness.openMessageDialog(this, except.getMessage(), "AxisType problem",
          frameAxisID);
    }
    catch (IOException e) {
      e.printStackTrace();
      uiHarness.openMessageDialog(this, e.getMessage(), "IO Exception", frameAxisID);
    }
    catch (SystemProcessException e) {
      e.printStackTrace();
      uiHarness.openMessageDialog(this, e.getMessage(), "System Process Exception",
          frameAxisID);
    }
  }

  /**
   * Execute the fine alignment script (align.com) for the appropriate axis This
   * will also reset the fiducialess alignment flag, setFiducialAlign does not
   * need to be called because the necessary copies are called at the end of the
   * align script.
   * 
   * @param the
   *          AxisID identifying the axis to align.
   */
  public void fineAlignment(AxisID axisID, ProcessResultDisplay processResultDisplay,
      final ProcessSeries processSeries) {
    sendMsgProcessStarting(processResultDisplay);
    // Set a reference to the correct object
    AlignmentEstimationDialog fineAlignmentDialog = (AlignmentEstimationDialog) getDialog(
        DialogType.FINE_ALIGNMENT, axisID);
    if (fineAlignmentDialog != null && !fineAlignmentDialog.isValid()) {
      return;
    }
    ConstTiltalignParam tiltalignParam = updateAlignCom(axisID, true);
    if (tiltalignParam == null) {
      sendMsgProcessFailedToStart(processResultDisplay);
      return;
    }
    processTrack.setFineAlignmentState(ProcessState.INPROGRESS, axisID);
    mainPanel.setFineAlignmentState(ProcessState.INPROGRESS, axisID);
    String threadName;
    try {
      threadName = processMgr.fineAlignment(tiltalignParam, axisID, processResultDisplay,
          processSeries);
    }
    catch (SystemProcessException e) {
      e.printStackTrace();
      String[] message = new String[2];
      message[0] = "Can not execute align" + axisID.getExtension() + ".com";
      message[1] = e.getMessage();
      uiHarness.openMessageDialog(this, message, "Unable to execute com script", axisID);
      sendMsgProcessFailedToStart(processResultDisplay);
      return;
    }
    metaData.setFiducialessAlignment(axisID, false);
    setThreadName(threadName, axisID);
    mainPanel.startProgressBar("Aligning stack", axisID, ProcessName.ALIGN);
  }

  /**
   * Open 3dmod with the new fidcuial model
   */
  public void imodViewResiduals(AxisID axisID, Run3dmodMenuOptions menuOptions) {
    String fiducialModel = metaData.getDatasetName() + axisID.getExtension() + ".resmod";
    try {
      imodManager.setPreserveContrast(ImodManager.COARSE_ALIGNED_KEY, axisID, true);
      imodManager.setBeadfixerMode(ImodManager.COARSE_ALIGNED_KEY, axisID,
          ImodProcess.BeadFixerMode.RESIDUAL_MODE);
      imodManager.setOpenLogOff(ImodManager.COARSE_ALIGNED_KEY, axisID);
      File tiltFile = DatasetFiles.getRawTiltFile(this, axisID);
      if (tiltFile.exists()) {
        imodManager.setTiltFile(ImodManager.COARSE_ALIGNED_KEY, axisID,
            tiltFile.getName());
      }
      else {
        imodManager.resetTiltFile(ImodManager.COARSE_ALIGNED_KEY, axisID);
      }
      imodManager
          .open(ImodManager.COARSE_ALIGNED_KEY, axisID, fiducialModel, menuOptions);
    }
    catch (AxisTypeException except) {
      except.printStackTrace();
      uiHarness.openMessageDialog(this, except.getMessage(), "AxisType problem", axisID);
    }
    catch (SystemProcessException except) {
      except.printStackTrace();
      uiHarness
          .openMessageDialog(this, except.getMessage(),
              "Can't open 3dmod on coarse aligned stack with model: " + fiducialModel,
              axisID);
    }
    catch (IOException e) {
      e.printStackTrace();
      uiHarness.openMessageDialog(this, e.getMessage(), "IO Exception", axisID);
    }
  }

  /**
   * Open 3dmodv with a model
   */
  public void imodViewModel(AxisID axisID, FileType modelFileType) {
    try {
      imodManager.open(modelFileType.getImodManagerKey(this), axisID,
          modelFileType.getFileName(this, axisID));
    }
    catch (AxisTypeException except) {
      except.printStackTrace();
      uiHarness.openMessageDialog(this, except.getMessage(), "AxisType problem", axisID);
    }
    catch (SystemProcessException except) {
      except.printStackTrace();
      uiHarness.openMessageDialog(this, except.getMessage(), "Can't open 3dmod on "
          + modelFileType.getFileName(this, axisID), axisID);
    }
    catch (IOException e) {
      e.printStackTrace();
      uiHarness.openMessageDialog(this, e.getMessage(), "IO Exception", axisID);
    }
  }

  public void imodFineAlign3dFind(AxisID axisID, Run3dmodMenuOptions menuOptions) {
    // Get the correct ImodManager key. The file to bring up is whatever file
    // was last used as input for tilt_3dfind.
    String key;
    if (state.isStackUsingNewstOrBlend3dFindOutput(axisID)) {
      key = FileType.NEWST_OR_BLEND_3D_FIND_OUTPUT.getImodManagerKey(this);
    }
    else {
      key = FileType.ALIGNED_STACK.getImodManagerKey(this);
    }
    try {
      File tiltFile = DatasetFiles.getTiltFile(this, axisID);
      if (tiltFile.exists()) {
        imodManager.setTiltFile(key, axisID, tiltFile.getName());
      }
      else {
        imodManager.resetTiltFile(key, axisID);
      }
      imodManager.open(key, axisID, menuOptions);
    }
    catch (AxisTypeException except) {
      except.printStackTrace();
      uiHarness.openMessageDialog(this, except.getMessage(), "AxisType problem", axisID);
    }
    catch (SystemProcessException except) {
      except.printStackTrace();
      uiHarness.openMessageDialog(this, except.getMessage(),
          "Can't open 3dmod on " + key, axisID);
    }
    catch (IOException e) {
      e.printStackTrace();
      uiHarness.openMessageDialog(this, e.getMessage(), "IO Exception", axisID);
    }
  }

  /**
   * Open 3dmod to view the fine aligned stack or the fine aligned stack for
   * findbeads3d.
   * 
   * @param axisID
   *          the AxisID to coarse align.
   */
  public void imodFineAlign(AxisID axisID, Run3dmodMenuOptions menuOptions) {
    try {
      File tiltFile = DatasetFiles.getTiltFile(this, axisID);
      if (tiltFile.exists()) {
        imodManager.setTiltFile(ImodManager.FINE_ALIGNED_KEY, axisID, tiltFile.getName());
      }
      else {
        imodManager.resetTiltFile(ImodManager.FINE_ALIGNED_KEY, axisID);
      }
      imodManager.open(ImodManager.FINE_ALIGNED_KEY, axisID, menuOptions);
    }
    catch (AxisTypeException except) {
      except.printStackTrace();
      uiHarness.openMessageDialog(this, except.getMessage(), "AxisType problem", axisID);
    }
    catch (SystemProcessException except) {
      except.printStackTrace();
      uiHarness.openMessageDialog(this, except.getMessage(), "Can't open 3dmod on "
          + ImodManager.FINE_ALIGNED_KEY, axisID);
    }
    catch (IOException e) {
      e.printStackTrace();
      uiHarness.openMessageDialog(this, e.getMessage(), "IO Exception", axisID);
    }
  }

  /**
   * Open 3dmod to view the MTF filter results
   * 
   * @param axisID
   *          the AxisID to coarse align.
   */
  public void imodMTFFilter(AxisID axisID, Run3dmodMenuOptions menuOptions) {
    try {
      File tiltFile = DatasetFiles.getTiltFile(this, axisID);
      if (tiltFile.exists()) {
        imodManager.setTiltFile(ImodManager.MTF_FILTER_KEY, axisID, tiltFile.getName());
      }
      else {
        imodManager.resetTiltFile(ImodManager.MTF_FILTER_KEY, axisID);
      }
      imodManager.open(ImodManager.MTF_FILTER_KEY, axisID, menuOptions);
    }
    catch (AxisTypeException except) {
      except.printStackTrace();
      uiHarness.openMessageDialog(this, except.getMessage(), "AxisType problem", axisID);
    }
    catch (SystemProcessException except) {
      except.printStackTrace();
      uiHarness.openMessageDialog(this, except.getMessage(),
          "Can't open 3dmod on MTF filter results", axisID);
    }
    catch (IOException e) {
      e.printStackTrace();
      uiHarness.openMessageDialog(this, e.getMessage(), "IO Exception", axisID);
    }
  }

  public void imodCtfCorrection(AxisID axisID, Run3dmodMenuOptions menuOptions) {
    try {
      File tiltFile = DatasetFiles.getTiltFile(this, axisID);
      if (tiltFile.exists()) {
        imodManager.setTiltFile(ImodManager.CTF_CORRECTION_KEY, axisID,
            tiltFile.getName());
      }
      else {
        imodManager.resetTiltFile(ImodManager.CTF_CORRECTION_KEY, axisID);
      }
      imodManager.open(ImodManager.CTF_CORRECTION_KEY, axisID, menuOptions);
    }
    catch (AxisTypeException except) {
      except.printStackTrace();
      uiHarness.openMessageDialog(this, except.getMessage(), "AxisType problem", axisID);
    }
    catch (SystemProcessException except) {
      except.printStackTrace();
      uiHarness.openMessageDialog(this, except.getMessage(), "Can't open 3dmod on "
          + ProcessName.CTF_CORRECTION.toString() + " results", axisID);
    }
    catch (IOException e) {
      e.printStackTrace();
      uiHarness.openMessageDialog(this, e.getMessage(), "IO Exception", axisID);
    }
  }

  public boolean coordFileExists() {
    return DatasetFiles.getTransferFidCoordFile(this).exists();
  }

  void processSucceeded(AxisID axisID, ProcessName processName) {
    if (processName == ProcessName.TRANSFERFID) {
      FiducialModelDialog fiducialModelDialog;
      if (axisID == AxisID.SECOND) {
        fiducialModelDialog = fiducialModelDialogB;
      }
      else {
        fiducialModelDialog = fiducialModelDialogA;
      }
      if (fiducialModelDialog == null) {
        return;
      }
      fiducialModelDialog.updateDisplay();
    }
  }

  /**
   * Transfer the fiducial to the specified axis
   * 
   * @param destAxisID
   */
  public void transferfid(final AxisID destAxisID,
      final ProcessResultDisplay processResultDisplay, ProcessSeries processSeries,
      final Deferred3dmodButton deferred3dmodButton,
      final Run3dmodMenuOptions run3dmodMenuOptions, final DialogType dialogType) {
    if (processSeries == null) {
      processSeries = new ProcessSeries(this, dialogType);
    }
    sendMsgProcessStarting(processResultDisplay);
    // Set a reference to the correct object
    FiducialModelDialog fiducialModelDialog;
    if (destAxisID == AxisID.SECOND) {
      fiducialModelDialog = fiducialModelDialogB;
    }
    else {
      fiducialModelDialog = fiducialModelDialogA;
    }
    if (destAxisID != AxisID.ONLY
        && !Utilities.fileExists(this, "fid.xyz",
            (destAxisID == AxisID.FIRST ? AxisID.SECOND : AxisID.FIRST))) {
      uiHarness.openMessageDialog(this,
          "It is recommended that you run Fine Alignment on axis "
              + (destAxisID == AxisID.FIRST ? "B" : "A") + " at least once", "Warning",
          destAxisID);
    }
    if (fiducialModelDialog == null) {
      sendMsgProcessFailedToStart(processResultDisplay);
      return;
    }
    TransferfidParam transferfidParam = new TransferfidParam(this, destAxisID);
    // Setup the default parameters depending upon the axis to transfer
    // the fiducials from
    String datasetName = metaData.getDatasetName();
    transferfidParam.setDatasetName(datasetName);
    if (destAxisID == AxisID.FIRST) {
      transferfidParam.setBToA(true);
    }
    else {
      transferfidParam.setBToA(false);
    }
    // Get any user specified changes
    if (!fiducialModelDialog.getTransferFidParams(transferfidParam, true)) {
      sendMsgProcessFailedToStart(processResultDisplay);
      return;
    }
    processSeries.setRun3dmodDeferred(deferred3dmodButton, run3dmodMenuOptions);
    String threadName;
    try {
      threadName = processMgr.transferFiducials(transferfidParam, processResultDisplay,
          processSeries);
    }
    catch (SystemProcessException e) {
      e.printStackTrace();
      String[] message = new String[2];
      message[0] = "Can not execute transferfid command";
      message[1] = e.getMessage();
      uiHarness.openMessageDialog(this, message, "Unable to execute command", destAxisID);
      sendMsgProcessFailedToStart(processResultDisplay);
      return;
    }
    setThreadName(threadName, destAxisID);
    mainPanel.startProgressBar("Transferring fiducials", destAxisID,
        ProcessName.TRANSFERFID);
    updateDialog(fiducialModelDialog, destAxisID);
  }

  /**
   * updateAlignCom updates the align{|a|b}.com scripts with the parameters from
   * the alignment estimation dialog. This also updates the local alignment
   * state of the appropriate tilt files.
   */
  private ConstTiltalignParam updateAlignCom(final AxisID axisID,
      final boolean doValidation) {
    AlignmentEstimationDialog fineAlignmentDialog = (AlignmentEstimationDialog) getDialog(
        DialogType.FINE_ALIGNMENT, axisID);
    if (fineAlignmentDialog == null) {
      uiHarness.openMessageDialog(this,
          "Can not update align?.com without an active alignment dialog",
          "Program logic error", axisID);
      return null;
    }
    TiltalignParam tiltalignParam;
    try {
      tiltalignParam = comScriptMgr.getTiltalignParam(axisID);
      fineAlignmentDialog.getParameters(metaData);
      if (!fineAlignmentDialog.getTiltalignParams(tiltalignParam, doValidation)) {
        return null;
      }
      UIExpertUtilities.INSTANCE.rollAlignComAngles(this, axisID);
      comScriptMgr.saveAlign(tiltalignParam, axisID);
      // Update the tilt.com script with the dependent parameters
      updateTiltCom(tiltalignParam, axisID);
      // update xfproduct in align.com
      XfproductParam xfproductParam = comScriptMgr.getXfproductInAlign(axisID);
      xfproductParam.setScaleShifts(UIExpertUtilities.INSTANCE.getStackBinning(this,
          axisID, ".preali"));
      comScriptMgr.saveXfproductInAlign(xfproductParam, axisID);
      if (fineAlignmentDialog.getExitState() != DialogExitState.SAVE) {
        mainPanel.setFineAlignmentState(ProcessState.INPROGRESS, axisID);
      }
    }
    catch (FortranInputSyntaxException except) {
      String[] errorMessage = new String[3];
      errorMessage[0] = "Tiltalign Parameter Syntax Error";
      errorMessage[1] = except.getNewString();
      errorMessage[2] = except.getMessage();
      uiHarness.openMessageDialog(this, errorMessage, "Tiltalign Parameter Syntax Error",
          axisID);
      return null;
    }
    catch (NumberFormatException except) {
      String[] errorMessage = new String[2];
      errorMessage[0] = "Tiltalign Parameter Syntax Error";
      errorMessage[1] = except.getMessage();
      uiHarness.openMessageDialog(this, errorMessage, "Tiltalign Parameter Syntax Error",
          axisID);
      return null;
    }
    return tiltalignParam;
  }

  public UIExpert getUIExpert(DialogType dialogType, AxisID axisID) {
    if (dialogType == DialogType.TOMOGRAM_POSITIONING) {
      if (axisID == AxisID.SECOND) {
        if (tomogramPositioningExpertB == null) {
          tomogramPositioningExpertB = new TomogramPositioningExpert(this, mainPanel,
              processTrack, axisID);
        }
        return tomogramPositioningExpertB;
      }
      if (tomogramPositioningExpertA == null) {
        tomogramPositioningExpertA = new TomogramPositioningExpert(this, mainPanel,
            processTrack, axisID);
      }
      return tomogramPositioningExpertA;
    }
    else if (dialogType == DialogType.FINAL_ALIGNED_STACK) {
      if (axisID == AxisID.SECOND) {
        if (finalAlignedStackExpertB == null) {
          finalAlignedStackExpertB = new FinalAlignedStackExpert(this, mainPanel,
              processTrack, axisID);
        }
        return finalAlignedStackExpertB;
      }
      if (finalAlignedStackExpertA == null) {
        finalAlignedStackExpertA = new FinalAlignedStackExpert(this, mainPanel,
            processTrack, axisID);
      }
      return finalAlignedStackExpertA;
    }
    else if (dialogType == DialogType.TOMOGRAM_GENERATION) {
      if (axisID == AxisID.SECOND) {
        if (tomogramGenerationExpertB == null) {
          tomogramGenerationExpertB = new TomogramGenerationExpert(this, mainPanel,
              processTrack, axisID);
        }
        return tomogramGenerationExpertB;
      }
      if (tomogramGenerationExpertA == null) {
        tomogramGenerationExpertA = new TomogramGenerationExpert(this, mainPanel,
            processTrack, axisID);
      }
      return tomogramGenerationExpertA;
    }
    return null;
  }

  public SetupDialogExpert getSetupDialogExpert() {
    if (!EtomoDirector.INSTANCE.getArguments().isTest()) {
      throw new IllegalStateException("only for testing");
    }
    return setupDialogExpert;
  }

  /**
   * Run the sample com script
   */
  public ProcessResult createSample(AxisID axisID,
      ProcessResultDisplay processResultDisplay, final ProcessSeries processSeries,
      ConstTiltParam tiltParam) {
    // Make sure we have a current prexg and _nonfid.xf if fiducialess is
    // selected
    if (metaData.isFiducialessAlignment(axisID)) {
      generateFiducialessTransforms(axisID);
    }
    else {
      try {
        if (!processMgr.setupFiducialAlign(axisID, processResultDisplay)) {
          return ProcessResult.FAILED_TO_START;
        }
      }
      catch (IOException except) {
        except.printStackTrace();
        String[] message = new String[2];
        message[0] = "Problem copying fiducial alignment files";
        message[1] = except.getMessage();
        uiHarness.openMessageDialog(this, message,
            "Unable to copy fiducial alignment files", axisID);
      }
    }

    String threadName;
    try {
      threadName = processMgr.createSample(axisID, processResultDisplay, processSeries,
          tiltParam);
    }
    catch (SystemProcessException e) {
      e.printStackTrace();
      String[] message = new String[2];
      message[0] = "Can not execute sample" + axisID.getExtension() + ".com";
      message[1] = e.getMessage();
      uiHarness.openMessageDialog(this, message, "Unable to execute com script", axisID);
      return ProcessResult.FAILED_TO_START;
    }
    mainPanel.startProgressBar("Creating sample tomogram", axisID, ProcessName.SAMPLE);
    setThreadName(threadName, axisID);
    return null;
  }

  /**
   * Create a whole tomogram for positioning the tomogram in the volume
   * 
   * @param axisID
   */
  public ProcessResult wholeTomogram(AxisID axisID,
      ProcessResultDisplay processResultDisplay, final ProcessSeries processSeries,
      ConstNewstParam param) {
    // Make sure we have a current prexg and _nonfid.xf if fiducialess is
    // selected
    if (metaData.isFiducialessAlignment(axisID)) {
      generateFiducialessTransforms(axisID);
    }
    else {
      try {
        if (!processMgr.setupFiducialAlign(axisID, processResultDisplay)) {
          return ProcessResult.FAILED_TO_START;
        }
      }
      catch (IOException except) {
        except.printStackTrace();
        String[] message = new String[2];
        message[0] = "Problem copying fiducial alignment files";
        message[1] = except.getMessage();
        uiHarness.openMessageDialog(this, message,
            "Unable to copy fiducial alignment files", axisID);
      }
    }
    String threadName;
    try {
      threadName = processMgr.newst(param, axisID, processResultDisplay, processSeries,
          ProcessName.NEWST);
    }
    catch (SystemProcessException e) {
      e.printStackTrace();
      String[] message = new String[2];
      message[0] = "Can not execute newst" + axisID.getExtension() + ".com";
      message[1] = e.getMessage();
      uiHarness.openMessageDialog(this, message, "Unable to execute com script", axisID);
      return ProcessResult.FAILED_TO_START;
    }
    setThreadName(threadName, axisID);
    return null;
  }

  /**
   * Create a whole tomogram for positioning the tomogram in the volume
   * 
   * @param axisID
   */
  public ProcessResult wholeTomogram(AxisID axisID,
      ProcessResultDisplay processResultDisplay, final ProcessSeries processSeries,
      BlendmontParam param) {
    // Make sure we have a current prexg and _nonfid.xf if fiducialess is
    // selected
    if (metaData.isFiducialessAlignment(axisID)) {
      generateFiducialessTransforms(axisID);
    }
    else {
      try {
        if (!processMgr.setupFiducialAlign(axisID, processResultDisplay)) {
          return ProcessResult.FAILED_TO_START;
        }
      }
      catch (IOException except) {
        except.printStackTrace();
        String[] message = new String[2];
        message[0] = "Problem copying fiducial alignment files";
        message[1] = except.getMessage();
        uiHarness.openMessageDialog(this, message,
            "Unable to copy fiducial alignment files", axisID);
      }
    }
    String threadName;
    try {
      threadName = processMgr.blend(param, axisID, processResultDisplay, processSeries);
    }
    catch (SystemProcessException e) {
      e.printStackTrace();
      String[] message = new String[2];
      message[0] = "Can not execute newst" + axisID.getExtension() + ".com";
      message[1] = e.getMessage();
      uiHarness.openMessageDialog(this, message, "Unable to execute com script", axisID);
      return ProcessResult.FAILED_TO_START;
    }
    setThreadName(threadName, axisID);
    return null;
  }

  /**
   * Open 3dmod on the sample volume for the specified axis along with the
   * tomopitch model
   * 
   * @param axisID
   */
  public void imodSample(AxisID axisID, Run3dmodMenuOptions menuOptions) {
    try {
      // It is safe to use open contours in all cases.
      imodManager.setOpenContours(ImodManager.SAMPLE_KEY, axisID, true);
      imodManager.setPointLimit(ImodManager.SAMPLE_KEY, axisID, 2);
      imodManager.open(ImodManager.SAMPLE_KEY, axisID, menuOptions);
      processTrack.setTomogramPositioningState(ProcessState.INPROGRESS, axisID);
      mainPanel.setTomogramPositioningState(ProcessState.INPROGRESS, axisID);
    }
    catch (AxisTypeException except) {
      except.printStackTrace();
      uiHarness.openMessageDialog(this, except.getMessage(), "AxisType problem", axisID);
    }
    catch (SystemProcessException except) {
      except.printStackTrace();
      uiHarness.openMessageDialog(this, except.getMessage(),
          "Problem opening sample reconstruction", axisID);
    }
    catch (IOException e) {
      e.printStackTrace();
      uiHarness.openMessageDialog(this, e.getMessage(), "IO Exception", axisID);
    }
  }

  /**
   * Open 3dmod on the full volume along with the tomopitch model
   * 
   * @param axisID
   */
  public void imodFullSample(AxisID axisID, Run3dmodMenuOptions menuOptions) {
    String tomopitchModelName = "tomopitch" + axisID.getExtension() + ".mod";
    try {
      imodManager.setOpenContours(ImodManager.FULL_VOLUME_KEY, axisID, true);
      imodManager.setPointLimit(ImodManager.FULL_VOLUME_KEY, axisID, 2);
      imodManager.open(ImodManager.FULL_VOLUME_KEY, axisID, tomopitchModelName, true,
          menuOptions);
      processTrack.setTomogramPositioningState(ProcessState.INPROGRESS, axisID);
      mainPanel.setTomogramPositioningState(ProcessState.INPROGRESS, axisID);
    }
    catch (AxisTypeException except) {
      except.printStackTrace();
      uiHarness.openMessageDialog(this, except.getMessage(), "AxisType problem", axisID);
    }
    catch (SystemProcessException except) {
      except.printStackTrace();
      uiHarness.openMessageDialog(this, except.getMessage(),
          "Problem opening sample reconstruction", axisID);
    }
    catch (IOException e) {
      e.printStackTrace();
      uiHarness.openMessageDialog(this, e.getMessage(), "IO Exception", axisID);
    }
  }

  /**
   * 
   */
  public ProcessResult tomopitch(AxisID axisID,
      ProcessResultDisplay processResultDisplay, final ProcessSeries processSeries) {
    sendMsgProcessStarting(processResultDisplay);
    String threadName;
    try {
      threadName = processMgr.tomopitch(axisID, processResultDisplay, processSeries);
    }
    catch (SystemProcessException e) {
      e.printStackTrace();
      String[] message = new String[2];
      message[0] = "Can not execute tomopitch" + axisID.getExtension() + ".com";
      message[1] = e.getMessage();
      uiHarness.openMessageDialog(this, message, "Unable to execute com script", axisID);
      return ProcessResult.FAILED_TO_START;
    }
    mainPanel.startProgressBar("Finding sample position", axisID, ProcessName.TOMOPITCH);
    setThreadName(threadName, axisID);
    return null;
  }

  /**
   * post processing after a successful process
   * 
   * @param axisID
   * @param processName
   * @param processDetails
   */
  public void postProcess(AxisID axisID, ProcessName processName,
      ProcessDetails processDetails, ProcessResultDisplay processResultDisplay) {
    if (processName == ProcessName.ALIGN
        && processResultDisplay == getProcessResultDisplayFactory(axisID)
            .getComputeAlignment()) {
      try {
        imodManager.reopenLog(ImodManager.COARSE_ALIGNED_KEY, axisID);
      }
      catch (AxisTypeException e) {
        uiHarness.openMessageDialog(this,
            "Unable to reopen log file.\n" + e.getMessage(), "3dmod Error");
      }
      catch (IOException e) {
        uiHarness.openMessageDialog(this,
            "Unable to reopen log file.\n" + e.getMessage(), "3dmod Error");
      }
      catch (SystemProcessException e) {
        uiHarness.openMessageDialog(this,
            "Unable to reopen log file.\n" + e.getMessage(), "3dmod Error");
      }
    }
    else if (processName == ProcessName.PATCHCORR) {
      if (tomogramCombinationDialog != null) {
        // backwards compatibility - patchcorr used to create patch_vector.mod
        tomogramCombinationDialog.updatePatchVectorModelDisplay();
      }
    }
  }

  public void tomogramPositioningPostProcess(AxisID axisID, ProcessDetails processDetails) {
    ((TomogramPositioningExpert) getUIExpert(DialogType.TOMOGRAM_POSITIONING, axisID))
        .postProcess(processDetails, state);
  }

  /**
   * processing done after an unsuccessful process
   * 
   * @param axisID
   * @param processName
   * @param processDetails
   */
  public void errorProcess(AxisID axisID, ProcessName processName,
      ProcessDetails processDetails) {
    if (processName == ProcessName.COMBINE) {
      if (tomogramCombinationDialog != null) {
        tomogramCombinationDialog.updatePatchVectorModelDisplay();
      }
    }
  }

  public void msgPatchVectorCreated() {
    if (tomogramCombinationDialog != null) {
      tomogramCombinationDialog.updatePatchVectorModelDisplay();
    }
  }

  public void setTomopitchOutput(AxisID axisID) {
    ((TomogramPositioningExpert) getUIExpert(DialogType.TOMOGRAM_POSITIONING, axisID))
        .setTomopitchOutput();
  }

  public void setTiltState(AxisID axisID) {
    ((FinalAlignedStackExpert) getUIExpert(DialogType.FINAL_ALIGNED_STACK, axisID))
        .setTiltState();
    ((TomogramGenerationExpert) getUIExpert(DialogType.TOMOGRAM_GENERATION, axisID))
        .setTiltState();
  }

  /**
   * Compute the final alignment from the updated parameters in the positioning
   * dialog.
   * 
   * @param axisID
   */
  public ProcessResult finalAlign(AxisID axisID,
      ProcessResultDisplay processResultDisplay, final ProcessSeries processSeries,
      ConstTiltalignParam tiltalignParam) {
    String threadName;
    try {
      threadName = processMgr.fineAlignment(tiltalignParam, axisID, processResultDisplay,
          processSeries);
      metaData.setFiducialessAlignment(axisID, false);
    }
    catch (SystemProcessException e) {
      e.printStackTrace();
      String[] message = new String[2];
      message[0] = "Can not execute align" + axisID.getExtension() + ".com";
      message[1] = e.getMessage();
      uiHarness.openMessageDialog(this, message, "Unable to execute com script", axisID);
      return ProcessResult.FAILED_TO_START;
    }
    mainPanel.startProgressBar("Calculating final alignment", axisID, ProcessName.ALIGN);
    setThreadName(threadName, axisID);
    return null;
  }

  /**
   * Generate the prexg and _nonfid.xf for the specified axis and setup the
   * transform files for fiducialless mode
   * 
   * @param axisID
   */
  private void generateFiducialessTransforms(AxisID axisID) {
    try {
      processMgr.generatePreXG(axisID);
    }
    catch (SystemProcessException except) {
      except.printStackTrace();
      String[] message = new String[2];
      message[0] = "Unable to generate prexg";
      message[1] = except.getMessage();
      uiHarness.openMessageDialog(this, message, "Unable to generate prexg", axisID);
    }
    catch (LogFile.LockException except) {
      except.printStackTrace();
      String[] message = new String[2];
      message[0] = "Unable to generate prexg";
      message[1] = except.getMessage();
      uiHarness.openMessageDialog(this, message, "Unable to generate prexg", axisID);
    }
    try {
      processMgr.generateNonFidXF(axisID);
    }
    catch (SystemProcessException except) {
      except.printStackTrace();
      String[] message = new String[2];
      message[0] = "Unable to generate _nonfid.xf";
      message[1] = except.getMessage();
      uiHarness.openMessageDialog(this, message, "Unable to generate _nonfid.xf", axisID);
    }
    catch (LogFile.LockException except) {
      except.printStackTrace();
      String[] message = new String[2];
      message[0] = "Unable to generate _nonfid.xf";
      message[1] = except.getMessage();
      uiHarness.openMessageDialog(this, message, "Unable to generate _nonfid.xf", axisID);
    }
    try {
      processMgr.setupNonFiducialAlign(axisID);
    }
    catch (IOException except) {
      except.printStackTrace();
      String[] message = new String[2];
      message[0] = "Unable to setup fiducialless align files";
      message[1] = except.getMessage();
      uiHarness.openMessageDialog(this, message,
          "Unable to setup fiducialless align files", axisID);
    }
    catch (InvalidParameterException except) {
      String[] message = new String[2];
      message[0] = "Unable to setup fiducialless align files";
      message[1] = except.getMessage();
      uiHarness.openMessageDialog(this, message,
          "Unable to setup fiducialless align files", axisID);
    }
  }

  public void makeRawtltFile(AxisID axisID) throws IOException, InvalidParameterException {
    File rawtlt = new File(propertyUserDir, metaData.getDatasetName()
        + axisID.getExtension() + ".rawtlt");
    // backing up .rawtlt, which is currently unnecessary because this function
    // is only called when .rawtlt doesn't exist
    Utilities.renameFile(rawtlt, new File(propertyUserDir, metaData.getDatasetName()
        + axisID.getExtension() + ".rawtlt~"));

    BufferedWriter bufferedWriter = null;
    try {
      bufferedWriter = new BufferedWriter(new FileWriter(rawtlt));
      TiltAngleSpec tiltAngleSpec = null;
      if (axisID == AxisID.SECOND) {
        tiltAngleSpec = metaData.getTiltAngleSpecB();
      }
      else {
        tiltAngleSpec = metaData.getTiltAngleSpecA();
      }
      double startingAngle = tiltAngleSpec.getRangeMin();
      double step = tiltAngleSpec.getRangeStep();
      MRCHeader rawStackHeader = MRCHeader.getInstance(this, axisID, ".st");
      if (!rawStackHeader.read(this)) {
        String message = "Unable to create " + rawtlt.getAbsolutePath();
        uiHarness.openMessageDialog(this, message, "Unable to create raw tilt file",
            axisID);
        if (bufferedWriter != null) {
          bufferedWriter.close();
<<<<<<< HEAD
        }
=======
        }        
>>>>>>> b563434e
        throw new IOException(message);
      }
      int sections = rawStackHeader.getNSections();
      for (int curSection = 0; curSection < sections; curSection++) {
        bufferedWriter.write(Double.toString(startingAngle + (step * curSection)));
        bufferedWriter.newLine();
      }
    }
    catch (IOException except) {
      String[] message = new String[2];
      message[0] = "Unable to create " + rawtlt.getAbsolutePath();
      message[1] = except.getMessage();
      uiHarness
          .openMessageDialog(this, message, "Unable to create raw tilt file", axisID);
      throw except;
    }
    catch (InvalidParameterException except) {
      except.printStackTrace();
      String[] message = new String[2];
      message[0] = "Unable to create " + rawtlt.getAbsolutePath();
      message[1] = except.getMessage();
      uiHarness
          .openMessageDialog(this, message, "Unable to create raw tilt file", axisID);
      if (bufferedWriter != null) {
        bufferedWriter.close();
      }
      throw except;
    }

    if (bufferedWriter != null) {
      bufferedWriter.close();
    }
  }

  public void setEnabledFixEdgesWithMidas(AxisID axisID) {
    CoarseAlignDialog coarseAlignDialog = mapCoarseAlignDialog(axisID);
    if (coarseAlignDialog == null) {
      return;
    }
    coarseAlignDialog.setEnabledFixEdgesMidasButton();
  }

  /**
   * Update the newst.com from the display. Reads metaData.
   * 
   * @param axisID
   * @return true if successful
   */
  public ConstNewstParam updateNewstCom(NewstackDisplay display, AxisID axisID,
      final boolean validate, final boolean doValidation) {
    // Set a reference to the correct object
    if (display == null) {
      UIHarness.INSTANCE.openMessageDialog(this,
          "Can not update newst?.com without an active display", "Program logic error",
          axisID);
      return null;
    }
    NewstParam newstParam = null;
    try {
      newstParam = comScriptMgr.getNewstComNewstParam(axisID);
      newstParam.setValidate(validate);
      // Make sure the size output is removed, it was only there for a
      // copytomocoms template
      newstParam.setCommandMode(NewstParam.Mode.FULL_ALIGNED_STACK);
      newstParam.setFiducialessAlignment(metaData.isFiducialessAlignment(axisID));
      if (!display.getParameters(newstParam, doValidation)) {
        return null;
      }
      comScriptMgr.saveNewst(newstParam, axisID);
    }
    catch (NumberFormatException except) {
      String[] errorMessage = new String[3];
      errorMessage[0] = "newst Parameter Syntax Error";
      errorMessage[1] = "Axis: " + axisID.getExtension();
      errorMessage[2] = except.getMessage();
      UIHarness.INSTANCE.openMessageDialog(this, errorMessage,
          "Newst Parameter Syntax Error", axisID);
      return null;
    }
    catch (FortranInputSyntaxException except) {
      String[] errorMessage = new String[3];
      errorMessage[0] = "newst Parameter Syntax Error";
      errorMessage[1] = "Axis: " + axisID.getExtension();
      errorMessage[2] = except.getMessage();
      UIHarness.INSTANCE.openMessageDialog(this, errorMessage,
          "Newst Parameter Syntax Error", axisID);
      return null;
    }
    catch (InvalidParameterException e) {
      e.printStackTrace();
      uiHarness.openMessageDialog(this, "Unable to update newst com:  " + e.getMessage(),
          "Etomo Error", axisID);
      return null;
    }
    catch (IOException e) {
      e.printStackTrace();
      uiHarness.openMessageDialog(this, "Unable to update newst com:  " + e.getMessage(),
          "Etomo Error", axisID);
      return null;
    }
    return newstParam;
  }

  /**
   * Update the newst3dfind.com from the display. Reads metaData.
   * 
   * @param axisID
   * @return true if successful
   */
  public ConstNewstParam updateNewst3dFindCom(NewstackDisplay display, AxisID axisID,
      final boolean validate, final boolean doValidation) {
    // Set a reference to the correct object
    if (display == null) {
      UIHarness.INSTANCE.openMessageDialog(this,
          "Can not update newst3dfind?.com without an active display",
          "Program logic error", axisID);
      return null;
    }
    NewstParam newstParam = null;
    try {
      newstParam = comScriptMgr.getNewstParamFromNewst3dFind(axisID);
      newstParam.setValidate(true);
      if (!display.getParameters(newstParam, doValidation)) {
        return null;
      }
      comScriptMgr.saveNewst3dFind(newstParam, axisID);
    }
    catch (NumberFormatException except) {
      String[] errorMessage = new String[3];
      errorMessage[0] = "newst Parameter Syntax Error";
      errorMessage[1] = "Axis: " + axisID.getExtension();
      errorMessage[2] = except.getMessage();
      UIHarness.INSTANCE.openMessageDialog(this, errorMessage,
          "Newst Parameter Syntax Error", axisID);
      return null;
    }
    catch (FortranInputSyntaxException except) {
      String[] errorMessage = new String[3];
      errorMessage[0] = "newst Parameter Syntax Error";
      errorMessage[1] = "Axis: " + axisID.getExtension();
      errorMessage[2] = except.getMessage();
      UIHarness.INSTANCE.openMessageDialog(this, errorMessage,
          "Newst Parameter Syntax Error", axisID);
      return null;
    }
    catch (InvalidParameterException e) {
      e.printStackTrace();
      uiHarness.openMessageDialog(this,
          "Unable to update newst 3dfind com:  " + e.getMessage(), "Etomo Error", axisID);
      return null;
    }
    catch (IOException e) {
      e.printStackTrace();
      uiHarness.openMessageDialog(this,
          "Unable to update newst 3dfind com:  " + e.getMessage(), "Etomo Error", axisID);
      return null;
    }
    return newstParam;
  }

  /**
   * Get the set the blendmont parameters and update the blend.com script.
   * 
   * @param axisID
   * @return
   */
  public BlendmontParam updateBlendCom(BlendmontDisplay display, AxisID axisID,
      final boolean validate, final boolean doValidation)
      throws FortranInputSyntaxException, InvalidParameterException, IOException {
    BlendmontParam blendParam;
    blendParam = comScriptMgr.getBlendParam(axisID);
    blendParam.setValidate(validate);
    if (!display.getParameters(blendParam, doValidation)) {
      return null;
    }
    blendParam.setMode(BlendmontParam.Mode.BLEND);
    blendParam.setBlendmontState(state.getInvalidEdgeFunctions(axisID));
    comScriptMgr.saveBlend(blendParam, axisID);
    return blendParam;
  }

  /**
   * Get the set the blendmont parameters and update the blend3dfin.com script.
   * 
   * @param axisID
   * @return
   */
  public BlendmontParam updateBlend3dFindCom(BlendmontDisplay display, AxisID axisID,
      final boolean validate, final boolean doValidation)
      throws FortranInputSyntaxException, InvalidParameterException, IOException {
    // Update blendmont
    BlendmontParam blendParam = comScriptMgr.getBlendParamFromBlend3dFind(axisID);
    blendParam.setValidate(validate);
    if (!display.getParameters(blendParam, doValidation)) {
      return null;
    }
    blendParam.setMode(BlendmontParam.Mode.BLEND_3DFIND);
    blendParam.setBlendmontState(state.getInvalidEdgeFunctions(axisID));
    blendParam.setImageOutputFileFor3dFind(FileType.NEWST_OR_BLEND_3D_FIND_OUTPUT);
    comScriptMgr.saveBlend3dFind(blendParam, axisID);
    // Update mrctaper
    MrcTaperParam mrcTaperParam = comScriptMgr.getMrcTaperParamFromBlend3dFind(axisID);
    mrcTaperParam.setInputFile(FileType.NEWST_OR_BLEND_3D_FIND_OUTPUT.getFileName(this,
        axisID));
    comScriptMgr.saveBlend3dFind(mrcTaperParam, axisID);
    return blendParam;
  }

  /**
   * Run blend_3dfind.com
   * 
   * @param processResultDisplay
   * @param processSeries
   * @param deferred3dmodButton
   * @param axisID
   * @param run3dmodMenuOptions
   * @param dialogType
   * @param fiducialessParams
   * @param blendmontDisplay
   */
  public void blend3dFind(ProcessResultDisplay processResultDisplay,
      ProcessSeries processSeries, Deferred3dmodButton deferred3dmodButton,
      AxisID axisID, Run3dmodMenuOptions run3dmodMenuOptions, DialogType dialogType,
      BlendmontDisplay blendmontDisplay) {
    if (processSeries == null) {
      processSeries = new ProcessSeries(this, dialogType);
    }
    sendMsgProcessStarting(processResultDisplay);
    // Get the user input from the dialog
    if (!UIExpertUtilities.INSTANCE.updateFiducialessParams(this, state
        .getStackImageRotation(axisID).toString(), state
        .isNewstFiducialessAlignment(axisID), axisID)) {
      sendMsgProcessFailedToStart(processResultDisplay);
      return;
    }
    BlendmontParam param = null;
    try {
      param = updateBlend3dFindCom(blendmontDisplay, axisID, true, true);
      if (param == null) {
        sendMsgProcessFailedToStart(processResultDisplay);
        return;
      }
    }
    catch (FortranInputSyntaxException e) {
      UIHarness.INSTANCE.openMessageDialog(this, e.getMessage(), "Update Com Error");
    }
    catch (InvalidParameterException e) {
      UIHarness.INSTANCE.openMessageDialog(this, e.getMessage(), "Update Com Error");
    }
    catch (IOException e) {
      UIHarness.INSTANCE.openMessageDialog(this, e.getMessage(), "Update Com Error");
    }
    processSeries.setRun3dmodDeferred(deferred3dmodButton, run3dmodMenuOptions);
    processTrack.setState(ProcessState.INPROGRESS, axisID, dialogType);
    mainPanel.setState(ProcessState.INPROGRESS, axisID, dialogType);
    // Make sure we have a current prexg and _nonfid.xf if fiducialess is
    // selected
    if (metaData.isFiducialessAlignment(axisID)) {
      generateFiducialessTransforms(axisID);
    }
    else {
      try {
        if (!processMgr.setupFiducialAlign(axisID, processResultDisplay)) {
          sendMsg(ProcessResult.FAILED_TO_START, processResultDisplay);
          return;
        }
      }
      catch (IOException except) {
        except.printStackTrace();
        String[] message = new String[2];
        message[0] = "Problem copying fiducial alignment files";
        message[1] = except.getMessage();
        uiHarness.openMessageDialog(this, message,
            "Unable to copy fiducial alignment files", axisID);
      }
    }
    String threadName = null;
    try {
      threadName = processMgr.blend(param, axisID, processResultDisplay, processSeries);
    }
    catch (SystemProcessException e) {
      e.printStackTrace();
      String[] message = new String[2];
      message[0] = "Can not execute blend_3dfind";
      message[1] = e.getMessage();
      uiHarness.openMessageDialog(this, message, "Unable to execute com script", axisID);
      sendMsg(ProcessResult.FAILED_TO_START, processResultDisplay);
    }
    setThreadName(threadName, axisID);
  }

  /**
   * Run blend.com
   * 
   * @param processResultDisplay
   * @param processSeries
   * @param deferred3dmodButton
   * @param axisID
   * @param run3dmodMenuOptions
   * @param dialogType
   * @param fiducialessParams
   * @param blendmontDisplay
   */
  public void blend(ProcessResultDisplay processResultDisplay,
      ProcessSeries processSeries, Deferred3dmodButton deferred3dmodButton,
      AxisID axisID, Run3dmodMenuOptions run3dmodMenuOptions, DialogType dialogType,
      FiducialessParams fiducialessParams, BlendmontDisplay blendmontDisplay) {
    if (processSeries == null) {
      processSeries = new ProcessSeries(this, dialogType);
    }
    sendMsgProcessStarting(processResultDisplay);
    // Get the user input from the dialog
    if (!UIExpertUtilities.INSTANCE.updateFiducialessParams(this, fiducialessParams,
        axisID, true)) {
      sendMsgProcessFailedToStart(processResultDisplay);
      return;
    }
    BlendmontParam param = null;
    try {
      param = updateBlendCom(blendmontDisplay, axisID, true, true);
      if (param == null) {
        sendMsgProcessFailedToStart(processResultDisplay);
        return;
      }
    }
    catch (FortranInputSyntaxException e) {
      UIHarness.INSTANCE.openMessageDialog(this, e.getMessage(), "Update Com Error");
    }
    catch (InvalidParameterException e) {
      UIHarness.INSTANCE.openMessageDialog(this, e.getMessage(), "Update Com Error");
    }
    catch (IOException e) {
      UIHarness.INSTANCE.openMessageDialog(this, e.getMessage(), "Update Com Error");
    }
    processSeries.setRun3dmodDeferred(deferred3dmodButton, run3dmodMenuOptions);
    processTrack.setState(ProcessState.INPROGRESS, axisID, dialogType);
    mainPanel.setState(ProcessState.INPROGRESS, axisID, dialogType);
    // Make sure we have a current prexg and _nonfid.xf if fiducialess is
    // selected
    if (metaData.isFiducialessAlignment(axisID)) {
      generateFiducialessTransforms(axisID);
    }
    else {
      try {
        if (!processMgr.setupFiducialAlign(axisID, processResultDisplay)) {
          sendMsg(ProcessResult.FAILED_TO_START, processResultDisplay);
          return;
        }
      }
      catch (IOException except) {
        except.printStackTrace();
        String[] message = new String[2];
        message[0] = "Problem copying fiducial alignment files";
        message[1] = except.getMessage();
        uiHarness.openMessageDialog(this, message,
            "Unable to copy fiducial alignment files", axisID);
      }
    }
    String threadName = null;
    try {
      threadName = processMgr.blend(param, axisID, processResultDisplay, processSeries);
    }
    catch (SystemProcessException e) {
      e.printStackTrace();
      String[] message = new String[2];
      message[0] = "Can not execute blend";
      message[1] = e.getMessage();
      uiHarness.openMessageDialog(this, message, "Unable to execute com script", axisID);
      sendMsg(ProcessResult.FAILED_TO_START, processResultDisplay);
    }
    setThreadName(threadName, axisID);
  }

  public boolean equalsBinning(AxisID axisID, int binning, FileType fileType) {
    int fileBinning = UIExpertUtilities.INSTANCE.getStackBinning(this, axisID, fileType);
    return binning == fileBinning;
  }

  /**
   * Run newst.com.
   * 
   * @param processResultDisplay
   * @param processSeries
   * @param deferred3dmodButton
   * @param axisID
   * @param run3dmodMenuOptions
   * @param dialogType
   * @param fiducialessParams
   * @param newstackDisplay
   */
  public void newst(ProcessResultDisplay processResultDisplay,
      ProcessSeries processSeries, Deferred3dmodButton deferred3dmodButton,
      AxisID axisID, Run3dmodMenuOptions run3dmodMenuOptions, DialogType dialogType,
      FiducialessParams fiducialessParams, NewstackDisplay newstackDisplay,
      ProcessName processName) {
    if (processSeries == null) {
      processSeries = new ProcessSeries(this, dialogType);
    }
    sendMsgProcessStarting(processResultDisplay);
    // Get the user input from the dialog
    if (!UIExpertUtilities.INSTANCE.updateFiducialessParams(this, fiducialessParams,
        axisID, true)) {
      sendMsgProcessFailedToStart(processResultDisplay);
      return;
    }
    ConstNewstParam param = null;
    param = updateNewstCom(newstackDisplay, axisID, true, true);
    if (param == null) {
      sendMsgProcessFailedToStart(processResultDisplay);
      return;
    }
    processSeries.setRun3dmodDeferred(deferred3dmodButton, run3dmodMenuOptions);
    processTrack.setState(ProcessState.INPROGRESS, axisID, dialogType);
    mainPanel.setState(ProcessState.INPROGRESS, axisID, dialogType);
    // Make sure we have a current prexg and _nonfid.xf if fiducialess is
    // selected
    if (metaData.isFiducialessAlignment(axisID)) {
      generateFiducialessTransforms(axisID);
    }
    else {
      try {
        if (!processMgr.setupFiducialAlign(axisID, processResultDisplay)) {
          sendMsg(ProcessResult.FAILED_TO_START, processResultDisplay);
          return;
        }
      }
      catch (IOException except) {
        except.printStackTrace();
        String[] message = new String[2];
        message[0] = "Problem copying fiducial alignment files";
        message[1] = except.getMessage();
        uiHarness.openMessageDialog(this, message,
            "Unable to copy fiducial alignment files", axisID);
      }
    }
    String threadName = null;
    try {
      threadName = processMgr.newst(param, axisID, processResultDisplay, processSeries,
          processName);
    }
    catch (SystemProcessException e) {
      e.printStackTrace();
      String[] message = new String[2];
      message[0] = "Can not execute newst" + axisID.getExtension() + ".com";
      message[1] = e.getMessage();
      uiHarness.openMessageDialog(this, message, "Unable to execute com script", axisID);
      sendMsg(ProcessResult.FAILED_TO_START, processResultDisplay);
    }
    setThreadName(threadName, axisID);
  }

  /**
   * Run newst_3dfind.com.
   * 
   * @param processResultDisplay
   * @param processSeries
   * @param deferred3dmodButton
   * @param axisID
   * @param run3dmodMenuOptions
   * @param dialogType
   * @param fiducialessParams
   * @param newstackDisplay
   */
  public void newst3dFind(ProcessResultDisplay processResultDisplay,
      ProcessSeries processSeries, Deferred3dmodButton deferred3dmodButton,
      AxisID axisID, Run3dmodMenuOptions run3dmodMenuOptions, DialogType dialogType,
      NewstackDisplay newstackDisplay) {
    if (processSeries == null) {
      processSeries = new ProcessSeries(this, dialogType);
    }
    sendMsgProcessStarting(processResultDisplay);
    // Get the user input from the dialog
    if (!UIExpertUtilities.INSTANCE.updateFiducialessParams(this, state
        .getStackImageRotation(axisID).toString(), state
        .isNewstFiducialessAlignment(axisID), axisID)) {
      sendMsgProcessFailedToStart(processResultDisplay);
      return;
    }
    ConstNewstParam param = null;
    param = updateNewst3dFindCom(newstackDisplay, axisID, true, true);
    if (param == null) {
      sendMsgProcessFailedToStart(processResultDisplay);
      return;
    }
    processSeries.setRun3dmodDeferred(deferred3dmodButton, run3dmodMenuOptions);
    processTrack.setState(ProcessState.INPROGRESS, axisID, dialogType);
    mainPanel.setState(ProcessState.INPROGRESS, axisID, dialogType);
    // Make sure we have a current prexg and _nonfid.xf if fiducialess is
    // selected
    if (metaData.isFiducialessAlignment(axisID)) {
      generateFiducialessTransforms(axisID);
    }
    else {
      try {
        if (!processMgr.setupFiducialAlign(axisID, processResultDisplay)) {
          sendMsg(ProcessResult.FAILED_TO_START, processResultDisplay);
          return;
        }
      }
      catch (IOException except) {
        except.printStackTrace();
        String[] message = new String[2];
        message[0] = "Problem copying fiducial alignment files";
        message[1] = except.getMessage();
        uiHarness.openMessageDialog(this, message,
            "Unable to copy fiducial alignment files", axisID);
      }
    }
    String threadName = null;
    try {
      threadName = processMgr.newst(param, axisID, processResultDisplay, processSeries,
          ProcessName.NEWST_3D_FIND);
    }
    catch (SystemProcessException e) {
      e.printStackTrace();
      String[] message = new String[2];
      message[0] = "Can not execute newst" + axisID.getExtension() + ".com";
      message[1] = e.getMessage();
      uiHarness.openMessageDialog(this, message, "Unable to execute com script", axisID);
      sendMsg(ProcessResult.FAILED_TO_START, processResultDisplay);
    }
    setThreadName(threadName, axisID);
  }

  /**
   * Run newst_3dfind.com.
   * 
   * @param processResultDisplay
   * @param processSeries
   * @param deferred3dmodButton
   * @param axisID
   * @param run3dmodMenuOptions
   * @param dialogType
   * @param fiducialessParams
   * @param newstackDisplay
   */
  public void findBeads3d(ProcessResultDisplay processResultDisplay,
      ProcessSeries processSeries, Deferred3dmodButton deferred3dmodButton,
      AxisID axisID, Run3dmodMenuOptions run3dmodMenuOptions, DialogType dialogType,
      FindBeads3dDisplay display) {
    if (processSeries == null) {
      processSeries = new ProcessSeries(this, dialogType);
    }
    sendMsgProcessStarting(processResultDisplay);
    // Get the user input from the dialog
    if (!UIExpertUtilities.INSTANCE.updateFiducialessParams(this, state
        .getStackImageRotation(axisID).toString(), state
        .isNewstFiducialessAlignment(axisID), axisID)) {
      sendMsgProcessFailedToStart(processResultDisplay);
      return;
    }
    ConstFindBeads3dParam param = null;
    param = updateFindBeads3dCom(display, axisID, true);
    if (param == null) {
      sendMsgProcessFailedToStart(processResultDisplay);
      return;
    }
    processSeries.setRun3dmodDeferred(deferred3dmodButton, run3dmodMenuOptions);
    processTrack.setState(ProcessState.INPROGRESS, axisID, dialogType);
    mainPanel.setState(ProcessState.INPROGRESS, axisID, dialogType);
    String threadName = null;
    try {
      threadName = processMgr.findBeads3d(param, axisID, processResultDisplay,
          processSeries);
    }
    catch (SystemProcessException e) {
      e.printStackTrace();
      String[] message = new String[2];
      message[0] = "Can not execute newst" + axisID.getExtension() + ".com";
      message[1] = e.getMessage();
      uiHarness.openMessageDialog(this, message, "Unable to execute com script", axisID);
      sendMsg(ProcessResult.FAILED_TO_START, processResultDisplay);
    }
    setThreadName(threadName, axisID);
    mainPanel.startProgressBar(ProcessName.FIND_BEADS_3D.toString(), axisID,
        ProcessName.FIND_BEADS_3D);
  }

  public FindBeads3dParam updateFindBeads3dCom(final FindBeads3dDisplay display,
      final AxisID axisID, final boolean doValidation) {
    FindBeads3dParam param = comScriptMgr.getFindBeads3dParam(axisID);
    if (!state.isTrackLightBeadsNull(axisID)) {
      param.setLightBeads(state.isTrackLightBeads(axisID));
    }
    else {
      // backwards compatibility
      // Get light beads from track.com.
      BeadtrackParam beadtrackParam = comScriptMgr.getBeadtrackParam(axisID);
    }
    if (!display.getParameters(param, doValidation)) {
      return null;
    }
    comScriptMgr.saveFindBeads3d(param, axisID);
    return param;
  }

  private void sendMsg(ProcessResult displayState,
      ProcessResultDisplay processResultDisplay) {
    if (displayState == null || processResultDisplay == null) {
      return;
    }
    processResultDisplay.msg(displayState);
  }

  public boolean isAxisBusy(AxisID axisID, ProcessResultDisplay processResultDisplay) {
    return processMgr.inUse(axisID, processResultDisplay, true);
  }

  /**
   */
  public ProcessResult mtffilter(ConstMTFFilterParam param, AxisID axisID,
      ProcessResultDisplay processResultDisplay, final ProcessSeries processSeries) {
    String threadName;
    try {
      threadName = processMgr.mtffilter(param, axisID, processResultDisplay,
          processSeries);
    }
    catch (SystemProcessException e) {
      e.printStackTrace();
      String[] message = new String[2];
      message[0] = "Can not execute mtffilter" + axisID.getExtension() + ".com";
      message[1] = e.getMessage();
      uiHarness.openMessageDialog(this, message, "Unable to execute com script", axisID);
      return ProcessResult.FAILED_TO_START;
    }
    setThreadName(threadName, axisID);
    return null;
  }

  public ProcessResult ctfPlotter(AxisID axisID, ProcessResultDisplay processResultDisplay) {
    try {
      processMgr.ctfPlotter(axisID, processResultDisplay);
    }
    catch (SystemProcessException e) {
      e.printStackTrace();
      String[] message = new String[2];
      message[0] = "Can not execute " + ProcessName.CTF_PLOTTER.getComscript(axisID);
      message[1] = e.getMessage();
      uiHarness.openMessageDialog(this, message, "Unable to execute com script", axisID);
      return ProcessResult.FAILED_TO_START;
    }
    processTrack.setFinalAlignedStackState(ProcessState.INPROGRESS, axisID);
    mainPanel.setFinalAlignedStackState(ProcessState.INPROGRESS, axisID);
    // No way to know when this is done, so I'm assuming that it succeeded.
    return null;
  }

  public ProcessResult ctfCorrection(ConstCtfPhaseFlipParam param, AxisID axisID,
      ProcessResultDisplay processResultDisplay, final ProcessSeries processSeries) {
    String threadName;
    try {
      threadName = processMgr.ctfCorrection(param, axisID, processResultDisplay,
          processSeries);
    }
    catch (SystemProcessException e) {
      e.printStackTrace();
      String[] message = new String[2];
      message[0] = "Can not execute " + ProcessName.CTF_CORRECTION.getComscript(axisID);
      message[1] = e.getMessage();
      uiHarness.openMessageDialog(this, message, "Unable to execute com script", axisID);
      return ProcessResult.FAILED_TO_START;
    }
    setThreadName(threadName, axisID);
    processTrack.setFinalAlignedStackState(ProcessState.INPROGRESS, axisID);
    mainPanel.setFinalAlignedStackState(ProcessState.INPROGRESS, axisID);
    return null;
  }

  public ProcessResult sampleTilt(AxisID axisID,
      ProcessResultDisplay processResultDisplay, final ProcessSeries processSeries,
      TiltParam tiltParam) {
    String threadName;
    try {
      threadName = processMgr.tilt(axisID, processResultDisplay, processSeries,
          tiltParam, null, null);
    }
    catch (SystemProcessException e) {
      e.printStackTrace();
      String[] message = new String[2];
      message[0] = "Can not execute tilt" + axisID.getExtension() + ".com";
      message[1] = e.getMessage();
      uiHarness.openMessageDialog(this, message, "Unable to execute com script", axisID);
      return ProcessResult.FAILED_TO_START;
    }
    setThreadName(threadName, axisID);
    return null;
  }

  public void reprojectModelAction(ProcessResultDisplay processResultDisplay,
      ProcessSeries processSeries, Deferred3dmodButton deferred3dmodButton,
      Run3dmodMenuOptions run3dmodMenuOptions, TiltDisplay display, AxisID axisID,
      DialogType dialogType) {
    if (display == null) {
      return;
    }
    if (processSeries == null) {
      processSeries = new ProcessSeries(this, dialogType);
    }
    processSeries.setRun3dmodDeferred(deferred3dmodButton, run3dmodMenuOptions);
    reprojectModel(processResultDisplay, processSeries, display, axisID, dialogType);
  }

  public void tilt3dFindAction(ProcessResultDisplay tilt, ProcessSeries processSeries,
      Deferred3dmodButton deferred3dmodButton, Run3dmodMenuOptions run3dmodMenuOptions,
      TiltDisplay display, AxisID axisID, DialogType dialogType,
      final ProcessingMethod tiltProcessingMethod) {
    if (display == null) {
      return;
    }
    if (processSeries == null) {
      processSeries = new ProcessSeries(this, dialogType);
    }
    processSeries.setRun3dmodDeferred(deferred3dmodButton, run3dmodMenuOptions);
    if (!tiltProcessingMethod.isLocal()) {
      splittilt3dFind(tilt, processSeries, display, axisID, dialogType,
          tiltProcessingMethod);
    }
    else {
      tilt3dFind(tilt, processSeries, display, axisID, dialogType, tiltProcessingMethod);
    }
  }

  public void tiltAction(ProcessResultDisplay tilt, ProcessSeries processSeries,
      Deferred3dmodButton deferred3dmodButton, Run3dmodMenuOptions run3dmodMenuOptions,
      TiltDisplay display, AxisID axisID, DialogType dialogType,
      ProcessingMethod tiltProcessingMethod) {
    if (display == null) {
      return;
    }
    if (processSeries == null) {
      processSeries = new ProcessSeries(this, dialogType);
    }
    processSeries.setRun3dmodDeferred(deferred3dmodButton, run3dmodMenuOptions);
    if (!tiltProcessingMethod.isLocal()) {
      splittilt(tilt, processSeries, display, axisID, dialogType, tiltProcessingMethod);
    }
    else {
      tilt(tilt, processSeries, display, axisID, dialogType, tiltProcessingMethod);
    }
  }

  /**
   * Open 3dmod on the current test volume
   * 
   * @param axisID
   */
  public void imodTestVolume(Run3dmodMenuOptions menuOptions, AxisID axisID,
      TrialTiltDisplay display) {
    if (display == null) {
      return;
    }
    imodTestVolume(axisID, menuOptions, display.getTrialTomogramName());
  }

  public void commitTestVolume(ProcessResultDisplay processResultDisplay, AxisID axisID,
      TrialTiltDisplay display) {
    if (display == null) {
      return;
    }
    sendMsgProcessStarting(processResultDisplay);
    sendMsg(
        commitTestVolume(axisID, processResultDisplay, display.getTrialTomogramName()),
        processResultDisplay);
  }

  public void trialAction(ProcessResultDisplay trial, ProcessSeries processSeries,
      TrialTiltDisplay display, AxisID axisID, DialogType dialogType,
      ProcessingMethod tiltProcessingMethod) {
    if (display == null) {
      return;
    }
    if (processSeries == null) {
      processSeries = new ProcessSeries(this, dialogType);
    }
    String trialTomogramName = display.getTrialTomogramName();
    if (trialTomogramName == "") {
      String[] errorMessage = new String[2];
      errorMessage[0] = "Missing trial tomogram filename:";
      errorMessage[1] = "A filename for the trial tomogram must be entered in the Trial"
          + " tomogram filename edit box.";
      UIHarness.INSTANCE.openMessageDialog(this, errorMessage,
          "Tilt Parameter Syntax Error", axisID);
      return;
    }
    if (!display.containsTrialTomogramName(trialTomogramName)) {
      display.addTrialTomogramName(trialTomogramName);
    }
    if (!tiltProcessingMethod.isLocal()) {
      splitTrialTilt(trial, processSeries, display, axisID, dialogType,
          tiltProcessingMethod);
    }
    else {
      trialTilt(trial, processSeries, display, axisID, dialogType, tiltProcessingMethod);
    }
  }

  private void splittilt3dFind(ProcessResultDisplay processResultDisplay,
      ProcessSeries processSeries, TiltDisplay display, AxisID axisID,
      DialogType dialogType, final ProcessingMethod tiltProcessingMethod) {
    if (display == null) {
      return;
    }
    sendMsgProcessStarting(processResultDisplay);
    ConstTiltParam tiltParam = updateTilt3dFindCom(display, axisID, true);
    if (tiltParam == null) {
      sendMsg(ProcessResult.FAILED_TO_START, processResultDisplay);
      return;
    }
    SplittiltParam splittiltParam = updateSplittiltParam(display, axisID, true);
    if (splittiltParam == null) {
      sendMsg(ProcessResult.FAILED_TO_START, processResultDisplay);
      return;
    }
    if (processTrack != null) {
      processTrack.setState(ProcessState.INPROGRESS, axisID, dialogType);
    }
    mainPanel.setState(ProcessState.INPROGRESS, axisID, dialogType);
    ProcessResult processResult = splittilt(axisID, processResultDisplay, processSeries,
        splittiltParam, dialogType);
    if (processResult == null) {
      processSeries.setNextProcess(ProcessName.PROCESSCHUNKS.toString(),
          ProcessName.TILT_3D_FIND, FileType.TILT_3D_FIND_OUTPUT, tiltProcessingMethod);
    }
    sendMsg(processResult, processResultDisplay);
  }

  private void splittilt(ProcessResultDisplay processResultDisplay,
      ProcessSeries processSeries, TiltDisplay display, AxisID axisID,
      DialogType dialogType, final ProcessingMethod tiltProcessingMethod) {
    if (display == null) {
      return;
    }
    sendMsgProcessStarting(processResultDisplay);
    ConstTiltParam tiltParam = updateTiltCom(display, axisID, true);
    if (tiltParam == null) {
      sendMsg(ProcessResult.FAILED_TO_START, processResultDisplay);
      return;
    }
    SplittiltParam splittiltParam = updateSplittiltParam(display, axisID, true);
    if (splittiltParam == null) {
      sendMsg(ProcessResult.FAILED_TO_START, processResultDisplay);
      return;
    }
    if (processTrack != null) {
      processTrack.setState(ProcessState.INPROGRESS, axisID, dialogType);
    }
    mainPanel.setState(ProcessState.INPROGRESS, axisID, dialogType);
    ProcessResult processResult = splittilt(axisID, processResultDisplay, processSeries,
        splittiltParam, dialogType);
    if (processResult == null) {
      processSeries.setNextProcess(ProcessName.PROCESSCHUNKS.toString(),
          ProcessName.TILT, FileType.TILT_OUTPUT, tiltProcessingMethod);
    }
    sendMsg(processResult, processResultDisplay);
  }

  private void splitTrialTilt(ProcessResultDisplay processResultDisplay,
      ProcessSeries processSeries, TrialTiltDisplay display, AxisID axisID,
      DialogType dialogType, final ProcessingMethod tiltProcessingMethod) {
    if (display == null) {
      return;
    }
    sendMsgProcessStarting(processResultDisplay);
    ConstTiltParam tiltParam = updateTrialTiltCom(display, axisID, true);
    if (tiltParam == null) {
      sendMsg(ProcessResult.FAILED_TO_START, processResultDisplay);
      return;
    }
    SplittiltParam splittiltParam = updateSplittiltParam(display, axisID, true);
    if (splittiltParam == null) {
      sendMsg(ProcessResult.FAILED_TO_START, processResultDisplay);
      return;
    }
    if (processTrack != null) {
      processTrack.setState(ProcessState.INPROGRESS, axisID, dialogType);
    }
    mainPanel.setState(ProcessState.INPROGRESS, axisID, dialogType);
    ProcessResult processResult = splittilt(axisID, processResultDisplay, processSeries,
        splittiltParam, dialogType);
    if (processResult == null) {
      processSeries.setNextProcess(ProcessName.PROCESSCHUNKS.toString(),
          ProcessName.TILT, tiltProcessingMethod);
      closeImod(FileType.TRIAL_TOMOGRAM, tiltParam.getOutputFile(), axisID, true);
    }
    sendMsg(processResult, processResultDisplay);
  }

  /**
   * Run the tilt_3dfind command script for the specified axis
   */
  private void reprojectModel(ProcessResultDisplay processResultDisplay,
      final ProcessSeries processSeries, TiltDisplay display, AxisID axisID,
      DialogType dialogType) {
    if (display == null) {
      return;
    }
    sendMsgProcessStarting(processResultDisplay);
    File tilt3dFindReprojectCom = new File(getPropertyUserDir(),
        ProcessName.TILT_3D_FIND_REPROJECT.getComscript(axisID));
    if (!tilt3dFindReprojectCom.exists()) {
      UIHarness.INSTANCE.openMessageDialog(this, tilt3dFindReprojectCom.getName()
          + " does not exist.  Run " + FinalAlignedStackDialog.getTilt3dFindButtonLabel()
          + " before running " + FinalAlignedStackDialog.getReprojectModelButtonLabel(),
          "Entry Error", axisID);
      sendMsg(ProcessResult.FAILED_TO_START, processResultDisplay);
      return;
    }
    ConstTiltParam param = updateTilt3dFindReprojectCom(display, axisID, true);
    if (param == null) {
      sendMsg(ProcessResult.FAILED_TO_START, processResultDisplay);
      return;
    }
    if (processTrack != null) {
      processTrack.setState(ProcessState.INPROGRESS, axisID, dialogType);
    }
    mainPanel.setState(ProcessState.INPROGRESS, axisID, dialogType);
    sendMsg(
        tilt3dFindReprojectProcess(axisID, processResultDisplay, processSeries, param,
            "Reprojecting Model", ProcessName.TILT_3D_FIND_REPROJECT),
        processResultDisplay);
  }

  /**
   * Run the tilt_3dfind command script for the specified axis
   */
  private void tilt3dFind(ProcessResultDisplay processResultDisplay,
      final ProcessSeries processSeries, TiltDisplay display, AxisID axisID,
      DialogType dialogType, final ProcessingMethod processingMethod) {
    if (display == null) {
      return;
    }
    sendMsgProcessStarting(processResultDisplay);
    ConstTiltParam param = updateTilt3dFindCom(display, axisID, true);
    if (param == null) {
      sendMsg(ProcessResult.FAILED_TO_START, processResultDisplay);
      return;
    }
    if (processTrack != null) {
      processTrack.setState(ProcessState.INPROGRESS, axisID, dialogType);
    }
    mainPanel.setState(ProcessState.INPROGRESS, axisID, dialogType);
    sendMsg(
        tilt3dFindProcess(axisID, processResultDisplay, processSeries, param, null,
            ProcessName.TILT_3D_FIND, processingMethod), processResultDisplay);
  }

  /**
   * Run the tilt command script for the specified axis
   */
  private void tilt(ProcessResultDisplay processResultDisplay,
      final ProcessSeries processSeries, TiltDisplay display, AxisID axisID,
      DialogType dialogType, final ProcessingMethod processingMethod) {
    if (display == null) {
      return;
    }
    sendMsgProcessStarting(processResultDisplay);
    ConstTiltParam param = updateTiltCom(display, axisID, true);
    if (param == null) {
      sendMsg(ProcessResult.FAILED_TO_START, processResultDisplay);
      return;
    }
    if (processTrack != null) {
      processTrack.setState(ProcessState.INPROGRESS, axisID, dialogType);
    }
    mainPanel.setState(ProcessState.INPROGRESS, axisID, dialogType);
    sendMsg(
        tiltProcess(axisID, processResultDisplay, processSeries, param, null,
            processingMethod), processResultDisplay);
  }

  /**
   * Start a tilt process in trial mode
   * 
   * @param axisID
   */
  private void trialTilt(ProcessResultDisplay processResultDisplay,
      final ProcessSeries processSeries, TrialTiltDisplay display, AxisID axisID,
      DialogType dialogType, final ProcessingMethod processingMethod) {
    if (display == null) {
      return;
    }
    sendMsgProcessStarting(processResultDisplay);
    ConstTiltParam param = updateTrialTiltCom(display, axisID, true);
    if (param == null) {
      sendMsg(ProcessResult.FAILED_TO_START, processResultDisplay);
      return;
    }
    if (processTrack != null) {
      processTrack.setState(ProcessState.INPROGRESS, axisID, dialogType);
    }
    mainPanel.setState(ProcessState.INPROGRESS, axisID, dialogType);
    sendMsg(
        tiltProcess(axisID, processResultDisplay, processSeries, param, null,
            processingMethod), processResultDisplay);
  }

  /**
   * Tilt process initiator. Since tilt can be started from multiple points in
   * the process chain we need separate the execution from the parameter
   * collection and state updating
   * 
   * @param axisID
   */
  private ProcessResult tilt3dFindReprojectProcess(AxisID axisID,
      ProcessResultDisplay processResultDisplay, final ProcessSeries processSeries,
      ConstTiltParam param, String processTitle, ProcessName processName) {
    String threadName;
    try {
      threadName = processMgr.tilt3dFindReproject(axisID, processResultDisplay,
          processSeries, param, processTitle, processName);
    }
    catch (SystemProcessException e) {
      e.printStackTrace();
      String[] message = new String[2];
      message[0] = "Can not execute tilt_3dfind" + axisID.getExtension() + ".com";
      message[1] = e.getMessage();
      uiHarness.openMessageDialog(this, message, "Unable to execute com script", axisID);
      return ProcessResult.FAILED_TO_START;
    }
    setThreadName(threadName, axisID);
    mainPanel.startProgressBar(ProcessName.TILT_3D_FIND_REPROJECT.toString(), axisID,
        ProcessName.TILT_3D_FIND_REPROJECT);
    return null;
  }

  /**
   * Tilt_3dfind process initiator. Since tilt 3dfind can be started from
   * multiple points in the process chain we need separate the execution from
   * the parameter collection and state updating
   * 
   * @param axisID
   */
  private ProcessResult tilt3dFindProcess(AxisID axisID,
      ProcessResultDisplay processResultDisplay, final ProcessSeries processSeries,
      ConstTiltParam param, String processTitle, ProcessName processName,
      ProcessingMethod processingMethod) {
    String threadName;
    try {
      threadName = processMgr.tilt3dFind(axisID, processResultDisplay, processSeries,
          param, processTitle, processName, processingMethod);
    }
    catch (SystemProcessException e) {
      e.printStackTrace();
      String[] message = new String[2];
      message[0] = "Can not execute tilt_3dfind" + axisID.getExtension() + ".com";
      message[1] = e.getMessage();
      uiHarness.openMessageDialog(this, message, "Unable to execute com script", axisID);
      return ProcessResult.FAILED_TO_START;
    }
    setThreadName(threadName, axisID);
    return null;
  }

  /**
   * Tilt process initiator. Since tilt can be started from multiple points in
   * the process chain we need separate the execution from the parameter
   * collection and state updating
   * 
   * @param axisID
   */
  private ProcessResult tiltProcess(AxisID axisID,
      ProcessResultDisplay processResultDisplay, final ProcessSeries processSeries,
      ConstTiltParam param, String processTitle, final ProcessingMethod processingMethod) {
    closeImod(FileType.TRIAL_TOMOGRAM, param.getOutputFile(), axisID, true);
    String threadName;
    try {
      threadName = processMgr.tilt(axisID, processResultDisplay, processSeries, param,
          processTitle, processingMethod);
    }
    catch (SystemProcessException e) {
      e.printStackTrace();
      String[] message = new String[2];
      message[0] = "Can not execute tilt" + axisID.getExtension() + ".com";
      message[1] = e.getMessage();
      uiHarness.openMessageDialog(this, message, "Unable to execute com script", axisID);
      return ProcessResult.FAILED_TO_START;
    }
    setThreadName(threadName, axisID);
    return null;
  }

  /**
   * Update the non-dialog dependent parts of the tilt param in
   * tilt_3dfind_reproject.com.
   * 
   * @param param
   * @param axisID
   */
  private void getParametersForTilt3dFindReproject(TiltParam param, AxisID axisID) {
    param.setProjectModel(FileType.FIND_BEADS_3D_OUTPUT_MODEL);
    param.setOutputFile(FileType.CCD_ERASER_BEADS_INPUT_MODEL.getFileName(this, axisID));
    param.setProcessName(ProcessName.TILT_3D_FIND_REPROJECT);
  }

  /**
   * Backup tilt_3dfind_reproject.com. Copy tilt_3dfind_reproject.com from
   * tilt_3dfind.com. Modify it so that it is correct for reprojecting and save
   * it.
   * 
   * @param axisID
   */
  public void copyTilt3dFindReprojectCom(AxisID axisID) {
    File tilt3dFindCom = new File(getPropertyUserDir(),
        ProcessName.TILT_3D_FIND.getComscript(axisID));
    File tilt3dFindReprojectCom = new File(getPropertyUserDir(),
        ProcessName.TILT_3D_FIND_REPROJECT.getComscript(axisID));
    if (!tilt3dFindCom.exists()) {
      System.err.println("ERROR:  " + tilt3dFindCom.getName()
          + " does not exist.  Unable to create " + tilt3dFindReprojectCom.getName());
      return;
    }
    if (tilt3dFindReprojectCom.exists()) {
      // Backup tilt_3dfind_reproject.com
      try {
        LogFile logFile = LogFile.getInstance(tilt3dFindReprojectCom);
        logFile.backup();
      }
      catch (LogFile.LockException e) {
        e.printStackTrace();
      }
    }
    // Copy file
    try {
      Utilities.copyFile(
          new File(getPropertyUserDir(), ProcessName.TILT_3D_FIND.getComscript(axisID)),
          tilt3dFindReprojectCom);
      comScriptMgr.loadTilt3dFindReproject(axisID);
    }
    catch (IOException e) {
      e.printStackTrace();
      System.err.println("ERROR:  Unable to create " + tilt3dFindReprojectCom.getName());
    }
    // Update the tilt command in the com file.
    TiltParam tiltParam = null;
    try {
      tiltParam = comScriptMgr.getTiltParamFromTilt3dFindReproject(axisID);
      getParametersForTilt3dFindReproject(tiltParam, axisID);
      updateExcludeList(tiltParam, axisID);
      comScriptMgr.saveTilt3dFindReproject(tiltParam, axisID);
    }
    catch (NumberFormatException except) {
      except.printStackTrace();
    }
  }

  /**
   * Update the tilt_3dfind_reproject.com.
   * 
   * @param axisID
   * @return true if successful
   */
  public ConstTiltParam updateTilt3dFindReprojectCom(TiltDisplay display, AxisID axisID,
      final boolean doValidation) {
    TiltParam tiltParam = null;
    try {
      tiltParam = comScriptMgr.getTiltParamFromTilt3dFindReproject(axisID);
      getParametersForTilt3dFindReproject(tiltParam, axisID);
      if (display != null) {
        display.getParameters(tiltParam, doValidation);
      }
      updateExcludeList(tiltParam, axisID);
      comScriptMgr.saveTilt3dFindReproject(tiltParam, axisID);
    }
    catch (NumberFormatException except) {
      except.printStackTrace();
      String[] errorMessage = new String[3];
      errorMessage[0] = "Tilt Parameter Syntax Error";
      errorMessage[1] = "Axis: " + axisID.getExtension();
      errorMessage[2] = except.getMessage();
      UIHarness.INSTANCE.openMessageDialog(this, errorMessage,
          "Tilt Parameter Syntax Error", axisID);
      return null;
    }
    catch (InvalidParameterException except) {
      except.printStackTrace();
      String[] errorMessage = new String[3];
      errorMessage[0] = "Tilt Parameter Syntax Error";
      errorMessage[1] = "Axis: " + axisID.getExtension();
      errorMessage[2] = except.getMessage();
      UIHarness.INSTANCE.openMessageDialog(this, errorMessage,
          "Tilt Parameter Syntax Error", axisID);
      return null;
    }
    catch (IOException e) {
      String[] errorMessage = new String[3];
      errorMessage[0] = "Tilt Parameter";
      errorMessage[1] = "Axis: " + axisID.getExtension();
      errorMessage[2] = e.getMessage();
      UIHarness.INSTANCE.openMessageDialog(this, errorMessage, "Tilt Parameter", axisID);
      return null;
    }
    return tiltParam;
  }

  public void updateExcludeList(final TiltParam param, final AxisID axisID) {
    TiltalignLog log = TiltalignLog.getInstance(this, axisID);
    if (!log.exists() || !log.isSuccess()) {
      comScriptMgr.loadAlign(axisID);
      TiltalignParam tiltalignParam = comScriptMgr.getTiltalignParam(axisID);
      param.setExcludeList(tiltalignParam.getExcludeList());
    }
    else {
      param.setExcludeList(log.getExcludeList());
    }
  }

  /**
   * Update the tilt_3dfind.com from the TomogramGenerationDialog
   * 
   * @param axisID
   * @return true if successful
   */
  public ConstTiltParam updateTilt3dFindCom(TiltDisplay display, AxisID axisID,
      final boolean doValidation) {
    // Set a reference to the correct object
    if (display == null) {
      UIHarness.INSTANCE.openMessageDialog(this,
          "Can not update tilt_3dfind?.com without an active display",
          "Program logic error", axisID);
      return null;
    }
    TiltParam tiltParam = null;
    try {
      tiltParam = comScriptMgr.getTiltParamFromTilt3dFind(axisID);
      tiltParam.setFiducialess(metaData.isFiducialess(axisID));
      if (!display.getParameters(tiltParam, doValidation)) {
        return null;
      }
      updateExcludeList(tiltParam, axisID);
      comScriptMgr.saveTilt3dFind(tiltParam, axisID);
    }
    catch (NumberFormatException except) {
      except.printStackTrace();
      String[] errorMessage = new String[3];
      errorMessage[0] = "Tilt Parameter Syntax Error";
      errorMessage[1] = "Axis: " + axisID.getExtension();
      errorMessage[2] = except.getMessage();
      UIHarness.INSTANCE.openMessageDialog(this, errorMessage,
          "Tilt Parameter Syntax Error", axisID);
      return null;
    }
    catch (InvalidParameterException except) {
      except.printStackTrace();
      String[] errorMessage = new String[3];
      errorMessage[0] = "Tilt Parameter Syntax Error";
      errorMessage[1] = "Axis: " + axisID.getExtension();
      errorMessage[2] = except.getMessage();
      UIHarness.INSTANCE.openMessageDialog(this, errorMessage,
          "Tilt Parameter Syntax Error", axisID);
      return null;
    }
    catch (IOException e) {
      String[] errorMessage = new String[3];
      errorMessage[0] = "Tilt Parameter";
      errorMessage[1] = "Axis: " + axisID.getExtension();
      errorMessage[2] = e.getMessage();
      UIHarness.INSTANCE.openMessageDialog(this, errorMessage, "Tilt Parameter", axisID);
      return null;
    }
    return tiltParam;
  }

  /**
   * Update the tilt.com from the TomogramGenerationDialog
   * 
   * @param axisID
   * @return true if successful
   */
  public ConstTiltParam updateTiltCom(TiltDisplay display, AxisID axisID,
      final boolean doValidation) {
    // Set a reference to the correct object
    if (display == null) {
      UIHarness.INSTANCE.openMessageDialog(this,
          "Can not update tilt?.com without an active tomogram generation dialog",
          "Program logic error", axisID);
      return null;
    }
    TiltParam tiltParam = null;
    try {
      tiltParam = comScriptMgr.getTiltParam(axisID);
      if (!display.allowTiltComSave()) {
        return tiltParam;
      }
      tiltParam.setFiducialess(metaData.isFiducialess(axisID));
      if (!display.getParameters(tiltParam, doValidation)) {
        return null;
      }
      String outputFileName;
      if (metaData.getAxisType() == AxisType.SINGLE_AXIS) {
        outputFileName = metaData.getDatasetName() + "_full.rec";
      }
      else {
        outputFileName = metaData.getDatasetName() + axisID.getExtension() + ".rec";
      }
      tiltParam.setOutputFile(outputFileName);
      if (metaData.getViewType() == ViewType.MONTAGE) {
        // binning is currently always 1 and correct size should be coming from
        // copytomocoms
        // tiltParam.setMontageFullImage(propertyUserDir,
        // tomogramGenerationDialog.getBinning());
      }
      UIExpertUtilities.INSTANCE.rollTiltComAngles(this, axisID);
      updateExcludeList(tiltParam, axisID);
      comScriptMgr.saveTilt(tiltParam, axisID);
      metaData.setFiducialess(axisID, tiltParam.isFiducialess());
    }
    catch (NumberFormatException except) {
      except.printStackTrace();
      String[] errorMessage = new String[3];
      errorMessage[0] = "Tilt Parameter Syntax Error";
      errorMessage[1] = "Axis: " + axisID.getExtension();
      errorMessage[2] = except.getMessage();
      UIHarness.INSTANCE.openMessageDialog(this, errorMessage,
          "Tilt Parameter Syntax Error", axisID);
      return null;
    }
    catch (InvalidParameterException except) {
      except.printStackTrace();
      String[] errorMessage = new String[3];
      errorMessage[0] = "Tilt Parameter Syntax Error";
      errorMessage[1] = "Axis: " + axisID.getExtension();
      errorMessage[2] = except.getMessage();
      UIHarness.INSTANCE.openMessageDialog(this, errorMessage,
          "Tilt Parameter Syntax Error", axisID);
      return null;
    }
    catch (IOException e) {
      String[] errorMessage = new String[3];
      errorMessage[0] = "Tilt Parameter";
      errorMessage[1] = "Axis: " + axisID.getExtension();
      errorMessage[2] = e.getMessage();
      UIHarness.INSTANCE.openMessageDialog(this, errorMessage, "Tilt Parameter", axisID);
      return null;
    }
    return tiltParam;
  }

  /**
   * Update the tilt.com from the TomogramGenerationDialog Use the trial
   * tomogram filename specified in the TomogramGenerationDialog
   * 
   * @return a ConstTiltParam instance if successful
   */
  public ConstTiltParam updateTrialTiltCom(TrialTiltDisplay display, AxisID axisID,
      final boolean doValidation) {
    // Set a reference to the correct object
    if (display == null) {
      UIHarness.INSTANCE.openMessageDialog(this,
          "Can not update tilt?.com without an active tomogram generation dialog",
          "Program logic error", axisID);
      return null;
    }
    TiltParam tiltParam = null;
    try {
      tiltParam = comScriptMgr.getTiltParam(axisID);
      tiltParam.setFiducialess(metaData.isFiducialess(axisID));
      if (!display.getParameters(tiltParam, doValidation)) {
        return null;
      }
      String trialTomogramName = display.getTrialTomogramName();
      tiltParam.setOutputFile(trialTomogramName);

      if (metaData.getViewType() == ViewType.MONTAGE) {
        // binning is currently always 1 and correct size should be coming from
        // copytomocoms
        // tiltParam.setMontageFullImage(propertyUserDir,
        // tomogramGenerationDialog.getBinning());
      }
      UIExpertUtilities.INSTANCE.rollTiltComAngles(this, axisID);
      updateExcludeList(tiltParam, axisID);
      comScriptMgr.saveTilt(tiltParam, axisID);
      metaData.setFiducialess(axisID, tiltParam.isFiducialess());
    }
    catch (NumberFormatException except) {
      except.printStackTrace();
      String[] errorMessage = new String[3];
      errorMessage[0] = "Tilt Parameter Syntax Error";
      errorMessage[1] = "Axis: " + axisID.getExtension();
      errorMessage[2] = except.getMessage();
      UIHarness.INSTANCE.openMessageDialog(this, errorMessage,
          "Tilt Parameter Syntax Error", axisID);
      return null;
    }
    catch (InvalidParameterException except) {
      except.printStackTrace();
      String[] errorMessage = new String[3];
      errorMessage[0] = "Tilt Parameter Syntax Error";
      errorMessage[1] = "Axis: " + axisID.getExtension();
      errorMessage[2] = except.getMessage();
      UIHarness.INSTANCE.openMessageDialog(this, errorMessage,
          "Tilt Parameter Syntax Error", axisID);
      return null;
    }
    catch (IOException e) {
      String[] errorMessage = new String[3];
      errorMessage[0] = "Tilt Parameter";
      errorMessage[1] = "Axis: " + axisID.getExtension();
      errorMessage[2] = e.getMessage();
      UIHarness.INSTANCE.openMessageDialog(this, errorMessage, "Tilt Parameter", axisID);
      return null;
    }
    return tiltParam;
  }

  private SplittiltParam updateSplittiltParam(TiltDisplay tiltDisplay, AxisID axisID,
      final boolean doValidation) {
    if (tiltDisplay == null) {
      return null;
    }
    SplittiltParam param = new SplittiltParam(axisID);
    if (!tiltDisplay.getParameters(param, doValidation)) {
      return null;
    }
    param.setSeparateChunks(CpuAdoc.INSTANCE.isSeparateChunks(this, axisID,
        propertyUserDir));
    return param;
  }

  /**
   * Open 3dmod to view the tomogram
   * 
   * @param axisID
   *          the AxisID of the tomogram to open.
   */
  public void imodFullVolume(AxisID axisID, Run3dmodMenuOptions menuOptions) {
    try {
      imodManager.open(ImodManager.FULL_VOLUME_KEY, axisID, menuOptions);
    }
    catch (AxisTypeException except) {
      except.printStackTrace();
      uiHarness.openMessageDialog(this, except.getMessage(), "AxisType problem", axisID);
    }
    catch (SystemProcessException except) {
      except.printStackTrace();
      uiHarness.openMessageDialog(this, except.getMessage(),
          "Can't open 3dmod with the tomogram", axisID);
    }
    catch (IOException e) {
      e.printStackTrace();
      uiHarness.openMessageDialog(this, e.getMessage(), "IO Exception", axisID);
    }
  }

  /**
   * Open 3dmod to view a file
   * 
   * @param axisID
   *          the AxisID of the file to open.
   */
  public void imod(FileType fileType, AxisID axisID, Run3dmodMenuOptions menuOptions) {
    try {
      imodManager.open(fileType.getImodManagerKey(this), axisID, menuOptions);
    }
    catch (AxisTypeException except) {
      except.printStackTrace();
      uiHarness.openMessageDialog(this, except.getMessage(), "AxisType problem", axisID);
    }
    catch (SystemProcessException except) {
      except.printStackTrace();
      uiHarness.openMessageDialog(this, except.getMessage(), "Can't open 3dmod", axisID);
    }
    catch (IOException e) {
      e.printStackTrace();
      uiHarness.openMessageDialog(this, e.getMessage(), "IO Exception", axisID);
    }
  }

  /**
   * Open 3dmod to view a file with a model
   * 
   * @param axisID
   *          the AxisID of the file to open.
   */
  public void imod(FileType fileType, FileType modelFileType, AxisID axisID,
      Run3dmodMenuOptions menuOptions) {
    try {
      imodManager.open(fileType.getImodManagerKey(this), axisID,
          modelFileType.getFileName(this, axisID), menuOptions);
    }
    catch (AxisTypeException except) {
      except.printStackTrace();
      uiHarness.openMessageDialog(this, except.getMessage(), "AxisType problem", axisID);
    }
    catch (SystemProcessException except) {
      except.printStackTrace();
      uiHarness.openMessageDialog(this, except.getMessage(), "Can't open 3dmod", axisID);
    }
    catch (IOException e) {
      e.printStackTrace();
      uiHarness.openMessageDialog(this, e.getMessage(), "IO Exception", axisID);
    }
  }

  /**
   * Open 3dmod to view a file with a model
   * 
   * @param axisID
   *          the AxisID of the file to open.
   */
  public void imodReprojectModel(AxisID axisID, Run3dmodMenuOptions menuOptions) {
    FileType fileType;
    if (state.isStackUsingNewstOrBlend3dFindOutput(axisID)) {
      fileType = FileType.NEWST_OR_BLEND_3D_FIND_OUTPUT;
    }
    else {
      fileType = FileType.ALIGNED_STACK;
    }
    try {
      imodManager.open(fileType.getImodManagerKey(this), axisID,
          FileType.CCD_ERASER_BEADS_INPUT_MODEL.getFileName(this, axisID), menuOptions);
    }
    catch (AxisTypeException except) {
      except.printStackTrace();
      uiHarness.openMessageDialog(this, except.getMessage(), "AxisType problem", axisID);
    }
    catch (SystemProcessException except) {
      except.printStackTrace();
      uiHarness.openMessageDialog(this, except.getMessage(), "Can't open 3dmod", axisID);
    }
    catch (IOException e) {
      e.printStackTrace();
      uiHarness.openMessageDialog(this, e.getMessage(), "IO Exception", axisID);
    }
  }

  /**
   * Open 3dmod on the current test volume
   * 
   * @param axisID
   */
  public void imodTestVolume(AxisID axisID, Run3dmodMenuOptions menuOptions,
      String trialTomogramName) {
    try {
      imodManager.newImod(ImodManager.TRIAL_TOMOGRAM_KEY, axisID, trialTomogramName);
      imodManager.open(ImodManager.TRIAL_TOMOGRAM_KEY, axisID, menuOptions);
    }
    catch (SystemProcessException except) {
      except.printStackTrace();
      String message[] = new String[2];
      message[0] = "Unable to open specified tomogram:" + trialTomogramName;
      message[1] = "Does it exist in the working directory?";
      uiHarness.openMessageDialog(this, except.getMessage()
          + "\nCan't open 3dmod with the tomogram", "Cannot Open 3dmod", axisID);
    }
    catch (AxisTypeException except) {
      except.printStackTrace();
      uiHarness.openMessageDialog(this, except.getMessage(), "AxisType problem", axisID);
    }
    catch (IOException e) {
      e.printStackTrace();
      uiHarness.openMessageDialog(this, e.getMessage(), "IO Exception", axisID);
    }
  }

  public ProcessResult commitTestVolume(AxisID axisID,
      ProcessResultDisplay processResultDisplay, String trialTomogramName) {
    // Check to see if the trial tomogram exist
    File trialTomogramFile = new File(propertyUserDir, trialTomogramName);
    if (!trialTomogramFile.exists()) {
      String message[] = new String[2];
      message[0] = "The specified tomogram does not exist:" + trialTomogramName;
      message[1] = "It must be calculated before commiting";
      uiHarness.openMessageDialog(this, message, "Can't rename tomogram", axisID);
      return ProcessResult.FAILED_TO_START;
    }
    // rename the trial tomogram to the output filename of appropriate
    // tilt.com
    FileType outputFile = FileType.TILT_OUTPUT;
    mainPanel.setProgressBar("Using trial tomogram: " + trialTomogramName, 1, axisID);
    if (outputFile.getFile(this, axisID).exists() && trialTomogramFile.exists()) {
      try {
        backupImageFile(outputFile, axisID);
      }
      catch (IOException except) {
        uiHarness.openMessageDialog(this,
            "Unable to backup " + outputFile.getFile(this, axisID).getAbsolutePath()
                + "\n" + except.getMessage(), "File Rename Error", axisID);
        mainPanel.stopProgressBar(axisID);
        return ProcessResult.FAILED;
      }
    }
    try {
      renameImageFile(FileType.TRIAL_TOMOGRAM, trialTomogramFile, outputFile, axisID,
          true);
    }
    catch (IOException except) {
      uiHarness.openMessageDialog(this, except.getMessage(), "File Rename Error", axisID);
      mainPanel.stopProgressBar(axisID);
      return ProcessResult.FAILED;
    }
    mainPanel.stopProgressBar(axisID);
    return ProcessResult.SUCCEEDED;
  }

  /**
   * Delete the pre-aligned and aligned stack for the specified axis
   * 
   * @param axisID
   */
  public void deleteIntermediateImageStacks(AxisID axisID,
      ProcessResultDisplay processResultDisplay) {
    sendMsgProcessStarting(processResultDisplay);
    if (isAxisBusy(axisID, processResultDisplay)) {
      return;
    }
    mainPanel.setProgressBar("Deleting aligned image stack", 1, axisID);
    Utilities.deleteFileType(this, axisID, FileType.ALIGNED_STACK);
    Utilities.deleteFileType(this, axisID, FileType.TILT_3D_FIND_OUTPUT);
    Utilities.deleteFileType(this, axisID, FileType.NEWST_OR_BLEND_3D_FIND_OUTPUT);
    mainPanel.stopProgressBar(axisID);
    sendMsgProcessSucceeded(processResultDisplay);
  }

  /**
   * Open the tomogram combination dialog
   */
  public void openTomogramCombinationDialog() {
    // Check to see if the com files are present otherwise pop up a dialog
    // box informing the user to run the setup process
    if (!UIExpertUtilities.INSTANCE.areScriptsCreated(this, metaData, AxisID.ONLY)) {
      mainPanel.showBlankProcess(AxisID.ONLY);
      return;
    }
    // Verify that this process is applicable
    if (metaData.getAxisType() == AxisType.SINGLE_AXIS) {
      uiHarness.openMessageDialog(this,
          "This step is valid only for a dual axis tomogram",
          "Invalid tomogram combination selection", AxisID.ONLY);
      mainPanel.showBlankProcess(AxisID.ONLY);
      return;
    }
    String actionMessage = setCurrentDialogType(DialogType.TOMOGRAM_COMBINATION,
        AxisID.FIRST);
    mainPanel.selectButton(AxisID.FIRST, "Tomogram Combination");
    if (tomogramCombinationDialog == null) {
      Utilities.timestamp("new", "TomogramCombinationDialog", Utilities.STARTED_STATUS);
      tomogramCombinationDialog = new TomogramCombinationDialog(this);
      Utilities.timestamp("new", "TomogramCombinationDialog", Utilities.FINISHED_STATUS);
      // Get the setupcombine parameters and set the default patch
      // boundaries if
      // they have not already been set
      CombineParams combineParams = new CombineParams(metaData.getCombineParams());
      if (!combineParams.isPatchBoundarySet()) {
        // The first time combine is opened for this dataset, set tomogram size
        TomogramTool.saveTomogramSize(this, AxisID.FIRST, AxisID.ONLY);
        TomogramTool.saveTomogramSize(this, AxisID.SECOND, AxisID.ONLY);
        String recFileName;
        MatchMode matchMode = combineParams.getMatchMode();
        if (matchMode == null || matchMode == MatchMode.B_TO_A) {
          recFileName = metaData.getDatasetName() + "a.rec";
        }
        else {
          recFileName = metaData.getDatasetName() + "b.rec";
        }
        try {
          combineParams.setDefaultPatchBoundaries(recFileName);
        }
        catch (InvalidParameterException except) {
          String[] detailedMessage = new String[4];
          detailedMessage[0] = "Unable to set default patch boundaries";
          detailedMessage[1] = "Are both tomograms computed and available?";
          detailedMessage[2] = "";
          detailedMessage[3] = except.getMessage();
          uiHarness.openMessageDialog(this, detailedMessage + "\n"
              + "Invalid parameter: " + recFileName, "Invalid Parameter", AxisID.ONLY);
          // Delete the dialog
          tomogramCombinationDialog = null;
          mainPanel.showBlankProcess(AxisID.ONLY);
          return;
        }
        catch (IOException except) {
          uiHarness.openMessageDialog(this, except.getMessage(), "IO Error: "
              + recFileName, AxisID.ONLY);
          // Delete the dialog
          tomogramCombinationDialog = null;
          mainPanel.showBlankProcess(AxisID.ONLY);
          return;
        }
      }
      // Fill in the dialog box params and set it to the appropriate state
      tomogramCombinationDialog.setCombineParams(combineParams);
      backwardsCompatibilityCombineScriptsExist();
      // If setupcombine has been run load the com scripts, otherwise disable
      // the
      // apropriate panels in the tomogram combination dialog
      // tomogramCombinationDialog.enableCombineTabs(combineScriptsExist());
      if (state.isCombineScriptsCreated()) {
        // Check to see if a solvematch.com file exists and load it if so
        // otherwise load the correct old solvematch* file
        File solvematch = new File(propertyUserDir, "solvematch.com");
        if (solvematch.exists()) {
          loadSolvematch();
        }
        else {
          // For backward compatibility using fiducialMatch instead of
          // modelBased. ModelBased was not updated when fiducialMatch was
          // changed and ficucialMatch wasn't update when modelBased was
          // changed.
          // But it looks like modelBased was never changed. In version 3.2.6
          // CombineParam.setModelBased() was never called. So fiducialMatch is
          // probably correct in earlier versions.
          boolean modelBased = false;
          ConstCombineParams metaDataCombineParams = metaData.getCombineParams();
          if (metaDataCombineParams.getFiducialMatch() == FiducialMatch.USE_MODEL
              || metaDataCombineParams.getFiducialMatch() == FiducialMatch.USE_MODEL_ONLY) {
            modelBased = true;
          }
          loadSolvematch(modelBased);
        }
        loadMatchvol1();
        loadPatchcorr();
        loadMatchorwarp();
        loadVolcombine();
        loadCombineComscript();
        tomogramCombinationDialog
            .synchronize(TomogramCombinationDialog.lblSetup, true/* false */);
      }
      else {
        // force the user to set Z values on a new combine
        // make sure not destroying user entries by checking for patchcorr.com
        if (!DatasetFiles.getAxisOnlyComFile(this, ProcessName.PATCHCORR).exists()) {
          tomogramCombinationDialog.setZMin("");
          tomogramCombinationDialog.setZMax("");
        }
      }
    }
    tomogramCombinationDialog.show();
    tomogramCombinationDialog.setParameters(metaData);
    tomogramCombinationDialog.setParameters(getScreenState(AxisID.ONLY));
    // Show the process panel
    mainPanel.showProcess(tomogramCombinationDialog.getContainer(), AxisID.FIRST);
    if (actionMessage != null) {
      System.err.println(actionMessage);
    }
  }

  /**
   * Open the matching models in the 3dmod reconstruction instances
   */
  public void imodMatchingModel(boolean binBy2, Run3dmodMenuOptions menuOptions) {
    if (tomogramCombinationDialog == null) {
      return;
    }
    // FIXME do we want to be updating here break model (maybe it is saving
    // the bin by 2 state?
    if (!updateCombineParams(true)) {
      return;
    }

    try {
      if (binBy2) {
        imodManager.setBinning(ImodManager.FULL_VOLUME_KEY, AxisID.FIRST, 2);
        imodManager.setBinning(ImodManager.FULL_VOLUME_KEY, AxisID.SECOND, 2);
      }
      imodManager.setOpenContours(ImodManager.FULL_VOLUME_KEY, AxisID.FIRST, true);
      imodManager.setOpenContours(ImodManager.FULL_VOLUME_KEY, AxisID.SECOND, true);
      imodManager.open(ImodManager.FULL_VOLUME_KEY, AxisID.FIRST,
          metaData.getDatasetName() + AxisID.FIRST.getExtension() + ".matmod", true,
          menuOptions);
      imodManager.open(ImodManager.FULL_VOLUME_KEY, AxisID.SECOND,
          metaData.getDatasetName() + AxisID.SECOND.getExtension() + ".matmod", true,
          menuOptions);
    }
    catch (SystemProcessException except) {
      except.printStackTrace();
      uiHarness.openMessageDialog(this, except.getMessage()
          + "\nCan't open 3dmod on tomograms for matching models", "Cannot Open 3dmod",
          AxisID.ONLY);
    }
    catch (AxisTypeException except) {
      except.printStackTrace();
      uiHarness.openMessageDialog(this, except.getMessage(), "AxisType problem",
          AxisID.ONLY);
    }
    catch (IOException e) {
      e.printStackTrace();
      uiHarness.openMessageDialog(this, e.getMessage(), "IO Exception", AxisID.ONLY);
    }
  }

  /**
   * Open the matchcheck results in 3dmod
   */
  public void imodMatchCheck(Run3dmodMenuOptions menuOptions) {
    try {
      imodManager.open(ImodManager.MATCH_CHECK_KEY, menuOptions);
    }
    catch (SystemProcessException except) {
      except.printStackTrace();
      uiHarness.openMessageDialog(this, except.getMessage()
          + "\nCan't open 3dmod on matchcheck.mat or matchcheck.rec",
          "Cannot Open 3dmod", AxisID.ONLY);
    }
    catch (AxisTypeException except) {
      except.printStackTrace();
      uiHarness.openMessageDialog(this, except.getMessage(), "AxisType problem",
          AxisID.ONLY);
    }
    catch (IOException e) {
      e.printStackTrace();
      uiHarness.openMessageDialog(this, e.getMessage(), "IO Exception", AxisID.ONLY);
    }
  }

  /**
   * Open the patch region models in tomogram being matched to
   */
  public void imodPatchRegionModel(Run3dmodMenuOptions menuOptions) {
    // FIXME do we want to be updating here break model
    // Get the latest combine parameters from the dialog
    if (!updateCombineParams(true)) {

    }
    AxisID axisID;
    MatchMode matchMode = metaData.getCombineParams().getMatchMode();
    // TEMP
    System.err.println("matchMode=" + matchMode);
    if (matchMode == null || matchMode == MatchMode.B_TO_A) {
      axisID = AxisID.FIRST;
    }
    else {
      axisID = AxisID.SECOND;
    }
    System.err.println("axisID=" + axisID);
    try {
      imodManager.open(ImodManager.FULL_VOLUME_KEY, axisID, "patch_region.mod", true,
          menuOptions);
    }
    catch (SystemProcessException except) {
      except.printStackTrace();
      uiHarness.openMessageDialog(this, except.getMessage()
          + "\nCan't open 3dmod on tomogram for patch region models",
          "Cannot Open 3dmod", AxisID.ONLY);
    }
    catch (AxisTypeException except) {
      except.printStackTrace();
      uiHarness.openMessageDialog(this, except.getMessage(), "AxisType problem",
          AxisID.ONLY);
    }
    catch (IOException e) {
      e.printStackTrace();
      uiHarness.openMessageDialog(this, e.getMessage(), "IO Exception", axisID);
    }
  }

  /**
   * Open a model for editing
   */
  public void imodModel(final FileType fileType, final FileType modelFileType,
      final AxisID axisID, final Run3dmodMenuOptions menuOptions, final boolean modelMode) {
    try {
      imodManager.open(fileType.getImodManagerKey(this), axisID,
          modelFileType.getFileName(this, axisID), modelMode, menuOptions);
    }
    catch (SystemProcessException except) {
      except.printStackTrace();
      uiHarness.openMessageDialog(this, except.getMessage(),
          "Can't open 3dmod on " + fileType.getFileName(this, axisID) + " for "
              + modelFileType.getFileName(this, axisID), axisID);
    }
    catch (AxisTypeException except) {
      except.printStackTrace();
      uiHarness.openMessageDialog(this, except.getMessage(), "AxisType problem", axisID);
    }
    catch (IOException e) {
      e.printStackTrace();
      uiHarness.openMessageDialog(this, e.getMessage(), "IO Exception", axisID);
    }
  }

  /**
   * Open the patch vector models in 3dmod
   */
  public void imodPatchVectorModel(String key) {
    try {
      imodManager.open(key);
    }
    catch (SystemProcessException except) {
      except.printStackTrace();
      uiHarness.openMessageDialog(this, except.getMessage()
          + "\nCan't open 3dmod on tomogram for patch vector model", "Cannot Open 3dmod",
          AxisID.ONLY);
    }
    catch (AxisTypeException except) {
      except.printStackTrace();
      uiHarness.openMessageDialog(this, except.getMessage(), "AxisType problem",
          AxisID.ONLY);
    }
    catch (IOException e) {
      e.printStackTrace();
      uiHarness.openMessageDialog(this, e.getMessage(), "IO Exception", AxisID.ONLY);
    }
  }

  /**
   * Open the tomogram being matched to
   */
  public void imodMatchedToTomogram(Run3dmodMenuOptions menuOptions) {
    AxisID axisID;
    MatchMode matchMode = metaData.getCombineParams().getMatchMode();
    if (matchMode == null || matchMode == MatchMode.B_TO_A) {
      axisID = AxisID.FIRST;
    }
    else {
      axisID = AxisID.SECOND;
    }
    try {
      imodManager.open(ImodManager.FULL_VOLUME_KEY, axisID, menuOptions);
    }
    catch (SystemProcessException except) {
      except.printStackTrace();
      uiHarness.openMessageDialog(this, except.getMessage()
          + "\nCan't open 3dmod on tomogram being matched to", "Cannot Open 3dmod",
          AxisID.ONLY);
    }
    catch (AxisTypeException except) {
      except.printStackTrace();
      uiHarness.openMessageDialog(this, except.getMessage(), "AxisType problem",
          AxisID.ONLY);
    }
    catch (IOException e) {
      e.printStackTrace();
      uiHarness.openMessageDialog(this, e.getMessage(), "IO Exception", axisID);
    }
  }

  /**
   * Tomogram combination done method, move on to the post processing window
   */
  public void doneTomogramCombinationDialog() {
    saveTomogramCombinationDialog(tomogramCombinationDialog);
  }

  /**
   * Tomogram combination done method, move on to the post processing window
   */
  public void saveTomogramCombinationDialog(
      TomogramCombinationDialog tomogramCombinationDialog) {
    // if the dialog isn't displayed, it wouldn't have been changed since it was
    // last saved
    if (tomogramCombinationDialog == null || !tomogramCombinationDialog.isDisplayed()) {
      return;
    }
    setAdvanced(tomogramCombinationDialog.getDialogType(),
        tomogramCombinationDialog.isAdvanced());
    DialogExitState exitState = tomogramCombinationDialog.getExitState();
    if (exitState == DialogExitState.CANCEL) {
      mainPanel.showBlankProcess(AxisID.ONLY);
    }
    else {
      tomogramCombinationDialog.synchronizeFromCurrentTab();
      // Update the com script and metadata info from the tomogram
      // combination dialog box. Since there are multiple pages and scripts
      // associated with the postpone button get the ones that are appropriate
      updateCombineParams(false);
      tomogramCombinationDialog.getParameters(metaData);
      tomogramCombinationDialog.getParameters(getScreenState(AxisID.ONLY));
      if (!tomogramCombinationDialog.isChanged(state)) {
        updateSolvematchCom(false);
        updateMatchvol1Com(false);
        updatePatchcorrCom(false);
        updateMatchorwarpCom(false, false);
        updateVolcombineCom(false);
      }
      if (exitState == DialogExitState.POSTPONE) {
        processTrack.setTomogramCombinationState(ProcessState.INPROGRESS);
        mainPanel.setTomogramCombinationState(ProcessState.INPROGRESS);
        mainPanel.showBlankProcess(AxisID.ONLY);
      }
      else if (exitState != DialogExitState.SAVE) {
        processTrack.setTomogramCombinationState(ProcessState.COMPLETE);
        mainPanel.setTomogramCombinationState(ProcessState.COMPLETE);
        closeImod(ImodManager.FULL_VOLUME_KEY, AxisID.FIRST, "axis A full volume", false);
        closeImod(ImodManager.FULL_VOLUME_KEY, AxisID.FIRST, AxisID.SECOND,
            "axis B full volume");
        closeImod(ImodManager.MATCH_CHECK_KEY, AxisID.FIRST, AxisID.SECOND,
            "match check volume");
        closeImod(ImodManager.PATCH_VECTOR_MODEL_KEY, "patch vector model");
        openPostProcessingDialog();
      }
      saveStorables(AxisID.ONLY);
    }
  }

  /**
   * Check to see if the combine scripts exist
   * 
   * @return true if the combine scripts exist
   */
  public void backwardsCompatibilityCombineScriptsExist() {
    int combineScriptsCreatedValue = state.getCombineScriptsCreated().getInt();
    if (combineScriptsCreatedValue == EtomoState.FALSE_VALUE) {
      return;
    }
    // Check if combineScriptsCreated was not set. Also check if it is true, to
    // make sure that it is still true.
    File solvematchshift = new File(propertyUserDir, "solvematchshift.com");
    File solvematchmod = new File(propertyUserDir, "solvematchmod.com");
    File solvematch = new File(propertyUserDir, "solvematch.com");
    File matchvol1 = new File(propertyUserDir, "matchvol1.com");
    File matchorwarp = new File(propertyUserDir, "matchorwarp.com");
    File patchcorr = new File(propertyUserDir, "patchcorr.com");
    File volcombine = new File(propertyUserDir, "volcombine.com");
    File warpvol = new File(propertyUserDir, "warpvol.com");
    if ((solvematch.exists() || (solvematchshift.exists() && solvematchmod.exists()))
        && matchvol1.exists() && matchorwarp.exists() && patchcorr.exists()
        && volcombine.exists() && warpvol.exists()) {
      state.setCombineScriptsCreated(true);
    }
    else {
      state.resetCombineScriptsCreated();
    }
  }

  /**
   * Run the setupcombine script with the current combine parameters stored in
   * metaData object. updateCombineCom is called first to get the currect
   * parameters from the dialog.
   * 
   * @param tomogramCombinationDialog
   *          the calling dialog.
   */
  public boolean createCombineScripts(ProcessResultDisplay processResultDisplay) {
    sendMsgProcessStarting(processResultDisplay);
    mainPanel.startProgressBar("Creating combine scripts", AxisID.ONLY,
        ProcessName.SOLVEMATCH);
    if (!updateCombineParams(true)) {
      mainPanel.stopProgressBar(AxisID.ONLY, ProcessEndState.FAILED);
      return false;
    }
    try {
      if (!processMgr.setupCombineScripts(metaData, processResultDisplay)) {
        mainPanel.stopProgressBar(AxisID.ONLY, ProcessEndState.FAILED);
        return false;
      }
      processTrack.setTomogramCombinationState(ProcessState.INPROGRESS);
      mainPanel.setTomogramCombinationState(ProcessState.INPROGRESS);
    }
    catch (IOException except) {
      mainPanel.stopProgressBar(AxisID.ONLY, ProcessEndState.FAILED);
      except.printStackTrace();
      uiHarness.openMessageDialog(this, "Can't run setupcombine\n" + except.getMessage(),
          "Setupcombine IOException", AxisID.ONLY);
      return false;
    }
    // Reload the initial and final match paramaters from the newly created
    // scripts

    // Reload all of the parameters into the ComScriptManager
    loadSolvematch();
    loadMatchvol1();
    loadPatchcorr();
    loadMatchorwarp();
    loadVolcombine();
    loadCombineComscript();
    mainPanel.stopProgressBar(AxisID.ONLY);
    TomogramTool.saveTomogramSize(this, AxisID.FIRST, AxisID.ONLY);
    TomogramTool.saveTomogramSize(this, AxisID.SECOND, AxisID.ONLY);
    return true;
  }

  /**
   * Update the combine parameters from the a specified tab of the calling
   * dialog assumes that the dialog is synchronized
   * 
   * @param tomogramCombinationDialog
   *          the calling dialog.
   */
  private boolean updateCombineParams(final boolean doValidation) {
    if (tomogramCombinationDialog == null) {
      uiHarness.openMessageDialog(this,
          "Can not update combine.com without an active tomogram combination dialog",
          "Program logic error", AxisID.ONLY);
      return false;
    }
    // start with existing combine params and update it from the screen
    CombineParams combineParams = metaData.getCombineParams();
    try {
      if (!tomogramCombinationDialog.getCombineParams(combineParams, doValidation)) {
        return false;
      }
      String recFileName;
      MatchMode matchMode = combineParams.getMatchMode();
      if (matchMode == null || matchMode == MatchMode.B_TO_A) {
        recFileName = metaData.getDatasetName() + "a.rec";
      }
      else {
        recFileName = metaData.getDatasetName() + "b.rec";
      }
      try {
        combineParams.setMaxPatchZMax(recFileName);
      }
      catch (InvalidParameterException except) {
        String[] detailedMessage = new String[4];
        detailedMessage[0] = "Unable to get max patch Z boundary";
        detailedMessage[1] = "Are both tomograms computed and available?";
        detailedMessage[2] = "";
        detailedMessage[3] = except.getMessage();
        uiHarness.openMessageDialog(this, detailedMessage + "\n" + "Invalid parameter: "
            + recFileName, "Invalid Parameter", AxisID.ONLY);
        // Delete the dialog
        tomogramCombinationDialog = null;
        return false;
      }
      catch (IOException except) {
        uiHarness.openMessageDialog(this, except.getMessage(),
            "IO Error: " + recFileName, AxisID.ONLY);
        // Delete the dialog
        tomogramCombinationDialog = null;
        return false;
      }
      if (state.isCombineScriptsCreated() && !combineParams.isValid(true)) {
        uiHarness.openMessageDialog(this, combineParams.getInvalidReasons(),
            "Invalid combine parameters", AxisID.ONLY);
        return false;
      }
    }
    catch (NumberFormatException except) {
      uiHarness.openMessageDialog(this, except.getMessage(), "Number format error",
          AxisID.ONLY);
      return false;
    }
    CombineParams originalCombineParams = metaData.getCombineParams();
    if (!originalCombineParams.equals(combineParams)) {
      metaData.setCombineParams(combineParams);
      saveStorables(AxisID.ONLY);
    }
    return true;
  }

  /**
   * Load the solvematch com script into the tomogram combination dialog
   */
  public void loadSolvematch() {
    comScriptMgr.loadSolvematch();
    tomogramCombinationDialog.setSolvematchParams(comScriptMgr.getSolvematch());
  }

  /**
   * Merge solvematchshift and solvematchmod com scripts in solvematch and load
   * solvematchinto the tomogram combination dialog
   */
  public void loadSolvematch(boolean modelBased) {
    // get solvematchshift param
    comScriptMgr.loadSolvematchshift();
    SolvematchshiftParam solvematchshiftParam = comScriptMgr.getSolvematchshift();
    // get solvematchmod param
    comScriptMgr.loadSolvematchmod();
    SolvematchmodParam solvematchmodParam = comScriptMgr.getSolvematchmod();
    // merge shift and mod into solvematch param
    SolvematchParam solvematchParam = new SolvematchParam(this);
    solvematchParam.mergeSolvematchshift(solvematchshiftParam, modelBased);
    solvematchParam.mergeSolvematchmod(solvematchmodParam, modelBased);
    // update the dialog from the same source
    tomogramCombinationDialog.setSolvematchParams(solvematchParam);
    // create the new solvematch com script
    comScriptMgr.loadSolvematch();
    comScriptMgr.saveSolvematch(solvematchParam);
    // add matchshifts to the solvematch com script
    MatchshiftsParam matchshiftsParam = comScriptMgr.getMatchshiftsFromSolvematchshifts();
    comScriptMgr.saveSolvematch(matchshiftsParam);
  }

  /**
   * Update the solvematch com file from the tomogramCombinationDialog
   * 
   * @return true if successful, false if not
   */
  public boolean updateSolvematchCom(final boolean doValidation) {
    if (tomogramCombinationDialog == null) {
      uiHarness.openMessageDialog(this,
          "Can not update solvematch.com without an active tomogram generation dialog",
          "Program logic error", AxisID.ONLY);
      return false;
    }
    try {
      comScriptMgr.loadSolvematch();
      SolvematchParam solvematchParam = comScriptMgr.getSolvematch();
      if (!tomogramCombinationDialog.getSolvematchParams(solvematchParam, doValidation)) {
        return false;
      }
      comScriptMgr.saveSolvematch(solvematchParam);
    }
    catch (NumberFormatException except) {
      String[] errorMessage = new String[2];
      errorMessage[0] = "Solvematch Parameter Syntax Error";
      errorMessage[1] = except.getMessage();
      uiHarness.openMessageDialog(this, errorMessage,
          "Solvematch Parameter Syntax Error", AxisID.ONLY);
      return false;
    }
    return true;
  }

  /**
   * Update the matchvol1 com file from the tomogramCombinationDialog
   * 
   * @return true if successful, false if not
   */
  public boolean updateMatchvol1Com(final boolean doValidation) {
    if (tomogramCombinationDialog == null) {
      uiHarness.openMessageDialog(this,
          "Can not update matchvol1.com without an active tomogram generation dialog",
          "Program logic error", AxisID.ONLY);
      return false;
    }
    try {
      comScriptMgr.loadMatchvol1();
      MatchvolParam param = comScriptMgr.getMatchvolParam();
      if (!tomogramCombinationDialog.getParameters(param, doValidation)) {
        return false;
      }
      comScriptMgr.saveMatchvol(param);
    }
    catch (NumberFormatException except) {
      String[] errorMessage = new String[2];
      errorMessage[0] = "Matchvol1 Parameter Syntax Error";
      errorMessage[1] = except.getMessage();
      uiHarness.openMessageDialog(this, errorMessage, "Matchvol1 Parameter Syntax Error",
          AxisID.ONLY);
      return false;
    }
    return true;
  }

  private void createNewSolvematch(SolvematchParam solvematchParam) {
    try {
      comScriptMgr.useTemplate("solvematch", metaData.getDatasetName(),
          AxisType.DUAL_AXIS, AxisID.ONLY);
    }
    catch (Exception e) {
      e.printStackTrace();
      String[] message = new String[2];
      message[0] = "Unable to create solvematch com script";
      message[1] = "Check file and directory permissions";
      uiHarness.openMessageDialog(this, message, "Cannot Create Comscript", AxisID.ONLY);
      return;
    }
    // Write it out the converted object disk
    comScriptMgr.loadSolvematch();
    comScriptMgr.saveSolvematch(solvematchParam);
    tomogramCombinationDialog.setSolvematchParams(solvematchParam);
  }

  /**
   * load the matchvol1 com script into the tomogram combination dialog
   * 
   */
  private void loadMatchvol1() {
    comScriptMgr.loadMatchvol1();
    tomogramCombinationDialog.setParameters(comScriptMgr.getMatchvolParam());
  }

  /**
   * Load the patchcorr com script into the tomogram combination dialog
   */
  private void loadPatchcorr() {
    comScriptMgr.loadPatchcorr();
    tomogramCombinationDialog.setPatchcrawl3DParams(comScriptMgr.getPatchcrawl3D());
  }

  private void loadVolcombine() {
    comScriptMgr.loadVolcombine();
    // try to load reduction factor
    ConstSetParam setParam = comScriptMgr.getSetParamFromVolcombine(
        SetParam.COMBINEFFT_REDUCTION_FACTOR_NAME, EtomoNumber.Type.DOUBLE);
    tomogramCombinationDialog.setReductionFactorParams(setParam);
    tomogramCombinationDialog.enableReductionFactor(setParam != null
        && setParam.isValid());
    // try to load low from both radius
    setParam = comScriptMgr.getSetParamFromVolcombine(
        SetParam.COMBINEFFT_LOW_FROM_BOTH_RADIUS_NAME,
        SetParam.COMBINEFFT_LOW_FROM_BOTH_RADIUS_TYPE, SetParam.COMMAND_NAME);
    tomogramCombinationDialog.setLowFromBothRadiusParams(setParam);
    tomogramCombinationDialog.enableLowFromBothRadius(setParam != null
        && setParam.isValid());
  }

  /**
   * Update the patchcorr.com script from the information in the tomogram
   * combination dialog box
   * 
   * @return boolean
   */
  private boolean updatePatchcorrCom(final boolean doValidation) {
    // Set a reference to the correct object
    if (tomogramCombinationDialog == null) {
      uiHarness.openMessageDialog(this,
          "Can not update patchcorr.com without an active tomogram generation dialog",
          "Program logic error", AxisID.ONLY);
      return false;
    }
    try {
      Patchcrawl3DParam patchcrawl3DParam = comScriptMgr.getPatchcrawl3D();
      if (!tomogramCombinationDialog.getPatchcrawl3DParams(patchcrawl3DParam,
          doValidation)) {
        return false;
      }
      comScriptMgr.savePatchcorr(patchcrawl3DParam);
    }
    catch (NumberFormatException except) {
      String[] errorMessage = new String[2];
      errorMessage[0] = "Patchcorr Parameter Syntax Error";
      errorMessage[1] = except.getMessage();
      uiHarness.openMessageDialog(this, errorMessage, "Patchcorr Parameter Syntax Error",
          AxisID.ONLY);
      return false;
    }
    return true;
  }

  /**
   * Update the volcombine.com script from the information in the tomogram
   * combination dialog box
   * 
   * @return boolean
   */
  private boolean updateVolcombineCom(final boolean doValidation) {
    // Set a reference to the correct object
    if (tomogramCombinationDialog == null) {
      uiHarness.openMessageDialog(this,
          "Can not update volcombine.com without an active tomogram generation dialog",
          "Program logic error", AxisID.ONLY);
      return false;
    }
    try {
      // Make sure the reduction factor set command is available in
      // volcombine.com
      SetParam setParam = comScriptMgr.getSetParamFromVolcombine(
          SetParam.COMBINEFFT_REDUCTION_FACTOR_NAME, EtomoNumber.Type.DOUBLE);
      boolean setParamIsValid = setParam != null && setParam.isValid();
      tomogramCombinationDialog.enableReductionFactor(setParamIsValid);
      if (!tomogramCombinationDialog.getReductionFactorParam(setParam, doValidation)) {
        return false;
      }
      if (setParamIsValid) {
        comScriptMgr.saveVolcombine(setParam);
      }
      // Make sure the low from both radius set command is available in
      // volcombine.com
      setParam = comScriptMgr.getSetParamFromVolcombine(
          SetParam.COMBINEFFT_LOW_FROM_BOTH_RADIUS_NAME,
          SetParam.COMBINEFFT_LOW_FROM_BOTH_RADIUS_TYPE, SetParam.COMMAND_NAME);
      setParamIsValid = setParam != null && setParam.isValid();
      tomogramCombinationDialog.enableLowFromBothRadius(setParamIsValid);
      if (!tomogramCombinationDialog.getLowFromBothRadiusParam(setParam, doValidation)) {
        return false;
      }
      if (setParamIsValid) {
        comScriptMgr.saveVolcombine(setParam, SetParam.COMMAND_NAME);
      }
    }
    catch (NumberFormatException except) {
      String[] errorMessage = new String[2];
      errorMessage[0] = "Volcombine Parameter Syntax Error";
      errorMessage[1] = except.getMessage();
      uiHarness.openMessageDialog(this, errorMessage,
          "Volcombine Parameter Syntax Error", AxisID.ONLY);
      return false;
    }
    return true;
  }

  /**
   * Load the matchorwarp com script into the tomogram combination dialog
   */
  private void loadMatchorwarp() {
    comScriptMgr.loadMatchorwarp();
    tomogramCombinationDialog.setMatchorwarpParams(comScriptMgr.getMatchorwarParam());
  }

  private CombineComscriptState getCombineComscript() {
    CombineComscriptState combineComscriptState = comScriptMgr.getCombineComscript();
    if (combineComscriptState == null) {
      try {
        comScriptMgr.useTemplate(CombineComscriptState.COMSCRIPT_NAME,
            AxisType.DUAL_AXIS, AxisID.ONLY, true);
      }
      catch (Exception e) {
        e.printStackTrace();
        String[] message = new String[2];
        message[0] = "Unable to copy combine com script";
        message[1] = "Check file and directory permissions";
        uiHarness.openMessageDialog(this, message, "Can't create a new comscript",
            AxisID.ONLY);
        return null;
      }
      comScriptMgr.loadCombine();
      combineComscriptState = comScriptMgr.getCombineComscript();
    }
    return combineComscriptState;
  }

  /**
   * Return a reference to THE com script manager
   * 
   * @return
   */
  public ComScriptManager getComScriptManager() {
    return comScriptMgr;
  }

  /**
   * Load the combine com script
   */
  private void loadCombineComscript() {
    comScriptMgr.loadCombine();
    CombineComscriptState combineComscriptState = getCombineComscript();
    if (combineComscriptState == null) {
      return;
    }
    tomogramCombinationDialog.setRunVolcombine(combineComscriptState.isRunVolcombine());
    tomogramCombinationDialog.updateDisplay();
  }

  /**
   * 
   * @return boolean
   */
  private CombineComscriptState updateCombineComscriptState(
      CombineProcessType startCommand) {
    if (tomogramCombinationDialog == null) {
      uiHarness.openMessageDialog(this,
          "Can not update combine.com without an active tomogram generation dialog",
          "Program logic error", AxisID.ONLY);
      return null;
    }
    // set goto a the start of combine
    CombineComscriptState combineComscriptState = getCombineComscript();
    if (combineComscriptState == null) {
      return null;
    }
    // set first command to run
    combineComscriptState.setStartCommand(startCommand.getIndex(), comScriptMgr);
    // set last command to run:
    // Volcombine is the last command to run in the combine script if parallel
    // processing is not used and either the the "stop before running
    // volcombine"
    // checkbox is off or "Restart at volcombine" was pressed.
    if (startCommand == CombineProcessType.VOLCOMBINE
        || tomogramCombinationDialog.isRunVolcombine()) {
      // Pop up call close imod dialogs before running process since the
      // processes
      // before volcombine can take awhile.
      combineComscriptState.setOutputImageFileType(FileType.COMBINED_VOLUME);
      if (tomogramCombinationDialog.getRunProcessingMethod().isLocal()) {
        combineComscriptState.setEndCommand(CombineProcessType.VOLCOMBINE.getIndex(),
            comScriptMgr);
      }
      else {
        combineComscriptState.resetOutputImageFileType();
        combineComscriptState.setEndCommand(
            CombineProcessType.getInstance(CombineProcessType.VOLCOMBINE_INDEX - 1)
                .getIndex(), comScriptMgr);
      }
    }
    else {
      combineComscriptState.resetOutputImageFileType();
      combineComscriptState.setEndCommand(
          CombineProcessType.getInstance(CombineProcessType.VOLCOMBINE_INDEX - 1)
              .getIndex(), comScriptMgr);
    }
    return combineComscriptState;
  }

  /**
   * Update the matchorwarp.com script from the information in the tomogram
   * combination dialog box
   * 
   * @return boolean
   */
  private boolean updateMatchorwarpCom(boolean trialMode, final boolean doValidation) {
    // Set a reference to the correct object
    if (tomogramCombinationDialog == null) {
      uiHarness.openMessageDialog(this,
          "Can not update matchorwarp.com without an active tomogram generation dialog",
          "Program logic error", AxisID.ONLY);
      return false;
    }
    try {
      MatchorwarpParam matchorwarpParam = comScriptMgr.getMatchorwarParam();
      if (!tomogramCombinationDialog.getMatchorwarpParams(matchorwarpParam, doValidation)) {
        return false;
      }
      matchorwarpParam.setTrial(trialMode);
      comScriptMgr.saveMatchorwarp(matchorwarpParam);
    }
    catch (NumberFormatException except) {
      String[] errorMessage = new String[2];
      errorMessage[0] = "Matchorwarp Parameter Syntax Error";
      errorMessage[1] = except.getMessage();
      uiHarness.openMessageDialog(this, errorMessage,
          "Matchorwarp Parameter Syntax Error", AxisID.ONLY);
      return false;
    }
    return true;
  }

  /**
   * Initiate the combine process from the beginning
   */
  public void combine(ProcessResultDisplay processResultDisplay,
      ProcessSeries processSeries, Deferred3dmodButton deferred3dmodButton,
      Run3dmodMenuOptions run3dmodMenuOptions, final DialogType dialogType,
      final ProcessingMethod volcombineProcessingMethod) {
    sendMsgProcessStarting(processResultDisplay);
    if (processSeries == null) {
      processSeries = new ProcessSeries(this, dialogType);
    }
    // FIXME: what are the necessary updates
    // Update the scripts from the dialog panel
    if (!updateCombineParams(true)) {
      sendMsgProcessFailedToStart(processResultDisplay);
      return;
    }
    CombineComscriptState combineComscriptState = updateCombineComscriptState(CombineProcessType.SOLVEMATCH);
    if (combineComscriptState == null) {
      sendMsgProcessFailedToStart(processResultDisplay);
      return;
    }
    if (!updateSolvematchCom(true)) {
      sendMsgProcessFailedToStart(processResultDisplay);
      return;
    }
    if (!updateMatchvol1Com(true)) {
      sendMsgProcessFailedToStart(processResultDisplay);
      return;
    }
    if (!updatePatchcorrCom(true)) {
      sendMsgProcessFailedToStart(processResultDisplay);
      return;
    }
    if (!updateMatchorwarpCom(false, true)) {
      sendMsgProcessFailedToStart(processResultDisplay);
      return;
    }
    if (!updateVolcombineCom(true)) {
      sendMsgProcessFailedToStart(processResultDisplay);
      return;
    }

    processTrack.setTomogramCombinationState(ProcessState.INPROGRESS);
    mainPanel.setTomogramCombinationState(ProcessState.INPROGRESS);
    processSeries.setRun3dmodDeferred(deferred3dmodButton, run3dmodMenuOptions);
    String threadName;
    try {
      threadName = processMgr.combine(combineComscriptState, processResultDisplay,
          processSeries);
    }
    catch (SystemProcessException e) {
      e.printStackTrace();
      String[] message = new String[2];
      message[0] = "Can not execute combine.com";
      message[1] = e.getMessage();
      uiHarness.openMessageDialog(this, message, "Unable to execute com script",
          AxisID.ONLY);
      return;
    }
    // Set the next process to execute when this is finished
    if (!volcombineProcessingMethod.isLocal()
        && tomogramCombinationDialog.isRunVolcombine()) {
      processSeries.setNextProcess(SplitcombineParam.COMMAND_NAME,
          volcombineProcessingMethod);
    }
    setBackgroundThreadName(threadName, AxisID.FIRST,
        CombineComscriptState.COMSCRIPT_NAME);
  }

  public void showPane(String comscript, CombineProcessType combineProcessType) {
    if (comscript.equals(CombineComscriptState.COMSCRIPT_NAME)) {
      tomogramCombinationDialog.showPane(combineProcessType);
    }
  }

  /**
   * Execute the matchvol1 com script and put patchcorr in the execution queue
   */
  public void matchvol1Combine(ProcessResultDisplay processResultDisplay,
      ProcessSeries processSeries, Deferred3dmodButton deferred3dmodButton,
      Run3dmodMenuOptions run3dmodMenuOptions, final DialogType dialogType,
      final ProcessingMethod volcombineProcessingMethod) {
    if (processSeries == null) {
      processSeries = new ProcessSeries(this, dialogType);
    }
    sendMsgProcessStarting(processResultDisplay);
    // FIXME: what are the necessary updates
    // Update the scripts from the dialog panel
    if (!updateCombineParams(true)) {
      sendMsgProcessFailedToStart(processResultDisplay);
      return;
    }
    if (!updateMatchvol1Com(true)) {
      sendMsgProcessFailedToStart(processResultDisplay);
      return;
    }
    if (!updatePatchcorrCom(true)) {
      sendMsgProcessFailedToStart(processResultDisplay);
      return;
    }
    if (!updateMatchorwarpCom(false, true)) {
      sendMsgProcessFailedToStart(processResultDisplay);
      return;
    }
    if (!updateVolcombineCom(true)) {
      sendMsgProcessFailedToStart(processResultDisplay);
      return;
    }
    if (!updateCombineParams(true)) {
      sendMsgProcessFailedToStart(processResultDisplay);
      return;
    }
    CombineComscriptState combineComscriptState = updateCombineComscriptState(CombineProcessType.MATCHVOL1);
    if (combineComscriptState == null) {
      sendMsgProcessFailedToStart(processResultDisplay);
      return;
    }
    processTrack.setTomogramCombinationState(ProcessState.INPROGRESS);
    mainPanel.setTomogramCombinationState(ProcessState.INPROGRESS);
    // Check to see if solve.xf exists first
    File solveXf = new File(propertyUserDir, "solve.xf");
    if (!solveXf.exists()) {
      // nextProcess = "";
      String[] message = new String[2];
      message[0] = "Can not execute combine.com";
      message[1] = "solve.xf must exist in the working";
      uiHarness.openMessageDialog(this, message, "Unable to execute com script",
          AxisID.ONLY);
      sendMsgProcessFailedToStart(processResultDisplay);
      return;
    }
    processSeries.setRun3dmodDeferred(deferred3dmodButton, run3dmodMenuOptions);
    String threadName;
    try {
      threadName = processMgr.combine(combineComscriptState, processResultDisplay,
          processSeries);
    }
    catch (SystemProcessException e) {
      e.printStackTrace();
      String[] message = new String[2];
      message[0] = "Can not execute combine.com";
      message[1] = e.getMessage();
      uiHarness.openMessageDialog(this, message, "Unable to execute com script",
          AxisID.ONLY);
      return;
    }
    // Set the next process to execute when this is finished
    if (!volcombineProcessingMethod.isLocal()
        && tomogramCombinationDialog.isRunVolcombine()) {
      processSeries.setNextProcess(SplitcombineParam.COMMAND_NAME,
          volcombineProcessingMethod);
    }
    setBackgroundThreadName(threadName, AxisID.FIRST,
        CombineComscriptState.COMSCRIPT_NAME);
  }

  /**
   * Initiate the combine process from patchcorr step
   */
  public void patchcorrCombine(ProcessResultDisplay processResultDisplay,
      ProcessSeries processSeries, Deferred3dmodButton deferred3dmodButton,
      Run3dmodMenuOptions run3dmodMenuOptions, final DialogType dialogType,
      final ProcessingMethod volcombineProcessingMethod) {
    if (processSeries == null) {
      processSeries = new ProcessSeries(this, dialogType);
    }
    sendMsgProcessStarting(processResultDisplay);
    if (!updateCombineParams(true)) {
      sendMsgProcessFailedToStart(processResultDisplay);
      return;
    }
    CombineComscriptState combineComscriptState = updateCombineComscriptState(CombineProcessType.PATCHCORR);
    if (combineComscriptState == null) {
      sendMsgProcessFailedToStart(processResultDisplay);
      return;
    }
    if (!updatePatchcorrCom(true)) {
      sendMsgProcessFailedToStart(processResultDisplay);
      return;
    }
    if (!updateMatchorwarpCom(false, true)) {
      sendMsgProcessFailedToStart(processResultDisplay);
      return;
    }
    if (!updateVolcombineCom(true)) {
      sendMsgProcessFailedToStart(processResultDisplay);
      return;
    }

    processTrack.setTomogramCombinationState(ProcessState.INPROGRESS);
    mainPanel.setTomogramCombinationState(ProcessState.INPROGRESS);

    processSeries.setRun3dmodDeferred(deferred3dmodButton, run3dmodMenuOptions);
    String threadName;
    try {
      threadName = processMgr.combine(combineComscriptState, processResultDisplay,
          processSeries);
    }
    catch (SystemProcessException e) {
      e.printStackTrace();
      String[] message = new String[2];
      message[0] = "Can not execute patchcorr.com";
      message[1] = e.getMessage();
      uiHarness.openMessageDialog(this, message, "Unable to execute com script",
          AxisID.ONLY);
      return;
    }
    // Set the next process to execute when this is finished
    if (!volcombineProcessingMethod.isLocal()
        && tomogramCombinationDialog.isRunVolcombine()) {
      processSeries.setNextProcess(SplitcombineParam.COMMAND_NAME,
          volcombineProcessingMethod);
    }
    setBackgroundThreadName(threadName, AxisID.FIRST,
        CombineComscriptState.COMSCRIPT_NAME);
  }

  /**
   * Initiate the combine process from matchorwarp step
   */
  public void matchorwarpCombine(ProcessResultDisplay processResultDisplay,
      ProcessSeries processSeries, Deferred3dmodButton deferred3dmodButton,
      Run3dmodMenuOptions run3dmodMenuOptions, final DialogType dialogType,
      final ProcessingMethod volcombineProcessingMethod) {
    if (processSeries == null) {
      processSeries = new ProcessSeries(this, dialogType);
    }
    sendMsgProcessStarting(processResultDisplay);
    CombineComscriptState combineComscriptState = updateCombineComscriptState(CombineProcessType.MATCHORWARP);
    if (combineComscriptState == null) {
      sendMsgProcessFailedToStart(processResultDisplay);
      return;
    }
    if (!updateMatchorwarpCom(false, true)) {
      sendMsgProcessFailedToStart(processResultDisplay);
      return;
    }
    if (!updateVolcombineCom(true)) {
      sendMsgProcessFailedToStart(processResultDisplay);
      return;
    }
    processTrack.setTomogramCombinationState(ProcessState.INPROGRESS);
    mainPanel.setTomogramCombinationState(ProcessState.INPROGRESS);
    processSeries.setRun3dmodDeferred(deferred3dmodButton, run3dmodMenuOptions);
    String threadName;
    try {
      threadName = processMgr.combine(combineComscriptState, processResultDisplay,
          processSeries);
    }
    catch (SystemProcessException e) {
      e.printStackTrace();
      String[] message = new String[2];
      message[0] = "Can not execute combine.com";
      message[1] = e.getMessage();
      uiHarness.openMessageDialog(this, message, "Unable to execute com script",
          AxisID.ONLY);
      return;
    }
    // Set the next process to execute when this is finished
    if (!volcombineProcessingMethod.isLocal()
        && tomogramCombinationDialog.isRunVolcombine()) {
      processSeries.setNextProcess(SplitcombineParam.COMMAND_NAME,
          volcombineProcessingMethod);
    }
    setBackgroundThreadName(threadName, AxisID.FIRST,
        CombineComscriptState.COMSCRIPT_NAME);
  }

  /**
   * Initiate the combine process from matchorwarp step
   */
  public void matchorwarpTrial(final ProcessSeries processSeries) {
    if (updateMatchorwarpCom(true, true)) {
      processTrack.setTomogramCombinationState(ProcessState.INPROGRESS);
      mainPanel.setTomogramCombinationState(ProcessState.INPROGRESS);
      // Set the next process to execute when this is finished
      // nextProcess = next;
      String threadName = null;
      try {
        threadName = processMgr.matchorwarp(processSeries);
      }
      catch (SystemProcessException e) {
        e.printStackTrace();
        String[] message = new String[2];
        message[0] = "Can not execute matchorwarp.com";
        message[1] = e.getMessage();
        uiHarness.openMessageDialog(this, message, "Unable to execute com script",
            AxisID.ONLY);
        return;
      }
      setThreadName(threadName, AxisID.FIRST);
      // FIXME why show the final pane when the button that calls this function
      // on the final pane?
      tomogramCombinationDialog.showPane(CombineProcessType.MATCHORWARP);
      mainPanel.startProgressBar("matchorwarp", AxisID.FIRST, ProcessName.MATCHORWARP);
    }
  }

  /**
   * Execute the combine script starting at volcombine
   */
  public void volcombine(final ProcessResultDisplay processResultDisplay,
      ProcessSeries processSeries, Deferred3dmodButton deferred3dmodButton,
      Run3dmodMenuOptions run3dmodMenuOptions, final DialogType dialogType) {
    if (processSeries == null) {
      processSeries = new ProcessSeries(this, dialogType);
    }
    sendMsgProcessStarting(processResultDisplay);
    CombineComscriptState combineComscriptState = updateCombineComscriptState(CombineProcessType.VOLCOMBINE);
    if (!updateCombineParams(true)) {
      sendMsgProcessFailedToStart(processResultDisplay);
      return;
    }
    if (!updateVolcombineCom(true)) {
      sendMsgProcessFailedToStart(processResultDisplay);
      return;
    }
    processTrack.setTomogramCombinationState(ProcessState.INPROGRESS);
    mainPanel.setTomogramCombinationState(ProcessState.INPROGRESS);
    processSeries.setRun3dmodDeferred(deferred3dmodButton, run3dmodMenuOptions);
    String threadName = null;
    try {
      threadName = processMgr.combine(combineComscriptState, processResultDisplay,
          processSeries);
    }
    catch (SystemProcessException e) {
      e.printStackTrace();
      String[] message = new String[2];
      message[0] = "Can not execute combine.com";
      message[1] = e.getMessage();
      uiHarness.openMessageDialog(this, message, "Unable to execute com script",
          AxisID.ONLY);
      return;
    }
    setBackgroundThreadName(threadName, AxisID.FIRST,
        CombineComscriptState.COMSCRIPT_NAME);
  }

  /**
   * Convert the patch.mod to patch.out
   * 
   */
  public void modelToPatch() {
    mainPanel.startProgressBar("Replacing patch vectors", AxisID.ONLY);
    try {
      processMgr.modelToPatch(AxisID.ONLY);
    }
    catch (SystemProcessException except) {
      String[] errorMessage = new String[2];
      errorMessage[0] = "Unable to convert patch_vector.mod to patch.out";
      errorMessage[1] = except.getMessage();
      uiHarness.openMessageDialog(this, errorMessage, "Patch vector model error",
          AxisID.ONLY);
      mainPanel.stopProgressBar(AxisID.ONLY, ProcessEndState.FAILED);
      return;
    }
    catch (LogFile.LockException except) {
      except.printStackTrace();
      String[] errorMessage = new String[2];
      errorMessage[0] = "Unable to convert patch_vector.mod to patch.out";
      errorMessage[1] = except.getMessage();
      uiHarness.openMessageDialog(this, errorMessage, "Patch vector model error",
          AxisID.ONLY);
      mainPanel.stopProgressBar(AxisID.ONLY, ProcessEndState.FAILED);
      return;
    }
    mainPanel.stopProgressBar(AxisID.ONLY, ProcessEndState.DONE);
  }

  /**
   * Open the post processing dialog
   */
  public void openPostProcessingDialog() {
    // Check to see if the com files are present otherwise pop up a dialog
    // box informing the user to run the setup process
    if (!UIExpertUtilities.INSTANCE.areScriptsCreated(this, metaData, AxisID.ONLY)) {
      mainPanel.showBlankProcess(AxisID.ONLY);
      return;
    }
    // Open the dialog in the appropriate mode for the current state of
    // processing
    String actionMessage = setCurrentDialogType(DialogType.POST_PROCESSING, AxisID.ONLY);
    mainPanel.selectButton(AxisID.ONLY, DialogType.POST_PROCESSING.toString());
    boolean dialogExists = true;
    if (postProcessingDialog == null) {
      Utilities.timestamp("new", "PostProcessingDialog", Utilities.STARTED_STATUS);
      postProcessingDialog = PostProcessingDialog.getInstance(this);
      Utilities.timestamp("new", "PostProcessingDialog", Utilities.FINISHED_STATUS);
      // Set the appropriate input and output files
      TrimvolParam trimvolParam = new TrimvolParam(this,
          TrimvolParam.Mode.POST_PROCESSING);
      // Set the initial values from TrimvolParam only when postProcessingDialog in new.
      TrimvolInputFileState trimvolInputFileState;
      try {
        trimvolInputFileState = TrimvolInputFileState.getPostProcessingInstance(this,
            AxisID.ONLY,
            TrimvolParam.getInputFileName(metaData.getAxisType(), metaData.getName()),
            state);
      }
      catch (InvalidParameterException except) {
        String[] detailedMessage = new String[4];
        detailedMessage[0] = "Unable to set trimvol range";
        detailedMessage[1] = "Does the reconstruction file exist yet?";
        detailedMessage[2] = "";
        detailedMessage[3] = except.getMessage();
        uiHarness.openMessageDialog(this, detailedMessage + "\n" + "Invalid parameter: "
            + TrimvolParam.getInputFileName(metaData.getAxisType(), metaData.getName()),
            "Invalid Parameter", AxisID.ONLY);
        // Delete the dialog
        postProcessingDialog = null;
        mainPanel.showBlankProcess(AxisID.ONLY);
        return;
      }
      catch (IOException except) {
        uiHarness.openMessageDialog(this, except.getMessage(), "IO Error: "
            + TrimvolParam.getInputFileName(metaData.getAxisType(), metaData.getName()),
            AxisID.ONLY);
        // Delete the dialog
        postProcessingDialog.buttonCancelAction(null);
        postProcessingDialog = null;
        mainPanel.showBlankProcess(AxisID.ONLY);
        return;
      }
      postProcessingDialog.setStartupWarnings(trimvolInputFileState);
      // Set the dialog from TrimvolParam defaults.
      dialogExists = metaData.isPostExists();
      trimvolParam.setDefaultRange(trimvolInputFileState, dialogExists);
      postProcessingDialog.setParameters(trimvolParam);
      metaData.setPostExists(true);
      saveStorables(AxisID.ONLY);
      postProcessingDialog.setParameters(metaData.getSqueezevolParam());
    }
    postProcessingDialog.setParameters(getScreenState(AxisID.ONLY));
    postProcessingDialog.setParameters(metaData, dialogExists);
    comScriptMgr.loadFlatten(AxisID.ONLY);
    // Set from flatten.com after meta data. Flatten.com is not created by
    // copytomocoms and may be empty.
    if (comScriptMgr.isWarpVolParamInFlatten(AxisID.ONLY)) {
      postProcessingDialog.setParameters(comScriptMgr
          .getWarpVolParamFromFlatten(AxisID.ONLY));
    }
    mainPanel.showProcess(postProcessingDialog.getContainer(), AxisID.ONLY);
    if (actionMessage != null) {
      System.err.println(actionMessage);
    }
  }

  /**
   * Open the clean up dialog
   */
  public void openCleanUpDialog() {
    // Check to see if the com files are present otherwise pop up a dialog
    // box informing the user to run the setup process
    if (!UIExpertUtilities.INSTANCE.areScriptsCreated(this, metaData, AxisID.ONLY)) {
      mainPanel.showBlankProcess(AxisID.ONLY);
      return;
    }
    // Open the dialog in the appropriate mode for the current state of
    // processing
    String actionMessage = setCurrentDialogType(DialogType.CLEAN_UP, AxisID.ONLY);
    mainPanel.selectButton(AxisID.ONLY, "Clean Up");
    if (cleanUpDialog == null) {
      Utilities.timestamp("new", "CleanUpDialog", Utilities.STARTED_STATUS);
      cleanUpDialog = new CleanUpDialog(this);
      Utilities.timestamp("new", "CleanUpDialog", Utilities.FINISHED_STATUS);
    }
    updateArchiveDisplay();
    mainPanel.showProcess(cleanUpDialog.getContainer(), AxisID.ONLY);
    if (actionMessage != null) {
      System.err.println(actionMessage);
    }
  }

  /**
   * Close the post processing dialog panel
   */
  public void donePostProcessing() {
    savePostProcessing(postProcessingDialog);
    postProcessingDialog = null;
  }

  /**
   * Close the post processing dialog panel
   */
  public void savePostProcessing(PostProcessingDialog postProcessingDialog) {
    setAdvanced(postProcessingDialog.getDialogType(), postProcessingDialog.isAdvanced());
    DialogExitState exitState = postProcessingDialog.getExitState();
    if (exitState == DialogExitState.CANCEL) {
      mainPanel.showBlankProcess(AxisID.ONLY);
    }
    else {
      updateFlattenWarpParam(postProcessingDialog.getFlattenWarpDisplay(), AxisID.ONLY,
          false);
      updateSqueezevolParam(false);
      postProcessingDialog.getParameters(metaData);
      postProcessingDialog.getParametersForTrimvol(metaData);
      if (exitState == DialogExitState.POSTPONE) {
        processTrack.setPostProcessingState(ProcessState.INPROGRESS);
        mainPanel.setPostProcessingState(ProcessState.INPROGRESS);
        mainPanel.showBlankProcess(AxisID.ONLY);
      }
      else if (exitState != DialogExitState.SAVE) {
        processTrack.setPostProcessingState(ProcessState.COMPLETE);
        mainPanel.setPostProcessingState(ProcessState.COMPLETE);
        closeImod(ImodManager.COMBINED_TOMOGRAM_KEY, "full tomogram");
        closeImod(ImodManager.TRIMMED_VOLUME_KEY, "trimmed volume");
        closeImod(ImodManager.FLAT_VOLUME_KEY, "flattened volume");
        closeImod(ImodManager.SQUEEZED_VOLUME_KEY, "squeezed volume");
        openCleanUpDialog();
      }
      saveStorables(AxisID.ONLY);
    }
  }

  /**
   * Close the clean up dialog panel
   */
  public void doneCleanUp() {
    saveCleanUp(cleanUpDialog);
    cleanUpDialog = null;
    mainPanel.showBlankProcess(AxisID.ONLY);
  }

  /**
   * Close the clean up dialog panel
   */
  public void saveCleanUp(CleanUpDialog cleanUpDialog) {
    setAdvanced(cleanUpDialog.getDialogType(), cleanUpDialog.isAdvanced());
    DialogExitState exitState = cleanUpDialog.getExitState();
    if (exitState != DialogExitState.CANCEL) {
      if (exitState == DialogExitState.POSTPONE) {
        processTrack.setCleanUpState(ProcessState.INPROGRESS);
        mainPanel.setCleanUpState(ProcessState.INPROGRESS);
      }
      else if (exitState != DialogExitState.SAVE) {
        processTrack.setCleanUpState(ProcessState.COMPLETE);
        mainPanel.setCleanUpState(ProcessState.COMPLETE);
      }
      saveStorables(AxisID.ONLY);
    }
  }

  /**
   * Open the combined (or full) volume in 3dmod
   */
  public void imodCombinedTomogram(Run3dmodMenuOptions menuOptions) {
    try {
      imodManager.open(ImodManager.COMBINED_TOMOGRAM_KEY, menuOptions);
    }
    catch (SystemProcessException except) {
      except.printStackTrace();
      uiHarness.openMessageDialog(this, except.getMessage(),
          "Cannot open 3dmod on the trimmed tomogram", AxisID.ONLY);
    }
    catch (AxisTypeException except) {
      except.printStackTrace();
      uiHarness.openMessageDialog(this, except.getMessage(), "AxisType problem",
          AxisID.ONLY);
    }
    catch (IOException e) {
      e.printStackTrace();
      uiHarness.openMessageDialog(this, e.getMessage(), "IO Exception", AxisID.ONLY);
    }
  }

  /**
   * calls ProcessManager.generateAlignLogs() when the ta files are out of date
   * 
   * @param commandName
   * @param axisID
   * @return true if any log files where changed
   */
  public boolean updateLog(String commandName, AxisID axisID) {
    LogFile alignLogFile;
    try {
      alignLogFile = LogFile.getInstance(propertyUserDir, axisID, ProcessName.ALIGN);
    }
    catch (LogFile.LockException e) {
      e.printStackTrace();
      return false;
    }
    // File alignLog = new File(propertyUserDir, alignLogName);
    String taErrorLogName = "taError" + axisID.getExtension() + ".log";
    File taErrorLog = new File(propertyUserDir, taErrorLogName);
    if (!alignLogFile.exists()) {
      return false;
    }
    if (!taErrorLog.exists() || taErrorLog.lastModified() < alignLogFile.lastModified()) {
      processMgr.generateAlignLogs(axisID);
      return true;
    }
    return false;
  }

  /**
   * Open the trimmed volume in 3dmod
   */
  public void imodTrimmedVolume(Run3dmodMenuOptions menuOptions, AxisID axisID) {
    TrimvolParam trimvolParam = new TrimvolParam(this, TrimvolParam.Mode.POST_PROCESSING);
    if (!postProcessingDialog.getParameters(trimvolParam, true)) {
      return;
    }
    try {
      imodManager.setSwapYZ(ImodManager.TRIMMED_VOLUME_KEY, axisID,
          !trimvolParam.isSwapYZ() && !trimvolParam.isRotateX());
      imodManager
          .setStartNewContoursAtNewZ(ImodManager.TRIMMED_VOLUME_KEY, axisID, false);
      imodManager.open(ImodManager.TRIMMED_VOLUME_KEY, axisID, menuOptions);
    }
    catch (SystemProcessException except) {
      except.printStackTrace();
      uiHarness.openMessageDialog(this, except.getMessage()
          + "\nCan't open 3dmod on the trimmed tomogram", "Cannot Open 3dmod", axisID);
    }
    catch (AxisTypeException except) {
      except.printStackTrace();
      uiHarness.openMessageDialog(this, except.getMessage(), "AxisType problem", axisID);
    }
    catch (IOException e) {
      e.printStackTrace();
      uiHarness.openMessageDialog(this, e.getMessage(), "IO Exception", axisID);
    }
  }

  /**
   * Open flatten.com output
   * 
   * @param menuOptions
   * @param axisID
   */
  public void imodFlatten(Run3dmodMenuOptions menuOptions, AxisID axisID) {
    String key = ImodManager.FLAT_VOLUME_KEY;
    try {
      imodManager.open(key, axisID, menuOptions);
    }
    catch (SystemProcessException except) {
      except.printStackTrace();
      uiHarness.openMessageDialog(this, except.getMessage() + "\n"
          + "Cannot open 3dmod on the " + key, "Cannot Open 3dmod", axisID);
    }
    catch (AxisTypeException except) {
      except.printStackTrace();
      uiHarness.openMessageDialog(this, except.getMessage(), "AxisType problem", axisID);
    }
    catch (IOException e) {
      e.printStackTrace();
      uiHarness.openMessageDialog(this, e.getMessage(), "IO Exception", axisID);
    }
  }

  public boolean isFlipped(ImageFileType imageFileType) {
    if (imageFileType == null) {
      return false;
    }
    if (imageFileType == ImageFileType.TRIM_VOL_OUTPUT) {
      return isTrimvolFlipped();
    }
    else if (imageFileType == ImageFileType.SQUEEZE_VOL_OUTPUT) {
      return isSqueezevolFlipped();
    }
    throw new IllegalStateException("Unknown file type " + imageFileType);
  }

  /**
   * return true if the result of squeezevol is flipped. If squeezevol hasn't
   * been done, return true if the result of trimvol is flipped.
   * 
   * @return
   */
  public boolean isSqueezevolFlipped() {
    if (!state.getSqueezevolFlipped().isNull()) {
      return state.getSqueezevolFlipped().is();
    }
    return isTrimvolFlipped();
  }

  /**
   * return true if the result of squeezevol is flipped. If squeezevol hasn't
   * been done, return true if the result of trimvol is flipped.
   * 
   * @return
   */
  public boolean isTrimvolFlipped() {
    if (state.getTrimvolFlipped().isNull()) {
      return state.getBackwardCompatibleTrimvolFlipped();
    }
    return state.getTrimvolFlipped().is();
  }

  public void imodMakeSurfaceModel(Run3dmodMenuOptions menuOptions, AxisID axisID,
      int binning, ImageFileType imageFileType) {
    // Pick ImodManager key
    // Need to look at tomogram edge on. Use -Y, unless using squeezevol and it
    // is not flipped.
    String key = imageFileType.getImodManagerKey();
    boolean useSwapYZ = isFlipped(imageFileType);
    try {
      imodManager.setSwapYZ(key, axisID, useSwapYZ);
      imodManager.setOpenContours(key, axisID, true);
      imodManager.setStartNewContoursAtNewZ(key, axisID, true);
      imodManager.setBinningXY(key, binning);
      imodManager.open(key, axisID,
          FileType.FLATTEN_WARP_INPUT_MODEL.getFileName(this, axisID), true, menuOptions);
    }
    catch (SystemProcessException except) {
      except.printStackTrace();
      uiHarness.openMessageDialog(this, except.getMessage()
          + "\nCan't open 3dmod on the " + key, "Cannot Open 3dmod", axisID);
    }
    catch (AxisTypeException except) {
      except.printStackTrace();
      uiHarness.openMessageDialog(this, except.getMessage(), "AxisType problem", axisID);
    }
    catch (IOException e) {
      e.printStackTrace();
      uiHarness.openMessageDialog(this, e.getMessage(), "IO Exception", axisID);
    }
  }

  /**
   * Open the squeezed volume in 3dmod
   */
  public void imodSqueezedVolume(Run3dmodMenuOptions menuOptions, AxisID axisID) {
    // Make sure that the post processing panel is open
    if (postProcessingDialog == null) {
      uiHarness.openMessageDialog(this, "Post processing dialog not open",
          "Program logic error", axisID);
      return;
    }
    try {
      imodManager.setSwapYZ(ImodManager.SQUEEZED_VOLUME_KEY, axisID,
          !isSqueezevolFlipped());
      imodManager.setStartNewContoursAtNewZ(ImodManager.SQUEEZED_VOLUME_KEY, axisID,
          false);
      imodManager.open(ImodManager.SQUEEZED_VOLUME_KEY, axisID, menuOptions);
    }
    catch (SystemProcessException except) {
      except.printStackTrace();
      uiHarness.openMessageDialog(this, except.getMessage(),
          "Can't open 3dmod on the squeezed tomogram", axisID);
    }
    catch (AxisTypeException except) {
      except.printStackTrace();
      uiHarness.openMessageDialog(this, except.getMessage(), "AxisType problem", axisID);
    }
    catch (IOException e) {
      e.printStackTrace();
      uiHarness.openMessageDialog(this, e.getMessage(), "IO Exception", axisID);
    }
  }

  /**
   * Execute trimvol
   */
  public void trimVolume(ProcessResultDisplay processResultDisplay,
      ProcessSeries processSeries, Deferred3dmodButton deferred3dmodButton,
      Run3dmodMenuOptions run3dmodMenuOptions, final DialogType dialogType) {
    if (processSeries == null) {
      processSeries = new ProcessSeries(this, dialogType);
    }
    sendMsgProcessStarting(processResultDisplay);
    // Make sure that the post processing panel is open
    if (postProcessingDialog == null) {
      uiHarness.openMessageDialog(this, "Post processing dialog not open",
          "Program logic error", AxisID.ONLY);
      sendMsgProcessFailedToStart(processResultDisplay);
      return;
    }
    TrimvolParam trimvolParam = updateTrimvolParam();
    if (trimvolParam == null) {
      return;
    }
    // Start the trimvol process
    processTrack.setPostProcessingState(ProcessState.INPROGRESS);
    mainPanel.setPostProcessingState(ProcessState.INPROGRESS);
    processSeries.setRun3dmodDeferred(deferred3dmodButton, run3dmodMenuOptions);
    String threadName;
    try {
      threadName = processMgr.trimVolume(trimvolParam, processResultDisplay,
          processSeries);
    }
    catch (SystemProcessException e) {
      e.printStackTrace();
      String[] message = new String[2];
      message[0] = "Can not execute trimvol command";
      message[1] = e.getMessage();
      uiHarness
          .openMessageDialog(this, message, "Unable to execute command", AxisID.ONLY);
      return;
    }
    setThreadName(threadName, AxisID.ONLY);
    mainPanel.startProgressBar("Trimming volume", AxisID.ONLY, ProcessName.TRIMVOL);
  }

  WarpVolParam updateWarpVolParam(final WarpVolDisplay display, final AxisID axisID,
      final boolean doValidation) {
    WarpVolParam param = comScriptMgr.getWarpVolParamFromFlatten(axisID);
    if (display == null) {
      uiHarness.openMessageDialog(this, "Unable to get information from the display.",
          "Etomo Error", axisID);
      return null;
    }
    if (!display.getParameters(param, doValidation)) {
      return null;
    }
    comScriptMgr.saveFlatten(param, axisID);
    return param;
  }

  FlattenWarpParam updateFlattenWarpParam(FlattenWarpDisplay display,
      final AxisID axisID, final boolean doValidation) {
    FlattenWarpParam param = new FlattenWarpParam(this);
    if (display == null) {
      uiHarness.openMessageDialog(this, "Unable to get information from the display.",
          "Etomo Error", axisID);
      return null;
    }
    if (!display.getParameters(param, doValidation)) {
      return null;
    }
    return param;
  }

  /**
   * Execute flatten.com
   */
  public void flatten(final ProcessResultDisplay processResultDisplay,
      ProcessSeries processSeries, final Deferred3dmodButton deferred3dmodButton,
      final Run3dmodMenuOptions run3dmodMenuOptions, final DialogType dialogType,
      final AxisID axisID, WarpVolDisplay display) {
    if (processSeries == null) {
      processSeries = new ProcessSeries(this, dialogType);
    }
    sendMsgProcessStarting(processResultDisplay);
    WarpVolParam param = updateWarpVolParam(display, axisID, true);
    if (param == null) {
      return;
    }
    // Run process
    if (processTrack != null) {
      processTrack.setState(ProcessState.INPROGRESS, axisID, dialogType);
    }
    mainPanel.setState(ProcessState.INPROGRESS, axisID, dialogType);
    processSeries.setRun3dmodDeferred(deferred3dmodButton, run3dmodMenuOptions);
    String threadName;
    try {
      threadName = processMgr.flatten(param, axisID, processResultDisplay, processSeries);
    }
    catch (SystemProcessException e) {
      e.printStackTrace();
      String[] message = new String[2];
      message[0] = "Can not execute " + ProcessName.FLATTEN;
      message[1] = e.getMessage();
      uiHarness.openMessageDialog(this, message, "Unable to execute command", axisID);
      return;
    }
    setThreadName(threadName, axisID);
  }

  /**
   * Execute flattenwarp
   */
  public void flattenWarp(final ProcessResultDisplay processResultDisplay,
      ProcessSeries processSeries, final Deferred3dmodButton deferred3dmodButton,
      final Run3dmodMenuOptions run3dmodMenuOptions, final DialogType dialogType,
      final AxisID axisID, FlattenWarpDisplay display) {
    if (processSeries == null) {
      processSeries = new ProcessSeries(this, dialogType);
    }
    sendMsgProcessStarting(processResultDisplay);
    FlattenWarpParam param = updateFlattenWarpParam(display, axisID, true);
    if (param == null) {
      return;
    }
    // Run process
    if (processTrack != null) {
      processTrack.setState(ProcessState.INPROGRESS, axisID, dialogType);
    }
    mainPanel.setState(ProcessState.INPROGRESS, axisID, dialogType);
    processSeries.setRun3dmodDeferred(deferred3dmodButton, run3dmodMenuOptions);
    String threadName;
    try {
      threadName = processMgr.flattenWarp(param, processResultDisplay, processSeries,
          axisID);
    }
    catch (SystemProcessException e) {
      e.printStackTrace();
      String[] message = new String[2];
      message[0] = "Can not execute " + param.getProcessName();
      message[1] = e.getMessage();
      uiHarness.openMessageDialog(this, message, "Unable to execute command", axisID);
      return;
    }
    setThreadName(threadName, axisID);
    mainPanel.startProgressBar("Running " + param.getProcessName(), axisID,
        param.getProcessName());
  }

  RunraptorParam updateRunraptorParam(AxisID axisID, final boolean doValidation) {
    RunraptorParam param = new RunraptorParam(this, axisID);
    FiducialModelDialog dialog = (FiducialModelDialog) getDialog(
        DialogType.FIDUCIAL_MODEL, axisID);
    if (dialog == null) {
      uiHarness.openMessageDialog(this,
          "Unable to get information from the fiducial model dialog.", "Etomo Error",
          axisID);
      return null;
    }
    if (!dialog.getParameters(param, doValidation)) {
      return null;
    }
    return param;
  }

  /**
   * Execute runraptor
   */
  public void runraptor(final ProcessResultDisplay processResultDisplay,
      ProcessSeries processSeries, final Deferred3dmodButton deferred3dmodButton,
      final Run3dmodMenuOptions run3dmodMenuOptions, final DialogType dialogType,
      final AxisID axisID) {
    if (processSeries == null) {
      processSeries = new ProcessSeries(this, dialogType);
    }
    sendMsgProcessStarting(processResultDisplay);
    RunraptorParam param = updateRunraptorParam(axisID, true);
    if (param == null) {
      return;
    }
    // Attempt to backup the output file
    try {
      LogFile outputFile = LogFile.getInstance(DatasetFiles.getRaptorFiducialModel(this,
          axisID));
      outputFile.backup();
    }
    catch (LogFile.LockException e) {
      e.printStackTrace();
    }
    // Run process
    if (processTrack != null) {
      processTrack.setState(ProcessState.INPROGRESS, axisID, dialogType);
    }
    mainPanel.setState(ProcessState.INPROGRESS, axisID, dialogType);
    processSeries.setRun3dmodDeferred(deferred3dmodButton, run3dmodMenuOptions);
    String threadName;
    try {
      threadName = processMgr.runraptor(param, processResultDisplay, processSeries,
          axisID);
    }
    catch (SystemProcessException e) {
      e.printStackTrace();
      String[] message = new String[2];
      message[0] = "Can not execute runraptor";
      message[1] = e.getMessage();
      uiHarness.openMessageDialog(this, message, "Unable to execute command", axisID);
      return;
    }
    setThreadName(threadName, axisID);
    mainPanel.startProgressBar("Running runraptor", axisID, ProcessName.RUNRAPTOR);
  }

  /**
   * Open 3dmod with the runraptor result
   */
  public void imodRunraptorResult(AxisID axisID, Run3dmodMenuOptions menuOptions) {
    String imodManagerKey;
    imodManagerKey = ImodManager.COARSE_ALIGNED_KEY;
    String model = DatasetFiles.getRaptorFiducialModelName(this, axisID);
    try {
      File tiltFile = DatasetFiles.getRawTiltFile(this, axisID);
      if (tiltFile.exists()) {
        imodManager.setTiltFile(imodManagerKey, axisID, tiltFile.getName());
      }
      else {
        imodManager.resetTiltFile(imodManagerKey, axisID);
      }
      imodManager.open(imodManagerKey, axisID, model, true, menuOptions);
    }
    catch (AxisTypeException except) {
      except.printStackTrace();
      uiHarness.openMessageDialog(this, except.getMessage(), "AxisType problem", axisID);
      return;
    }
    catch (SystemProcessException except) {
      except.printStackTrace();
      uiHarness.openMessageDialog(this, "Can't open 3dmod on " + imodManagerKey
          + " with model: " + model + "\n" + except.getMessage(), "Can't Open 3dmod",
          axisID);
      return;
    }
    catch (IOException e) {
      e.printStackTrace();
      uiHarness.openMessageDialog(this, e.getMessage(), "IO Exception", axisID);
    }
    state.setFixedFiducials(axisID, true);
  }

  /**
   * Replace .fid with _raptor.fid
   * 
   * @param axisID
   */
  public void useRunraptorResult(ProcessResultDisplay processResultDisplay,
      AxisID axisID, DialogType dialogType) {
    sendMsgProcessStarting(processResultDisplay);
    if (isAxisBusy(axisID, processResultDisplay)) {
      return;
    }
    File raptorDatasetFile = DatasetFiles.getRaptorFiducialModel(this, axisID);
    if (!raptorDatasetFile.exists()) {
      uiHarness.openMessageDialog(this, raptorDatasetFile.getName() + " does not exist",
          "Entry Error", axisID);
      return;
    }
    mainPanel.setProgressBar("Using RAPTOR result as fiducial model", 1, axisID);
    processTrack.setState(ProcessState.INPROGRESS, axisID, dialogType);
    // Back up .fid file
    LogFile fidFile = null;
    try {
      fidFile = LogFile.getInstance(DatasetFiles.getFiducialModelFile(this, axisID));
      fidFile.backup();
    }
    catch (LogFile.LockException e) {
      e.printStackTrace();
      uiHarness.openMessageDialog(this,
          "Unable to backup " + DatasetFiles.getFiducialModelName(this, axisID),
          "File Error");
      sendMsgProcessFailedToStart(processResultDisplay);
      return;
    }
    // Rename _raptor.fid file
    LogFile raptorFile = null;
    try {
      raptorFile = LogFile.getInstance(raptorDatasetFile);
      raptorFile.move(fidFile);
    }
    catch (LogFile.LockException e) {
      e.printStackTrace();
      uiHarness.openMessageDialog(this,
          "Unable to rename " + raptorDatasetFile.getName(), "File Error");
      sendMsgProcessFailedToStart(processResultDisplay);
      return;
    }
    mainPanel.stopProgressBar(axisID);
    sendMsgProcessSucceeded(processResultDisplay);
    state.setUseRaptorResultWarning(false);
  }

  /**
   * Execute squeezevol
   */
  public void squeezevol(ProcessResultDisplay processResultDisplay,
      ProcessSeries processSeries, Deferred3dmodButton deferred3dmodButton,
      Run3dmodMenuOptions run3dmodMenuOptions, final DialogType dialogType) {
    if (processSeries == null) {
      processSeries = new ProcessSeries(this, dialogType);
    }
    sendMsgProcessStarting(processResultDisplay);
    // Make sure that the post processing panel is open
    if (postProcessingDialog == null) {
      uiHarness.openMessageDialog(this, "Post processing dialog not open",
          "Program logic error", AxisID.ONLY);
      sendMsgProcessFailedToStart(processResultDisplay);
      return;
    }
    ConstSqueezevolParam squeezevolParam = updateSqueezevolParam(true);
    if (squeezevolParam == null) {
      sendMsgProcessFailedToStart(processResultDisplay);
      return;
    }
    // Start the trimvol process
    processTrack.setPostProcessingState(ProcessState.INPROGRESS);
    mainPanel.setPostProcessingState(ProcessState.INPROGRESS);
    processSeries.setRun3dmodDeferred(deferred3dmodButton, run3dmodMenuOptions);
    String threadName;
    try {
      threadName = processMgr.squeezeVolume(squeezevolParam, processResultDisplay,
          processSeries);
    }
    catch (SystemProcessException e) {
      e.printStackTrace();
      String[] message = new String[2];
      message[0] = "Can not execute squeezevol command";
      message[1] = e.getMessage();
      uiHarness
          .openMessageDialog(this, message, "Unable to execute command", AxisID.ONLY);
      return;
    }
    setThreadName(threadName, AxisID.ONLY);
    mainPanel.startProgressBar("Squeezing volume", AxisID.ONLY, ProcessName.SQUEEZEVOL);
  }

  /**
   * updates ConstMetaData.trimvolParam with data from postProcessingDialog.
   * 
   * @return the updated TrimvolParam
   * 
   */
  private TrimvolParam updateTrimvolParam() {
    // Get trimvol param data from dialog.
    TrimvolParam param = new TrimvolParam(this, TrimvolParam.Mode.POST_PROCESSING);
    if (!postProcessingDialog.getParameters(param, true)) {
      return null;
    }
    postProcessingDialog.getParametersForTrimvol(metaData);
    // Add input and output files.
    param.setInputFileName(metaData.getAxisType(), metaData.getDatasetName());
    param.setOutputFileName(metaData.getDatasetName() + ".rec");
    if (metaData.getAxisType() == AxisType.SINGLE_AXIS
        && !state.isAdjustOrigin(AxisID.ONLY)) {
      param.setKeepSameOrigin(true);
    }
    param.setOldFlippedCoordinates(metaData.isPostTrimvolNewStyleZ(),
        metaData.isPostTrimvolScalingNewStyleZ());
    return param;
  }

  /**
   * updates ConstMetaData.squeezevolParam with data from postProcessingDialog.
   * 
   * @return the updated SqueezevolParam
   * 
   */
  private ConstSqueezevolParam updateSqueezevolParam(final boolean doValidation) {
    // Get the metadata trimvol param.
    SqueezevolParam squeezevolParam = metaData.getSqueezevolParam();
    if (!postProcessingDialog.getParameters(squeezevolParam, doValidation)) {
      return null;
    }
    return squeezevolParam;
  }

  //
  // Utility functions
  //
  private boolean showIfExists(ProcessDialog panelA, ProcessDialog panelB, AxisID axisID,
      final String actionMessage) {
    if (axisID == AxisID.SECOND) {
      if (panelB == null) {
        return false;
      }
      else {
        mainPanel.showProcess(panelB.getContainer(), axisID);
      }
    }
    else {
      if (panelA == null) {
        return false;
      }
      else {
        mainPanel.showProcess(panelA.getContainer(), axisID);
      }
    }
    if (actionMessage != null) {
      System.err.println(actionMessage);
    }
    return true;
  }

  /**
   * Start generic progress bar
   * 
   * @param value
   * @param axisID
   */
  public void startProgressBar(String label, AxisID axisID, ProcessName processName) {
    mainPanel.startProgressBar(label, axisID, processName);
  }

  /**
   * Set the progress bar to the specified value
   * 
   * @param value
   * @param axisID
   */
  public void setProgressBarValue(int value, AxisID axisID) {
    mainPanel.setProgressBarValue(value, axisID);
  }

  /**
   * Start the next process specified by the nextProcess string
   */
  boolean startNextProcess(final UIComponent uiComponent, AxisID axisID,
      ProcessSeries.Process process, ProcessResultDisplay processResultDisplay,
      ProcessSeries processSeries, DialogType dialogType, ProcessDisplay display) {
    if (super.startNextProcess(uiComponent, axisID, process, processResultDisplay,
        processSeries, dialogType, display)) {
      return true;
    }
    UIExpert uiExpert = getUIExpert(dialogType, axisID);
    if (uiExpert != null
        && uiExpert.startNextProcess(process, processResultDisplay, processSeries,
            dialogType, display)) {
      return true;
    }
    if (process.equals("checkUpdateFiducialModel")) {
      checkUpdateFiducialModel(axisID, processResultDisplay, processSeries);
      return true;
    }
    if (process.equals(ArchiveorigParam.COMMAND_NAME)) {
      archiveOriginalStack(AxisID.SECOND, processSeries, dialogType);
      return true;
    }
    if (process.equals(ProcessName.PROCESSCHUNKS.toString())
        && process.getSubprocessName() == ProcessName.VOLCOMBINE) {
      processchunksVolcombine(processResultDisplay, processSeries,
          process.getProcessingMethod());
      return true;
    }
    if (process.equals(SplitcombineParam.COMMAND_NAME)) {
      splitcombine(processSeries, null, null, dialogType, process.getProcessingMethod());
      return true;
    }
    if (process.equals(ExtractpiecesParam.COMMAND_NAME)) {
      extractpieces(axisID, processResultDisplay, processSeries, dialogType,
          metaData.getViewType());
      return true;
    }
    if (process.equals(ExtractmagradParam.COMMAND_NAME)) {
      extractmagrad(axisID, processResultDisplay, processSeries);
      return true;
    }
    if (process.equals(ProcessName.XCORR.toString())) {
      tiltxcorr(axisID, processResultDisplay, null, null, processSeries, dialogType,
          (TiltXcorrDisplay) display, true, FileType.CROSS_CORRELATION_COMSCRIPT);
      return true;
    }
    if (process.equals(ProcessName.ERASER.toString())) {
      eraser(axisID, processResultDisplay, processSeries, dialogType,
          (CcdEraserDisplay) display);
      return true;
    }
    return false;
  }

  void updateDialog(ProcessName processName, AxisID axisID) {
    if (axisID != AxisID.ONLY
        && (processName == ProcessName.PRENEWST || processName == ProcessName.TRACK)) {
      updateDialog(fiducialModelDialogB, AxisID.SECOND);
      updateDialog(fiducialModelDialogA, AxisID.FIRST);
    }
    if (processName == ProcessName.NEWST || processName == ProcessName.BLEND) {
      ((FinalAlignedStackExpert) getUIExpert(DialogType.FINAL_ALIGNED_STACK, axisID))
          .updateDialog();
    }
  }

  private void updateDialog(FiducialModelDialog dialog, AxisID axisID) {
    if (dialog == null || axisID == AxisID.ONLY) {
      return;
    }
    boolean prealisExist = Utilities.fileExists(this, ".preali", AxisID.FIRST)
        && Utilities.fileExists(this, ".preali", AxisID.SECOND);
    boolean fidExists = false;
    if (axisID == AxisID.FIRST) {
      fidExists = Utilities.fileExists(this, ".fid", AxisID.SECOND);
    }
    else {
      fidExists = Utilities.fileExists(this, ".fid", AxisID.FIRST);
    }
    dialog.setTransferfidEnabled(prealisExist && fidExists);
    dialog.updateEnabled();
  }

  private void setBackgroundThreadName(String name, AxisID axisID, String processName) {
    setThreadName(name, axisID);
    if (axisID == AxisID.SECOND) {
      throw new IllegalStateException("No Axis B background processes exist.");
    }
    else {
      backgroundProcessA = true;
      backgroundProcessNameA = processName;
    }
  }

  // Test helper functions
  /**
   * Return the currently executing thread name for the specified axis
   * 
   * @param axisID
   * @return
   */
  String getThreadName(AxisID axisID) {
    if (axisID == AxisID.SECOND) {
      return threadNameB;
    }
    return threadNameA;
  }

  void checkUpdateFiducialModel(AxisID axisID, ProcessResultDisplay processResultDisplay,
      ConstProcessSeries processSeries) {
    FidXyz fidXyz = UIExpertUtilities.INSTANCE.getFidXyz(this, axisID);
    MRCHeader prealiHeader = MRCHeader.getInstance(this, axisID, ".preali");
    MRCHeader rawstackHeader = MRCHeader.getInstance(this, axisID, ".st");
    try {
      fidXyz.read();
      if (!prealiHeader.read(this) || !rawstackHeader.read(this)) {
        processDone(axisID, processResultDisplay, processSeries);
        return;
      }
    }
    catch (IOException except) {
      processDone(axisID, processResultDisplay, processSeries);
      return;
    }
    catch (InvalidParameterException except) {
      except.printStackTrace();
      processDone(axisID, processResultDisplay, processSeries);
      return;
    }
    if (!fidXyz.exists()) {
      processDone(axisID, processResultDisplay, processSeries);
      return;
    }
    // if fidXyz.getPixelSize() is 1, then the binning used in align.com must
    // have been 1, if the preali binning is also 1, then no error message
    // should
    // be sent. preali binning is preali pixel spacing / .st pixel spacing
    boolean fidXyzPixelSizeSet = fidXyz.isPixelSizeSet();
    if (!fidXyzPixelSizeSet) {
      if (Math.round(prealiHeader.getXPixelSpacing() / rawstackHeader.getXPixelSpacing()) == 1) {
        processDone(axisID, processResultDisplay, null);
        return;
      }
    }
    if (!fidXyzPixelSizeSet || fidXyz.getPixelSize() != prealiHeader.getXPixelSpacing()) {
      // if (getStackBinning(axisID, ".preali") !=
      // getBackwardCompatibleAlignBinning(axisID)) {
      String title = "Prealigned image stack binning has changed";
      String[] message = new String[] {
          "The prealigned image stack binning has changed.  You " + "must:",
          "    1. Go  to Fiducial Model Gen. and Press Fix Fiducial "
              + "Model to open the fiducial model.",
          "    2. Save the fiducial model " + "by pressing \"s\".",
          "    3. Go to Fine Alignment and press Compute " + "Alignment to rerun align"
              + axisID.getExtension() + ".com." };
      uiHarness.openMessageDialog(this, message, title, axisID);
    }
    processDone(axisID, processResultDisplay, processSeries);
  }

  void createComScriptManager() {
    comScriptMgr = new ComScriptManager(this);
  }

  void createMainPanel() {
    if (!EtomoDirector.INSTANCE.getArguments().isHeadless()) {
      mainPanel = new MainTomogramPanel(this);
    }
  }

  public ViewType getViewType() {
    return metaData.getViewType();
  }

  /**
   * Set the data set parameter file. This also updates the mainframe data
   * parameters.
   * 
   * @param paramFile
   *          a File object specifying the data set parameter file.
   */
  public boolean setParamFile(File paramFile) {
    if (!super.setParamFile(paramFile)) {
      return false;
    }
    // Update main window information and status bar
    mainPanel.setStatusBarText(paramFile, metaData, logPanel);
    return true;
  }

  void createProcessTrack() {
    processTrack = new ProcessTrack();
  }

  private void createState() {
    state = new TomogramState(this);
  }

  public TomogramState getState() {
    return state;
  }

  public BaseState getBaseState() {
    return state;
  }

  public MetaData getMetaData() {
    return metaData;
  }

  public ConstMetaData getConstMetaData() {
    return (ConstMetaData) metaData;
  }

  public void xfmodel(ProcessResultDisplay processResultDisplay,
      ProcessSeries processSeries, Deferred3dmodButton deferred3dmodButton,
      Run3dmodMenuOptions run3dmodMenuOptions, AxisID axisID, DialogType dialogType) {
    if (processSeries == null) {
      processSeries = new ProcessSeries(this, dialogType);
    }
    processSeries.setRun3dmodDeferred(deferred3dmodButton, run3dmodMenuOptions);
    sendMsgProcessStarting(processResultDisplay);
    XfmodelParam param = new XfmodelParam(this, axisID);
    if (processTrack != null) {
      processTrack.setState(ProcessState.INPROGRESS, axisID, dialogType);
    }
    mainPanel.setState(ProcessState.INPROGRESS, axisID, dialogType);
    ProcessResult processResult = xfmodel(axisID, processResultDisplay, processSeries,
        param, dialogType);
    sendMsg(processResult, processResultDisplay);
  }

  public void seedEraseFiducialModel(Run3dmodMenuOptions run3dmodMenuOptions,
      AxisID axisID, DialogType dialogType) {
    imodSeedModel(axisID, run3dmodMenuOptions, null, ImodManager.FINE_ALIGNED_KEY,
        FileType.CCD_ERASER_BEADS_INPUT_MODEL.getFileName(this, axisID), null, dialogType);
  }

  private ProcessResult xfmodel(AxisID axisID, ProcessResultDisplay processResultDisplay,
      ProcessSeries processSeries, final XfmodelParam param, final DialogType dialogType) {
    if (processSeries == null) {
      processSeries = new ProcessSeries(this, dialogType);
    }
    String threadName;
    try {
      threadName = processMgr.xfmodel(param, axisID, processResultDisplay, processSeries);
    }
    catch (SystemProcessException e) {
      e.printStackTrace();
      String[] message = new String[2];
      message[0] = "Can not execute " + ProcessName.XFMODEL;
      message[1] = e.getMessage();
      uiHarness.openMessageDialog(this, message, "Unable to execute command", axisID);
      return ProcessResult.FAILED_TO_START;
    }
    setThreadName(threadName, axisID);
    mainPanel.startProgressBar("Running " + ProcessName.XFMODEL, axisID,
        ProcessName.XFMODEL);
    return null;
  }

  /**
   * Replace the full aligned stack with the output of CTF correction or bead
   * erase.
   * 
   * @return true if succeeded
   */
  public boolean useFileAsFullAlignedStack(ProcessResultDisplay processResultDisplay,
      FileType useFileType, String runButtonLabel, AxisID axisID, DialogType dialogType) {
    return useImageFile(processResultDisplay, useFileType, null, FileType.ALIGNED_STACK,
        runButtonLabel, axisID, dialogType);
  }

  public void useCcdEraser(ProcessResultDisplay processResultDisplay, AxisID axisID,
      DialogType dialogType, String ccdEraserLabel) {
    useFileAsFullAlignedStack(processResultDisplay, FileType.ERASED_BEADS_STACK,
        ccdEraserLabel, axisID, dialogType);
    state.setUseErasedStackWarning(axisID, false);
  }

  public void imodErasedFiducials(Run3dmodMenuOptions run3dmodMenuOptions, AxisID axisID) {
    imodOpen(axisID, ImodManager.ERASED_FIDUCIALS_KEY,
        FileType.CCD_ERASER_BEADS_INPUT_MODEL.getFileName(this, axisID),
        run3dmodMenuOptions, false);
  }

  public CCDEraserParam updateGoldEraserParam(final CcdEraserDisplay display,
      final AxisID axisID, final boolean doValidation) {
    if (!comScriptMgr.loadGoldEraser(axisID, false)) {
      MakecomfileParam makecomFileParam = new MakecomfileParam(this, axisID,
          FileType.GOLD_ERASER_COMSCRIPT);
      if (!display.getParameters(makecomFileParam, true)) {
        return null;
      }
      makecomfile(axisID, makecomFileParam);
      comScriptMgr.loadGoldEraser(axisID, true);
    }
    CCDEraserParam param = comScriptMgr.getGoldEraserParam(axisID,
        CCDEraserParam.Mode.BEADS);
    if (!display.getParameters(param, doValidation)) {
      return null;
    }
    comScriptMgr.saveGoldEraser(param, axisID);
    return param;
  }

  private boolean makecomfile(final AxisID axisID, final MakecomfileParam param) {
    return processMgr.makecomfile(axisID, param);
  }

  public void goldEraser(ProcessResultDisplay processResultDisplay,
      ProcessSeries processSeries, Deferred3dmodButton deferred3dmodButton,
      Run3dmodMenuOptions run3dmodMenuOptions, AxisID axisID, DialogType dialogType,
      CcdEraserDisplay display) {
    if (processSeries == null) {
      processSeries = new ProcessSeries(this, dialogType);
    }
    processSeries.setRun3dmodDeferred(deferred3dmodButton, run3dmodMenuOptions);
    sendMsgProcessStarting(processResultDisplay);
    CCDEraserParam param = updateGoldEraserParam(display, axisID, true);
    if (param == null) {
      sendMsgProcessFailedToStart(processResultDisplay);
      return;
    }
    if (processTrack != null) {
      processTrack.setState(ProcessState.INPROGRESS, axisID, dialogType);
    }
    mainPanel.setState(ProcessState.INPROGRESS, axisID, dialogType);
    ProcessResult processResult = goldEraser(axisID, processResultDisplay, processSeries,
        param, dialogType);
    sendMsg(processResult, processResultDisplay);
  }

  private ProcessResult goldEraser(AxisID axisID,
      ProcessResultDisplay processResultDisplay, ProcessSeries processSeries,
      final CCDEraserParam param, final DialogType dialogType) {
    if (processSeries == null) {
      processSeries = new ProcessSeries(this, dialogType);
    }
    String threadName;
    try {
      threadName = processMgr.goldEraser(axisID, processResultDisplay, processSeries,
          param);
    }
    catch (SystemProcessException e) {
      e.printStackTrace();
      String[] message = new String[2];
      message[0] = "Can not execute " + ProcessName.GOLD_ERASER;
      message[1] = e.getMessage();
      uiHarness.openMessageDialog(this, message, "Unable to execute command", axisID);
      return ProcessResult.FAILED_TO_START;
    }
    setThreadName(threadName, axisID);
    mainPanel.startProgressBar("Running " + ProcessName.GOLD_ERASER, axisID,
        ProcessName.GOLD_ERASER);
    return null;
  }

  public BaseMetaData getBaseMetaData() {
    return (BaseMetaData) metaData;
  }

  public MainPanel getMainPanel() {
    return mainPanel;
  }

  public void openNextDialog(AxisID axisID, DialogType dialogType) {
    if (dialogType == DialogType.TOMOGRAM_POSITIONING) {
      getUIExpert(DialogType.FINAL_ALIGNED_STACK, axisID).openDialog();
    }
    else if (dialogType == DialogType.FINAL_ALIGNED_STACK) {
      getUIExpert(DialogType.TOMOGRAM_GENERATION, axisID).openDialog();
    }
    else if (dialogType == DialogType.TOMOGRAM_GENERATION) {
      if (isDualAxis()) {
        mainPanel.showBlankProcess(axisID);
      }
      else {
        openPostProcessingDialog();
      }
    }
  }

  void getProcessTrack(Storable[] storable, int index) {
    if (storable == null) {
      return;
    }
    storable[index] = processTrack;
  }

  BaseProcessTrack getProcessTrack() {
    return processTrack;
  }

  private ProcessResult splittilt(AxisID axisID,
      ProcessResultDisplay processResultDisplay, ProcessSeries processSeries,
      SplittiltParam param, final DialogType dialogType) {
    if (processSeries == null) {
      processSeries = new ProcessSeries(this, dialogType);
    }
    String threadName;
    try {
      threadName = processMgr.splittilt(param, axisID, processResultDisplay,
          processSeries);
    }
    catch (SystemProcessException e) {
      e.printStackTrace();
      String[] message = new String[2];
      message[0] = "Can not execute " + SplittiltParam.COMMAND_NAME;
      message[1] = e.getMessage();
      uiHarness.openMessageDialog(this, message, "Unable to execute command", axisID);
      return ProcessResult.FAILED_TO_START;
    }
    setThreadName(threadName, axisID);
    mainPanel.startProgressBar("Running " + SplittiltParam.COMMAND_NAME, axisID,
        ProcessName.SPLITTILT);
    return null;
  }

  public ProcessResult splitCorrection(AxisID axisID,
      ProcessResultDisplay processResultDisplay, ProcessSeries processSeries,
      ConstSplitCorrectionParam param, final DialogType dialogType,
      final ProcessingMethod correctionProcessingMethod) {
    if (processSeries == null) {
      processSeries = new ProcessSeries(this, dialogType);
    }
    String threadName;
    try {
      threadName = processMgr.splitCorrection(param, axisID, processResultDisplay,
          processSeries);
    }
    catch (SystemProcessException e) {
      e.printStackTrace();
      String[] message = new String[2];
      message[0] = "Can not execute " + ProcessName.SPLIT_CORRECTION;
      message[1] = e.getMessage();
      uiHarness.openMessageDialog(this, message, "Unable to execute command", axisID);
      return ProcessResult.FAILED_TO_START;
    }
    processSeries.setNextProcess(ProcessName.PROCESSCHUNKS.toString(),
        ProcessName.CTF_CORRECTION, FileType.CTF_CORRECTED_STACK,
        correctionProcessingMethod);
    setThreadName(threadName, axisID);
    mainPanel.startProgressBar("Running " + ProcessName.SPLIT_CORRECTION, axisID,
        ProcessName.SPLIT_CORRECTION);
    return null;
  }

  /**
   * Updates sirtsetup.com.  Created sirtsetup.com if it is not there, and required is
   * true.
   * @param axisID
   * @param display
   * @param required
   * @return
   */
  public SirtsetupParam updateSirtSetupCom(final AxisID axisID,
      final SirtsetupDisplay display, final boolean required, final boolean doValidation) {
    ParallelPanel parallelPanel = getMainPanel().getParallelPanel(axisID);
    if (parallelPanel == null) {
      if (required) {
        System.out
            .println("Error: eTomo is attempting to run SIRT without parallel processing.");
      }
      return null;
    }
    File sirtSetupComFile = FileType.SIRTSETUP_COMSCRIPT.getFile(this, axisID);
    SirtsetupParam param = null;
    if (!sirtSetupComFile.exists()) {
      if (!required) {
        return null;
      }
      BaseProcessManager.touch(sirtSetupComFile.getAbsolutePath(), this);
      comScriptMgr.loadSirtsetup(axisID);
    }
    param = comScriptMgr.getSirtsetupParam(axisID);
    if (!display.getParameters(param, doValidation)) {
      return null;
    }
    if (!parallelPanel.getParameters(param, doValidation)) {
      return null;
    }
    comScriptMgr.saveSirtsetup(param, axisID);
    return param;
  }

  public void msgSirtsetupSucceeded(final AxisID axisID) {
    ((TomogramGenerationExpert) getUIExpert(DialogType.TOMOGRAM_GENERATION, axisID))
        .msgSirtsetupSucceeded();
  }

  public void msgAutofidseedSucceeded(final AxisID axisID) {
    (axisID == AxisID.SECOND ? fiducialModelDialogB : fiducialModelDialogA)
        .updateEnabled();
  }

  public void sirtsetup(final AxisID axisID,
      final ProcessResultDisplay processResultDisplay, ProcessSeries processSeries,
      final DialogType dialogType, final ProcessingMethod processingMethod,
      final SirtsetupDisplay display) {
    sendMsgProcessStarting(processResultDisplay);
    if (updateTiltCom(
        ((TomogramGenerationExpert) getUIExpert(dialogType, axisID)).getTiltDisplay(),
        axisID, true) == null) {
      sendMsg(ProcessResult.FAILED_TO_START, processResultDisplay);
      return;
    }
    SirtsetupParam param = updateSirtSetupCom(axisID, display, true, true);
    if (param == null) {
      sendMsg(ProcessResult.FAILED_TO_START, processResultDisplay);
      return;
    }
    // Copy from tilt_for_sirt.com to tilt.com when resuming in case tilt.com was
    // overwritten by Tomo Pos.
    if (!param.isStartFromZero()) {
      if (isAxisBusy(axisID, processResultDisplay)) {
        return;
      }
      try {
        Utilities.copyFile(FileType.TILT_FOR_SIRT_COMSCRIPT, FileType.TILT_COMSCRIPT,
            this, axisID);
      }
      catch (IOException e) {
        e.printStackTrace();
      }
    }
    if (processTrack != null) {
      processTrack.setState(ProcessState.INPROGRESS, axisID, dialogType);
    }
    mainPanel.setState(ProcessState.INPROGRESS, axisID, dialogType);
    if (processSeries == null) {
      processSeries = new ProcessSeries(this, dialogType);
    }
    String threadName;
    try {
      threadName = processMgr.sirtsetup(axisID, processResultDisplay, processSeries,
          param, processingMethod);
    }
    catch (SystemProcessException e) {
      e.printStackTrace();
      String[] message = new String[2];
      message[0] = "Can not execute " + ProcessName.SIRTSETUP;
      message[1] = e.getMessage();
      uiHarness.openMessageDialog(this, message, "Unable to execute command", axisID);
      sendMsg(ProcessResult.FAILED_TO_START, processResultDisplay);
      return;
    }
    processSeries.setNextProcess(ProcessName.PROCESSCHUNKS.toString(),
        ProcessName.TILT_SIRT, processingMethod);
    processSeries.setLastProcess(TomogramGenerationExpert.SIRT_DONE);
    setThreadName(threadName, axisID);
    mainPanel.startProgressBar("Running " + ProcessName.SIRTSETUP, axisID,
        ProcessName.SIRTSETUP);
    return;
  }

  /**
   * Override resume to add a last process for tilt_sirt.
   * @param axisID
   * @param param
   * @param processResultDisplay
   * @param processSeries
   * @param subcommandDetails
   * @param popupChunkWarnings
   * @param processingMethod
   */
  public void resume(final AxisID axisID, final ProcesschunksParam param,
      final ProcessResultDisplay processResultDisplay, ProcessSeries processSeries,
      final CommandDetails subcommandDetails, final boolean popupChunkWarnings,
      final ProcessingMethod processingMethod) {
    String rootName = null;
    if (param != null) {
      rootName = param.getRootName();
    }
    if (rootName == null) {
      rootName = metaData.getCurrentProcesschunksRootName(axisID);
    }
    if (rootName.indexOf("sirt") != -1) {
      if (processSeries == null) {
        processSeries = new ProcessSeries(this, DialogType.TOMOGRAM_GENERATION);
        processSeries.setLastProcess(TomogramGenerationExpert.SIRT_DONE);
      }
    }
    super.resume(axisID, param, processResultDisplay, processSeries, subcommandDetails,
        popupChunkWarnings, processingMethod, false, DialogType.TOMOGRAM_GENERATION);
  }

  public boolean useSirt(final ProcessResultDisplay processResultDisplay,
      final File useFile, final String runButtonLabel, final AxisID axisID,
      final DialogType dialogType) {
    FileType outputFileType = FileType.TILT_OUTPUT;
    return useImageFile(processResultDisplay, FileType.SIRT_OUTPUT_TEMPLATE, useFile,
        outputFileType, runButtonLabel, axisID, dialogType);
  }

  /**
   * Replace the full aligned stack with the output of CTF correction, bead
   * erase, or SIRT.
   * 
   * @return true if succeeded
   */
  private boolean useImageFile(final ProcessResultDisplay processResultDisplay,
      final FileType useFileType, File useFile, final FileType outputFileType,
      final String runButtonLabel, final AxisID axisID, final DialogType dialogType) {
    sendMsgProcessStarting(processResultDisplay);
    if (isAxisBusy(axisID, processResultDisplay)) {
      return false;
    }
    boolean renameWithFileType = false;
    if (useFile == null) {
      renameWithFileType = true;
      useFile = useFileType.getFile(this, axisID);
    }
    if (useFile == null) {
      sendMsg(ProcessResult.FAILED_TO_START, processResultDisplay);
      return false;
    }
    mainPanel.startProgressBar(
        "Using " + useFile.getName() + " as " + outputFileType.getDescription(this),
        axisID);
    if (!useFile.exists()) {
      UIHarness.INSTANCE.openMessageDialog(this, useFile.getName()
          + " doesn't exist.  Press " + runButtonLabel + " to create this file.",
          runButtonLabel + " Output Missing", axisID);
      mainPanel.stopProgressBar(axisID);
      sendMsg(ProcessResult.FAILED_TO_START, processResultDisplay);
      return false;
    }
    if (processTrack != null) {
      processTrack.setState(ProcessState.INPROGRESS, axisID, dialogType);
    }
    mainPanel.setState(ProcessState.INPROGRESS, axisID, dialogType);
    if (outputFileType.getFile(this, axisID).exists() && useFile.exists()) {
      if (!Utilities.isValidStack(useFile, this, axisID)) {
        uiHarness.openMessageDialog(this,
            useFile.getName() + " is not a valid MRC file.", "Entry Error", axisID);
        mainPanel.stopProgressBar(axisID);
        sendMsgProcessFailedToStart(processResultDisplay);
        return false;
      }
      try {
        backupImageFile(outputFileType, axisID);
      }
      catch (IOException except) {
        UIHarness.INSTANCE.openMessageDialog(this,
            "Unable to backup " + outputFileType.getFileName(this, axisID) + "\n"
                + except.getMessage(), "File Rename Error", axisID);
        mainPanel.stopProgressBar(axisID);
        sendMsg(ProcessResult.FAILED, processResultDisplay);
        return false;
      }
    }
    try {
      if (renameWithFileType) {
        renameImageFile(useFileType, outputFileType, axisID);
      }
      else {
        renameImageFile(useFileType, useFile, outputFileType, axisID, false);
      }
    }
    catch (IOException except) {
      UIHarness.INSTANCE.openMessageDialog(this, except.getMessage(),
          "File Rename Error", axisID);
      mainPanel.stopProgressBar(axisID);
      sendMsg(ProcessResult.FAILED, processResultDisplay);
      return false;
    }
    mainPanel.stopProgressBar(axisID);
    sendMsg(ProcessResult.SUCCEEDED, processResultDisplay);
    return true;
  }

  public void splitcombine(ProcessSeries processSeries,
      Deferred3dmodButton deferred3dmodButton, Run3dmodMenuOptions run3dmodMenuOptions,
      final DialogType dialogType, final ProcessingMethod volcombineProcessingMethod) {
    if (processSeries == null) {
      processSeries = new ProcessSeries(this, dialogType);
    }
    ProcessResultDisplay processResultDisplay = getProcessResultDisplayFactory(
        AxisID.ONLY).getRestartVolcombine();
    sendMsgProcessStarting(processResultDisplay);
    if (!updateVolcombineCom(true)) {
      sendMsgProcessFailedToStart(processResultDisplay);
      return;
    }
    processTrack.setTomogramCombinationState(ProcessState.INPROGRESS);
    mainPanel.setTomogramCombinationState(ProcessState.INPROGRESS);
    processSeries.setRun3dmodDeferred(deferred3dmodButton, run3dmodMenuOptions);
    String threadName;
    try {
      threadName = processMgr.splitcombine(processResultDisplay, processSeries);
    }
    catch (SystemProcessException e) {
      e.printStackTrace();
      String[] message = new String[2];
      message[0] = "Can not execute " + SplitcombineParam.COMMAND_NAME;
      message[1] = e.getMessage();
      uiHarness
          .openMessageDialog(this, message, "Unable to execute command", AxisID.ONLY);
      return;
    }
    processSeries.setNextProcess(ProcessName.PROCESSCHUNKS.toString(),
        ProcessName.VOLCOMBINE, volcombineProcessingMethod);
    setThreadName(threadName, AxisID.ONLY);
    mainPanel.startProgressBar("Running " + SplitcombineParam.COMMAND_NAME, AxisID.ONLY,
        ProcessName.SPLITCOMBINE);
  }

  private void processchunksVolcombine(ProcessResultDisplay processResultDisplay,
      final ProcessSeries processSeries, final ProcessingMethod processingMethod) {
    // CloseImod, including the one for processchunks volcombine is take care
    // when combine.com is updated.
    processchunks(AxisID.ONLY, DialogType.TOMOGRAM_COMBINATION,
        tomogramCombinationDialog, processResultDisplay, processSeries,
        ProcessName.VOLCOMBINE, FileType.COMBINED_VOLUME, processingMethod);
  }

  /**
   * Run processchunks.
   * 
   * @param axisID
   */
  private void processchunks(AxisID axisID, DialogType dialogType,
      AbstractParallelDialog dialog, ProcessResultDisplay processResultDisplay,
      ProcessSeries processSeries, ProcessName processName, FileType outputImageFileType,
      final ProcessingMethod processingMethod) {
    sendMsgProcessStarting(processResultDisplay);
    if (dialog == null) {
      sendMsgProcessFailedToStart(processResultDisplay);
      return;
    }
    ProcesschunksParam param = new ProcesschunksParam(this, axisID, processName,
        outputImageFileType);
    ParallelPanel parallelPanel = getMainPanel().getParallelPanel(axisID);
    dialog.getParameters(param);
    if (!parallelPanel.getParameters(param, true)) {
      getMainPanel().stopProgressBar(AxisID.ONLY, ProcessEndState.FAILED);
      sendMsgProcessFailedToStart(processResultDisplay);
      return;
    }
    if (processTrack != null) {
      processTrack.setState(ProcessState.INPROGRESS, axisID, dialogType);
    }
    mainPanel.setState(ProcessState.INPROGRESS, axisID, dialogType);
    // param should never be set to resume
    parallelPanel.resetResults();
    processchunks(axisID, param, processResultDisplay, processSeries, true,
        processingMethod, false, dialogType);
  }

  public BaseProcessManager getProcessManager() {
    return processMgr;
  }

  Storable[] getStorables(int offset) {
    int arraySize = 5 + offset;
    boolean dualAxis = true;
    if (metaData.getAxisType() == AxisType.SINGLE_AXIS) {
      dualAxis = false;
      arraySize--;
    }
    Storable[] storables = new Storable[arraySize];
    int index = offset;
    storables[index++] = metaData;
    storables[index++] = state;
    storables[index++] = processTrack;
    storables[index++] = getScreenState(AxisID.FIRST);
    if (dualAxis) {
      storables[index] = getScreenState(AxisID.SECOND);
    }
    return storables;
  }

  public ReconScreenState getScreenState(AxisID axisID) {
    if (axisID == AxisID.SECOND) {
      if (screenStateB == null) {
        screenStateB = new ReconScreenState(axisID, metaData.getAxisType());
      }
      return screenStateB;
    }
    if (screenStateA == null) {
      screenStateA = new ReconScreenState(axisID, metaData.getAxisType());
    }
    return screenStateA;
  }

  public BaseScreenState getBaseScreenState(AxisID axisID) {
    return (BaseScreenState) getScreenState(axisID);
  }

  public boolean canChangeParamFileName() {
    // if the param file hasn't been loaded, any param name that is added while
    // be overwritten when Setup Tomogram is complete, so don't allow the user
    // to
    // do a Save As.
    return this.loadedParamFile;
  }

  public String getName() {
    if (metaData == null) {
      return MetaData.getNewFileTitle();
    }
    return metaData.getName();
  }
}
/**
 * <p>
 * $Log$
 * Revision 3.382  2011/08/29 22:50:28  sueh
 * Bug# 1503 In openPostProcessingDialog, running PostProcessingDialog.buttonCancelAction when
 * there is a failure so that the done() function, which removes listeners, will be called.  In
 * updateSirtSetupCom handling null parallel processing panel.
 *
 * Revision 3.381  2011/08/25 20:42:31  sueh
 * Bug# 1532 in useRunraptorResult failing if _raptor.fid is missing.
 *
 * Revision 3.380  2011/08/25 04:40:56  sueh
 * Bug# 1530 in imodErasedStack, for montages no longer setting the piece list file - instead setting
 * frames.
 *
 * Revision 3.379  2011/08/19 04:28:17  sueh
 * Bug# 1539 Set validate to true when running newst or blendmont.  Handle updateCom for
 * blendmont returning null.
 *
 * Revision 3.378  2011/07/26 22:08:01  sueh
 * Bug# 1523 In sirtsetup copying from tilt_for_sirt.com to tilt.com before running sirtsetup.
 *
 * Revision 3.377  2011/07/14 15:49:50  sueh
 * Bug# 1512 In modelToPatch updated the progress area.
 *
 * Revision 3.376  2011/06/30 00:19:22  sueh
 * Bug# 1502 In commitTestVolume and useImageFile, added useFileNameInClose parameter to
 * BaseManager.renameImageFile
 *
 * Revision 3.375  2011/06/28 20:01:55  sueh
 * Added test prints to closeImod functions.
 *
 * Revision 3.374  2011/06/21 16:59:35  sueh
 * Bug# 1490 Removed TrimvolParam from MetaData because it would be hard to keep it backwards
 * compatible.  In doneSetupDialog setting swapYZ in metaData instead of metaData.trimvolParam.  In
 * openPostProcessingDialog set default values in an instance of TrimvolParam and load them into the
 * dialog the first time it is created.  Also tell the dialog to add a warning if necessary.  In
 * savePostProcessing remove the call to updateTrimvolParam because trimvol isn't stored in a .com file.
 *
 * Revision 3.373  2011/05/05 01:26:55  sueh
 * bug# 1396  Popping up an error message an failing when the dataset directory ends in a space.
 *
 * Revision 3.372  2011/05/03 02:38:17  sueh
 * bug# 1416 Checkpointing from tilt_for_sirt.com when sirtsetup succeeds rather then after tilt.com saved.
 * Added msgSirtsetupSucceeded, no longer telling the display to do a checkpoint when updateTiltCom is run.
 * Fixed a bug in useImageFile - a template file name was being displayed.
 *
 * Revision 3.371  2011/04/09 06:19:17  sueh
 * bug# 1416 Need to pass the manager to most FileType functions so that TILT_OUTPUT can distinguish
 * between single and dual axis type.
 *
 * Revision 3.370  2011/04/04 16:43:57  sueh
 * bug# 1416 Added/modified openFilesInImod, reconnectTilt, resume, sirtsetup, tiltAction,updateSirtSetupCom,
 * updateTiltCom, useFileAsFullAlignedStack, useImageFile, useSirt.
 *

 * Revision 3.369  2011/03/18 18:04:27  sueh
 * bug# 1464 In saveDialogs fixed getUIExpert calls so they use firstAxis.
 *
 * Revision 3.368  2011/03/01 23:58:41  sueh
 * bug# 1452 Removing conversion between float and double.  Using string
 * where possible.
 *
 * Revision 3.367  2011/02/26 04:18:50  sueh
 * bug# 1453 In doneSetupDialog sending a specific INFO message to the
 * project log.
 *
 * Revision 3.366  2011/02/07 22:49:09  sueh
 * bug# 1435 In imodModel, opened 3dmod in movie mode.
 *
 * Revision 3.365  2011/02/03 05:50:17  sueh
 * bug# 1422 Using ProcessingMethod to keep track of which type of
 * processing method is in use.  In splittilt removed a setNextProcess call
 * which had no effect.  The decisions about when to display the parallel
 * processing table have been centralized in ProcessingMethodMediator.
 *
 * Revision 3.364  2010/12/05 04:06:43  sueh
 * bug# 1416 Changed FinalAlignedStackExpert.setEnabledTiltPArameters to
 * setTiltState.
 *
 * Revision 3.363  2010/11/13 16:02:54  sueh
 * bug# 1417 Renamed etomo.ui to etomo.ui.swing.
 *
 * Revision 3.362  2010/07/02 03:12:55  sueh
 * bug# 1388 Calling processchunks with popupChunkWarnings equals to true.
 *
 * Revision 3.361  2010/05/20 23:48:28  sueh
 * bug# 1373 In updateCombineComscriptState setting the end command to
 * matchorwarp when volcombine is going to be run and its using
 * processchunks.
 *
 * Revision 3.360  2010/05/05 20:43:33  sueh
 * bug# 1344 Added releaseFile.
 *
 * <p>
 * Revision 3.359 2010/05/03 21:46:04 sueh
 * <p>
 * bug# 1344 Added a sleep to closeImod functions to give Windows time to
 * <p>
 * release control of the image files.
 * <p>
 * <p>
 * Revision 3.358 2010/04/29 02:02:42 sueh
 * <p>
 * bug# 1359 In clipStats passing axisID to the process manager function.
 * <p>
 * <p>
 * Revision 3.357 2010/04/28 15:29:56 sueh
 * <p>
 * bug# 1344 Moved some closeImod functions to the BaseManager.
 * <p>
 * Passing params to process manager functions, standardizing "3dmod is
 * <p>
 * open" messages to always use closeImod. Handling backing up and
 * <p>
 * renaming image files with closeImod. Adding the file type to a process
 * <p>
 * directly when necessary.
 * <p>
 * <p>
 * Revision 3.356 2010/04/10 00:26:24 sueh
 * <p>
 * bug# 1349 Change closeImod, closeImods, makeFiducialModelSeedModel,
 * <p>
 * and warnStaleFile handle --autoclose3dmod.
 * <p>
 * <p>
 * Revision 3.355 2010/04/08 04:36:08 sueh
 * <p>
 * bug# 1348 Preventing a silent failure of rename fixed stack in
 * <p>
 * replaceRawStack. Resetting use fixed stack warning as early as possible.
 * <p>
 * Sending exception stack to log when tilt parameter error happens.
 * <p>
 * <p>
 * Revision 3.354 2010/03/16 21:48:54 sueh
 * <p>
 * Added closeImod(String,AxisID,AxisID,String) to pop up a close message in
 * <p>
 * axis A about an axis B tomogram.
 * <p>
 * <p>
 * Revision 3.353 2010/03/12 03:56:34 sueh
 * <p>
 * bug# 1325 Changed deleteAlignedStacks to deleteIntermediateImageStacks.
 * <p>
 * <p>
 * Revision 3.352 2010/03/11 06:00:19 sueh
 * <p>
 * bug# 1311 In imodFixFiducials added a second residual mode for patch
 * <p>
 * tracking. Opening model view for this mode.
 * <p>
 * <p>
 * Revision 3.351 2010/03/08 20:59:56 sueh
 * <p>
 * bug# 1311 Syncing xcorr.com and xcorr_pt.com
 * <p>
 * <p>
 * Revision 3.350 2010/03/03 04:49:48 sueh
 * <p>
 * bug# 1311 Added imodModel and changed crossCorrelation to tiltxcorr.
 * <p>
 * <p>
 * Revision 3.349 2010/02/26 20:37:22 sueh
 * <p>
 * Changing the complex popup titles are making it hard to complete the
 * <p>
 * uitests.
 * <p>
 * <p>
 * Revision 3.348 2010/02/23 20:36:55 sueh
 * <p>
 * bug# 1291 Fixed clipStats. Was running it on the wrong axis.
 * <p>
 * <p>
 * Revision 3.347 2010/02/23 20:32:11 sueh
 * <p>
 * bug# 1291 Fixed clipStats. Was running it on the wrong axis.
 * <p>
 * <p>
 * Revision 3.346 2010/02/17 04:38:37 sueh
 * <p>
 * bug# 1301 Moved comScriptMgr and logPanel from BaseManager to child
 * <p>
 * class.
 * <p>
 * <p>
 * Revision 3.345 2010/01/11 23:46:55 sueh
 * <p>
 * bug# 1299 Made CpuAdoc a true singleton by removing information about
 * <p>
 * the manager and axis. This information has to be passed by classes that
 * <p>
 * are associated with the manager and axis.
 * <p>
 * <p>
 * Revision 3.344 2009/12/19 01:07:23 sueh
 * <p>
 * bug# 1294 Generalized imodView3DModel so it can open the smoothing assessment
 * model. Renamed it imodViewModel.
 * <p>
 * <p>
 * Revision 3.343 2009/12/11 17:23:07 sueh
 * <p>
 * bug# 1291 Added clipstats.
 * <p>
 * <p>
 * Revision 3.342 2009/10/27 19:55:51 sueh
 * <p>
 * bug# 1275 Added createLogPanel - moves the resposibility for creating the
 * <p>
 * log panel to the child classes. That way the Front Page manager doesn't
 * <p>
 * have to have a log panel.
 * <p>
 * <p>
 * Revision 3.341 2009/10/23 22:12:07 sueh
 * <p>
 * bug# 1275 Made touch() a start function in BaseProcessManager.
 * <p>
 * <p>
 * Revision 3.340 2009/10/23 21:22:33 sueh
 * <p>
 * bug# 1281 In openPostProcessingDialog, checking, setting, and saving
 * <p>
 * metaData.postExists, which keeps track of whether the post processing
 * <p>
 * dialog has been brought up before.
 * <p>
 * <p>
 * Revision 3.339 2009/10/01 18:44:34 sueh
 * <p>
 * bug# 1233 In save... functions always try to save everything and don't
 * <p>
 * pass back a boolean.
 * <p>
 * <p>
 * Revision 3.338 2009/09/28 19:05:05 sueh
 * <p>
 * bug# 1223 In imodFixFiducials removing call to turn off auto new contour.
 * <p>
 * <p>
 * Revision 3.337 2009/09/22 23:41:46 sueh
 * <p>
 * bug# 1269 Added a call to FinalAlignedStackExpert.setEnabledTiltParameters.
 * <p>
 * <p>
 * Revision 3.336 2009/09/21 17:38:40 sueh
 * <p>
 * bug# 1267 Newst process monitor now takes newst and newst_3dfind. Tilt
 * process monitor has a child class which handles tilt_3dfind.
 * <p>
 * <p>
 * Revision 3.335 2009/09/17 19:11:11 sueh
 * <p>
 * bug# 1257 In NewstParam.setSizeToOutputInXandY forgot to read the
 * <p>
 * header. Adding read call and throwing InvalidParameterException and
 * <p>
 * IOException.
 * <p>
 * <p>
 * Revision 3.334 2009/09/02 22:41:45 sueh
 * <p>
 * bug# 1254 Checking for a valid stack before using the stack. Turning on 2d
 * filtering for blendmont.
 * <p>
 * <p>
 * Revision 3.333 2009/09/01 03:17:35 sueh
 * <p>
 * bug# 1222
 * <p>
 * <p>
 * Revision 3.332 2009/08/24 20:20:28 sueh
 * <p>
 * bug# 1254 Don't use Toolkit unless the GraphicsEnvironment is not
 * <p>
 * headless.
 * <p>
 * <p>
 * Revision 3.331 2009/06/16 22:43:36 sueh
 * <p>
 * bug# 1221 Factor out gold eraser panel.
 * <p>
 * <p>
 * Revision 3.330 2009/06/15 20:13:00 sueh
 * <p>
 * bug# 1221 Made beadtrack functionality dialog independant.
 * <p>
 * <p>
 * Revision 3.329 2009/06/12 19:45:37 sueh
 * <p>
 * bug# 1221 Factored out running newst, making it dependent only on
 * <p>
 * NewstackPanel.
 * <p>
 * <p>
 * Revision 3.328 2009/06/11 16:32:19 sueh
 * <p>
 * bug# 1221 Sending the process panel to the process function in the
 * <p>
 * manager wrapped in a ProcessDisplay interface. Changing eraser,
 * <p>
 * findxrays, flatten, flattenWarp, imodFlatten, imodMakeSurface,
 * <p>
 * imodManualErase, isFlipped, preEraser, replaceRawStack,
 * <p>
 * savePreProcDialog, startNextProcess, updateEraserCom,
 * <p>
 * updateFlattenWarpParam, updateWarpVolParam.
 * <p>
 * <p>
 * Revision 3.327 2009/06/05 01:44:04 sueh
 * <p>
 * bug# 1219 Added flatten, flattenWarp, imodFlatten,
 * <p>
 * imodMakeSurfaceModel, isFlipped, isSqueezed, isTrimvolFlipped,
 * <p>
 * updateFlattenWarpParam, and updateWarpVolParam.
 * <p>
 * <p>
 * Revision 3.326 2009/05/04 16:44:38 sueh
 * <p>
 * bug# 1216 In openFiducialModelDialog using AxisType to prevent
 * <p>
 * displaying the RAPTOR interface unless the dataset is dual axis.
 * <p>
 * <p>
 * Revision 3.325 2009/05/02 01:05:52 sueh
 * <p>
 * bug# 1216 Added imodRawStack, imodRunraptorResult, runraptor,
 * <p>
 * updateRunraptorParam, and useRunraptorResult.
 * <p>
 * <p>
 * Revision 3.324 2009/04/15 16:51:27 sueh
 * <p>
 * bug# 1190 Logging reconnect attempts. Returning false and logging failure for
 * major reconnection failures. Preventing deleteAlignedStacks from running on a
 * busy axis.
 * <p>
 * <p>
 * Revision 3.323 2009/04/14 23:00:33 sueh
 * <p>
 * bug# 1190 Logging reconnect. Handling some situations where process data is
 * not
 * <p>
 * running in reconnect.
 * <p>
 * <p>
 * Revision 3.322 2009/04/13 22:18:49 sueh
 * <p>
 * bug# 1207 Moved the call the ProcessData.isRunning to
 * <p>
 * processMgr.getRunningProcess so it can be called fewer times. Implemented
 * <p>
 * doAutomation in BaseManager.
 * <p>
 * <p>
 * Revision 3.321 2009/03/23 16:53:54 sueh
 * <p>
 * bug# 1187 Changed sendContinuousMessage, which is the wrong verb, to
 * getContinuousMessage.
 * <p>
 * <p>
 * Revision 3.320 2009/03/23 16:45:57 sueh
 * <p>
 * bug# 1187 Moved taError.log logging to ApplicationManager. Implement
 * ContinuousMessageTarget: added sendContinuousMessage which generates the ta
 * align logs and calls logTaErrorLogMessage.
 * <p>
 * <p>
 * Revision 3.319 2009/03/17 00:23:25 sueh
 * <p>
 * bug# 1186 Pass managerKey to everything that pops up a dialog.
 * <p>
 * <p>
 * Revision 3.318 2009/03/05 23:22:03 sueh
 * <p>
 * bug$ 1194 Added saveParamFile to logPanel.frameProperties to
 * UserConfiguration.
 * <p>
 * <p>
 * Revision 3.317 2009/03/02 18:52:42 sueh
 * <p>
 * bug# 1193 Do all reconnects in openProcessingPanel.
 * <p>
 * <p>
 * Revision 3.316 2009/02/13 02:11:46 sueh
 * <p>
 * bug# 1176 Checking return value of MRCHeader.read.
 * <p>
 * <p>
 * Revision 3.315 2009/02/10 21:36:49 sueh
 * <p>
 * bug# 1143 Passing state to TrimvolParam.setDefaultRange.
 * <p>
 * <p>
 * Revision 3.314 2009/02/04 22:31:15 sueh
 * <p>
 * bug# 1158 passing logPanel to mainPanel.setStatusBarText so its title can
 * <p>
 * be updated.
 * <p>
 * <p>
 * Revision 3.313 2008/12/09 21:25:41 sueh
 * <p>
 * bug# 1160 Changed getFiducialDiameterPerPixel; divided the diameter by coarse
 * aligned stack binning.
 * <p>
 * <p>
 * Revision 3.312 2008/12/05 00:49:29 sueh
 * <p>
 * bug# 1156 Added a skipList parameter to imodFixFiducials.
 * <p>
 * <p>
 * Revision 3.311 2008/11/21 17:10:22 sueh
 * <p>
 * bug# 1123 In saveAlignmentEstimationDialog calling
 * <p>
 * FinalAlignmentDialog.getParameters(ReconScreenState).
 * <p>
 * <p>
 * Revision 3.310 2008/11/20 01:23:55 sueh
 * <p>
 * bug# 1147 Added ccdEraser(), xfmodel(). Changed imodSeedFiducials
 * <p>
 * to imodSeedModel and made it more generic.
 * <p>
 * <p>
 * Revision 3.309 2008/10/27 17:43:20 sueh
 * <p>
 * bug# 1141 Added ctfCorrection, ctfPlotter, imodCtfCorrection,
 * <p>
 * splitCorrection, and FinalAlignedStack dialogs.
 * <p>
 * <p>
 * Revision 3.308 2008/10/16 20:53:50 sueh
 * <p>
 * bug# 1141 Created FinalAlignedStack dialog to run full aligned stack and mtf
 * filter.
 * <p>
 * <p>
 * Revision 3.307 2008/09/30 19:45:49 sueh
 * <p>
 * bug# 1113 Reformatting
 * <p>
 * <p>
 * Revision 3.306 2008/07/24 18:04:17 sueh
 * <p>
 * bug# 1128 In imodSample calling ImodManager.setPointLimit.
 * <p>
 * <p>
 * Revision 3.305 2008/07/24 17:57:13 sueh
 * <p>
 * bug# 1128 In imodFullSample called ImodManager.setPointLimit.
 * <p>
 * <p>
 * Revision 3.304 2008/06/20 20:53:17 sueh
 * <p>
 * bug# 1112 Use .tlt when opening FINE_ALIGNED and MTF_FILTER 3dmods.
 * <p>
 * <p>
 * Revision 3.303 2008/06/19 23:20:01 sueh
 * <p>
 * bug# 1112 Added tilt angle for the 3dmods that display tilt series
 * <p>
 * <p>
 * Revision 3.302 2008/05/28 02:33:04 sueh
 * <p>
 * bug# 1111 Add a dialogType parameter to the ProcessSeries
 * <p>
 * constructor. Pass it to manager.startNextProcess so the UIExpert can be
 * <p>
 * retrieved. DialogType must be passed to any function that constructs a
 * <p>
 * ProcessSeries instance.
 * <p>
 * <p>
 * Revision 3.301 2008/05/14 19:38:35 sueh
 * <p>
 * bug# 1094 Fixed strings in savePostProcessing.
 * <p>
 * <p>
 * Revision 3.300 2008/05/13 20:40:55 sueh
 * <p>
 * bug# 847 Added Deferred3dmodButton and Run3dmodMenuOptions to
 * <p>
 * functions where 3dmod may run after the process.
 * <p>
 * <p>
 * Revision 3.299 2008/05/06 23:53:31 sueh
 * <p>
 * bug#847 Running deferred 3dmods by using the button that usually calls
 * <p>
 * them. This avoids having to duplicate the calls and having a
 * <p>
 * startNextProcess function just for 3dmods.
 * <p>
 * <p>
 * Revision 3.298 2008/05/03 00:28:29 sueh
 * <p>
 * bug# 847 Passing ProcessSeries to the process manager, startNextProcess, and
 * to all process functions. To avoid having to decide which processes are next
 * processes, pass it everywhere, even to processes that don't use
 * ProcessResultDisplay. The UI should not create any ProcessSeries and should
 * pass them as null (since they don't know about processes). Before adding to a
 * process series, create it if it doesn't exist. Before checking a process
 * series, make sure it exists. Since a series is only created when it doesn't
 * exist and is needed, I don't have to keep track of which process comes first
 * in a series.
 * <p>
 * <p>
 * Revision 3.297 2008/01/31 20:13:29 sueh
 * <p>
 * bug# 1055 throwing a FileException when LogFile.getInstance fails.
 * <p>
 * <p>
 * Revision 3.296 2008/01/23 21:02:03 sueh
 * <p>
 * bug# 1064 Added reconnectRunA and B. Can't use the reconnectRun
 * <p>
 * functionality in BaseManager because BaseManager.reconnect is run before
 * <p>
 * ApplicationManager.reconnect.
 * <p>
 * <p>
 * Revision 3.295 2008/01/14 20:12:44 sueh
 * <p>
 * bug# 1050 In openProcessingPanel do not call reconnect for Axis B.
 * Processchunks reconnect must be done while Axis B is displayed. In reconnect
 * call super.reconnect to do the processchunks reconnect.
 * <p>
 * <p>
 * Revision 3.294 2007/12/26 21:53:34 sueh
 * <p>
 * bug# 1052 Created SetupDialogExpert. Made SetupDialog package protected.
 * <p>
 * <p>
 * Revision 3.293 2007/12/13 01:01:45 sueh
 * <p>
 * bug# 1056 Moved post processing decision making back to ProcessManager.
 * <p>
 * <p>
 * Revision 3.292 2007/12/10 21:46:18 sueh
 * <p>
 * bug# 1041 Formatted
 * <p>
 * <p>
 * Revision 3.291 2007/11/06 18:56:06 sueh
 * <p>
 * bug# 1047 Generalize TrimvolParam.
 * <p>
 * <p>
 * Revision 3.290 2007/09/27 19:18:33 sueh
 * <p>
 * bug# 1044 Made ProcessorTable the ParallelProgress display instead of
 * <p>
 * ParallelPanel.
 * <p>
 * <p>
 * Revision 3.289 2007/09/07 00:14:57 sueh
 * <p>
 * bug# 989 Using a public INSTANCE for EtomoDirector instead of getInstance
 * <p>
 * and createInstance.
 * <p>
 * <p>
 * Revision 3.288 2007/08/29 21:20:51 sueh
 * <p>
 * bug# 1041 Made getBaseState public.
 * <p>
 * <p>
 * Revision 3.287 2007/08/22 14:58:35 sueh
 * <p>
 * bug# 1036 Showing a blank process when opening a dialog fails.
 * <p>
 * <p>
 * Revision 3.286 2007/08/21 21:48:35 sueh
 * <p>
 * bug# 771 Added getTomogramSize. Setting state.tomogramSize in
 * <p>
 * createCombineScripts and openTomogramCombinationDialog.
 * <p>
 * <p>
 * Revision 3.285 2007/08/08 14:44:46 sueh
 * <p>
 * bug# 834 In doneSetupDialog, setting MetaData.TrimvolParam.swapYZ if it is
 * set
 * <p>
 * in userConfig.
 * <p>
 * <p>
 * Revision 3.284 2007/07/30 18:30:56 sueh
 * <p>
 * bug# 1002 ParameterStore.getInstance can return null - handle it.
 * <p>
 * <p>
 * Revision 3.283 2007/07/27 16:50:05 sueh
 * <p>
 * bug# 979 In openFiducialModelDialog returning success/failure boolean. Using
 * <p>
 * getInstance to construct FiducialModelDialog because it uses action
 * listeners,
 * <p>
 * which shouldn't be created during construction.
 * <p>
 * <p>
 * Revision 3.282 2007/07/24 19:24:48 sueh
 * <p>
 * bug# 1032 Don't set meta data in imod manager unless paramFileName is set.
 * <p>
 * <p>
 * Revision 3.281 2007/06/08 21:50:18 sueh
 * <p>
 * bug# 1014 Removed setMetaData(ImodManager) and placing the call to
 * ImodManager.setMetaData after the call to initializeUIParameters.
 * <p>
 * <p>
 * Revision 3.280 2007/05/21 22:27:29 sueh
 * <p>
 * bug# 964 Added get getInterfaceType().
 * <p>
 * <p>
 * Revision 3.279 2007/04/09 19:10:45 sueh
 * <p>
 * bug# 964 Added setParamFile(), which just returns loadedParamFile
 * <p>
 * <p>
 * Revision 3.278 2007/03/07 20:52:03 sueh
 * <p>
 * bug# Validate beam tilt fields in the fine alignment dialog in
 * fineAlignment().
 * <p>
 * <p>
 * Revision 3.277 2007/03/03 00:30:53 sueh
 * <p>
 * bug# 973 Getting/setting metadata in Fine Align dialog.
 * <p>
 * <p>
 * Revision 3.276 2007/02/21 22:28:42 sueh
 * <p>
 * 964 Removing incorrect comment.
 * <p>
 * <p>
 * Revision 3.275 2007/02/05 21:24:23 sueh
 * <p>
 * bug# 962 Creating process manager later.
 * <p>
 * <p>
 * Revision 3.274 2006/11/28 22:45:23 sueh
 * <p>
 * bug# 934 Changed BaseManager.stop() to endThreads().
 * <p>
 * <p>
 * Revision 3.273 2006/11/15 18:14:38 sueh
 * <p>
 * bug# 872 Changed getParamFileStorableArray to getStorables. Letting the base
 * <p>
 * save param file function call save(). getStorables always gets all the
 * storables
 * <p>
 * (including meta data) each time, to make it simpler.
 * <p>
 * <p>
 * Revision 3.272 2006/10/24 21:13:17 sueh
 * <p>
 * bug# 947 Passing the ProcessName to AxisProcessPanel.
 * <p>
 * <p>
 * Revision 3.271 2006/10/16 22:33:13 sueh
 * <p>
 * bug# 919 Changed touch(File) to touch(String absolutePath). bug# 933 Moved
 * <p>
 * the code in msgAlignPostProcess to postProcess. Only doing align post process
 * <p>
 * (reopening log) when the Computer Alignment button was used to run Fine
 * <p>
 * Alignment.
 * <p>
 * <p>
 * Revision 3.270 2006/10/13 22:18:24 sueh
 * <p>
 * bug# 927 In volcombine, managing combinefft LowFromBothRadius.
 * <p>
 * <p>
 * Revision 3.269 2006/10/11 10:05:08 sueh
 * <p>
 * bug# 931 Added delete functionality to LogFile - changed BackupException to
 * <p>
 * FileException.
 * <p>
 * <p>
 * Revision 3.268 2006/10/10 05:00:40 sueh
 * <p>
 * bug# 931 Managing log files with LogFile
 * <p>
 * <p>
 * Revision 3.267 2006/09/20 20:41:25 sueh
 * <p>
 * bug# 928 Added errorProcess().
 * <p>
 * <p>
 * Revision 3.266 2006/09/19 21:53:35 sueh
 * <p>
 * bug# 920 Values where not being saved correctly by TomogramState. Add
 * <p>
 * tilt.fiducialess to metaData. Bug# 928 Add post processing for patchcorr.
 * <p>
 * Change imodPatchVectorModel so that it can open either patch_vector.mod or
 * <p>
 * patch_vector_ccc.mod.
 * <p>
 * <p>
 * Revision 3.265 2006/09/13 23:05:52 sueh
 * <p>
 * bug# 920 Moving some postProcessing to TomogramPositioningExpert.
 * <p>
 * <p>
 * Revision 3.264 2006/09/05 17:33:07 sueh
 * <p>
 * bug# 917 Added loadMatchvol1 and updateMatchvol1Com
 * <p>
 * <p>
 * Revision 3.263 2006/08/30 16:48:52 sueh
 * <p>
 * bug# 922 Fix null pointer error in updateDialog()
 * <p>
 * <p>
 * Revision 3.262 2006/08/18 00:12:58 sueh
 * <p>
 * bug# 914 open combine dialog: make sure patchcorr.com doesn't exist before
 * <p>
 * removing Zs
 * <p>
 * <p>
 * Revision 3.261 2006/08/14 22:21:43 sueh
 * <p>
 * bug# 891 backwardCompatibilityCombineScriptsExist(): double checking true
 * <p>
 * values.
 * <p>
 * <p>
 * Revision 3.260 2006/08/14 18:32:08 sueh
 * <p>
 * bug# 890 Returning a success/failure boolean from getTrimvolParams.
 * <p>
 * <p>
 * Revision 3.259 2006/08/11 23:47:08 sueh
 * <p>
 * bug# 816 Added msgAlignPostProcess().
 * <p>
 * <p>
 * Revision 3.258 2006/08/11 21:43:54 sueh
 * <p>
 * bug# 816 Setting open log when opening the coarse aligned stack.
 * <p>
 * <p>
 * Revision 3.257 2006/08/03 21:17:51 sueh
 * <p>
 * bug# 769 Added reconnectTilt()
 * <p>
 * <p>
 * Revision 3.256 2006/08/02 22:01:11 sueh
 * <p>
 * bug# 769 Added reconnect()
 * <p>
 * <p>
 * Revision 3.255 2006/08/01 20:05:47 sueh
 * <p>
 * bug# 769 Making sure that the axis for a single axis dialog is ONLY.
 * <p>
 * <p>
 * Revision 3.254 2006/07/28 22:22:09 sueh
 * <p>
 * bug# 910 SaveTomogramCombinationDialog(): added call to
 * <p>
 * TomogramCombinationDialog.synchronizeFromCurrentTab(), so that anything the
 * <p>
 * user changes on the current tab will be remembered on exit.
 * <p>
 * <p>
 * Revision 3.253 2006/07/28 19:43:16 sueh
 * <p>
 * bug# 868 Changed AbstractParallelDialog.isParallel to
 * <p>
 * usingParallelProcessing.
 * <p>
 * <p>
 * Revision 3.252 2006/07/28 17:41:04 sueh
 * <p>
 * bug# 909 Changed TomogramState.combineScriptsCreated to an EtomoState so
 * <p>
 * it will show when it has not been set.
 * <p>
 * <p>
 * Revision 3.251 2006/07/26 16:28:46 sueh
 * <p>
 * bug# 868 Moved functions associated with TomogramGenerationDialog to
 * <p>
 * TomogramGenerationExpert.
 * <p>
 * <p>
 * Revision 3.250 2006/07/21 22:23:42 sueh
 * <p>
 * bug# 901 Just check for the distortion directory to set calibrationAvailable.
 * <p>
 * <p>
 * Revision 3.249 2006/07/21 22:10:57 sueh
 * <p>
 * bug# 901 Getting the calibration directory environment variable name from
 * <p>
 * EnvironmentVariable.
 * <p>
 * <p>
 * Revision 3.248 2006/07/19 20:04:30 sueh
 * <p>
 * bug# 902 MakeFiducialModelSeedModel: Set seeding done and update the
 * <p>
 * fiducial model display. Added processSucceeded.
 * <p>
 * <p>
 * Revision 3.247 2006/07/19 15:11:54 sueh
 * <p>
 * bug# 903 UpdateCombineParams: don't validate until after the scripts are
 * <p>
 * created so that the Z limits can be blank.
 * <p>
 * <p>
 * Revision 3.246 2006/07/18 20:54:28 sueh
 * <p>
 * bug# 904 OpenTomogramCombinationDialog: clear the Z min and max values if
 * <p>
 * the scripts have not been created.
 * <p>
 * <p>
 * Revision 3.245 2006/07/17 21:15:29 sueh
 * <p>
 * bug# 900 Added imodSendEvent functionality back. Uses the
 * <p>
 * SystemProcessException.
 * <p>
 * <p>
 * Revision 3.244 2006/07/05 23:23:14 sueh
 * <p>
 * Added extra message for Windows when delete file fails. Get fine alignment
 * <p>
 * fix fiducials to set the right mode.
 * <p>
 * <p>
 * Revision 3.243 2006/07/04 20:36:41 sueh
 * <p>
 * bug# 898 Return false from done and save functions if their dialog continues
 * <p>
 * to be displayed.
 * <p>
 * <p>
 * Revision 3.242 2006/07/03 21:27:56 sueh
 * <p>
 * bug# 895 Stop 3dmod request handler worker string on exit.
 * <p>
 * <p>
 * Revision 3.241 2006/06/30 20:21:27 sueh
 * <p>
 * bug# 884 Adding timestamps for constructing dialog objects.
 * <p>
 * <p>
 * Revision 3.240 2006/06/30 19:58:27 sueh
 * <p>
 * bug# 877 Calling all the done dialog functions from the dialog.done()
 * function,
 * <p>
 * which is called from the button action functions and saveAction() in
 * <p>
 * ProcessDialog.
 * <p>
 * <p>
 * Revision 3.239 2006/06/27 17:45:42 sueh
 * <p>
 * bug# 879 imodTrimmedVolume(): set swap yz in 3dmod if both swap yz and
 * <p>
 * rotate x are not used.
 * <p>
 * <p>
 * Revision 3.238 2006/06/22 20:54:08 sueh
 * <p>
 * bug# 797 Catching io exception when opening 3dmods.
 * <p>
 * <p>
 * Revision 3.237 2006/06/19 17:05:39 sueh
 * <p>
 * bug# 851 Added closeImod() and closeImods(). Closing 3dmods when they are
 * <p>
 * not needed.
 * <p>
 * <p>
 * Revision 3.236 2006/06/16 15:23:48 sueh
 * <p>
 * bug# 734 Moved track and use buttons from fiducial model dialog to
 * beadtracker
 * <p>
 * dialog.
 * <p>
 * <p>
 * Revision 3.235 2006/06/14 00:05:32 sueh
 * <p>
 * bug# 852 Moved classes that know a autodoc language.
 * <p>
 * <p>
 * Revision 3.234 2006/06/09 19:48:50 sueh
 * <p>
 * bug# 870 For Tomo Pos forcing the exit state of the dialog to be SAVE when
 * <p>
 * running doneDialog and saveDialog. Application manager only calls these
 * <p>
 * functions when exiting or switching dialogs without (not using the Cancel,
 * <p>
 * Postpone, or Done buttons).
 * <p>
 * <p>
 * Revision 3.233 2006/06/09 16:28:04 sueh
 * <p>
 * bug# 869 openTomogramCombinationDialog(): Saving combine script creation
 * <p>
 * states in TomogramState. For backward compatibility using combineScriptsExist
 * <p>
 * to check for combine scripts if the state isn *
 * <p>
 * <p>
 * Revision 3.232 2006/06/08 19:03:41 sueh
 * <p>
 * bug# 867 updateSplittiltParam: Setting separate chunks.
 * <p>
 * <p>
 * Revision 3.231 2006/06/07 22:23:05 sueh
 * <p>
 * bug# 766 imodFixFiducials(): turning off auto center when fix fiducials is
 * first run.
 * <p>
 * <p>
 * Revision 3.230 2006/06/05 15:59:46 sueh
 * <p>
 * bug# 766 getParamFileStorableArray(): Add the option have elements in the
 * storable array that aer set by the base manager.
 * <p>
 * <p>
 * Revision 3.229 2006/05/23 21:00:13 sueh
 * <p>
 * bug# 617 Added okToFiducialModelTrack() and
 * <p>
 * okToMakeFiducialModelSeedModel().
 * <p>
 * <p>
 * Revision 3.228 2006/05/22 22:34:14 sueh
 * <p>
 * bug# 577 Removed unused function backgroundProcess(String, AxisID).
 * <p>
 * <p>
 * Revision 3.227 2006/05/19 19:24:28 sueh
 * <p>
 * bug# 866 Moved tomo pos functions to TomogramPositioningExpert and
 * <p>
 * UIExpertUtilities.
 * <p>
 * <p>
 * Revision 3.225 2006/05/16 21:17:47 sueh
 * <p>
 * bug# 856 Fixing checkin comment
 * <p>
 * <p>
 * Revision 3.224 2006/05/16 21:16:17 sueh
 * <p>
 * bug# 856 Fixing checkin comment
 * <p>
 * <p>
 * Revision 3.223 2006/05/16 21:13:52 sueh
 * <p>
 * bug# 856 Removed dialogMatchMode from CombineParam. Letting the
 * <p>
 * screen save the script state, since it already is. In
 * <p>
 * loadCombineComscript(), added a call to
 * <p>
 * TomogramCombinationDialog.updateDisplay() so that the tabs are correct.
 * <p>
 * Passing the BaseManager to SolvematchParam so that it can get the fiducial
 * <p>
 * model. Changed TomogramCombinationDialog.setScriptMatchMode() to
 * <p>
 * setCombineState() and making it handle the use corresponding list checkbox.
 * <p>
 * Changed TomogramCombinationDialog.isUpToDate() to isChanged().
 * <p>
 * IsChanged() looks at match direction and the use corresponding list checkbox
 * <p>
 * and also looks at whether the scripts exist. Synchronizing setup to initial
 * <p>
 * on load. The other doesn't work for match direction anymore.
 * <p>
 * <p>
 * Revision 3.222 2006/05/12 17:12:44 sueh
 * <p>
 * *** empty log message ***
 * <p>
 * <p>
 * Revision 3.221 2006/05/11 19:27:06 sueh
 * <p>
 * bug 838 Getting tomopitch results from the log file placing them in
 * <p>
 * Tomo Pos. Dividing results into original, added, and total so that the user
 * <p>
 * can see what happed. Align.com and tilt.com are saved with the total,
 * <p>
 * so roll the original and addded numbers into total (actually just hide them).
 * <p>
 * <p>
 * Revision 3.220 2006/04/25 18:50:39 sueh
 * <p>
 * bug# 787 Changed DialogType.SETUP to SETUP_RECON.
 * <p>
 * <p>
 * Revision 3.219 2006/04/11 13:36:56 sueh
 * <p>
 * bug# 809 Manage auto center and seed mode separately from
 * <p>
 * openBeadFixer so that seed mode doesn't always have to be managed.
 * <p>
 * <p>
 * Revision 3.218 2006/03/30 21:14:51 sueh
 * <p>
 * bug# 809 getFiducialDiameterPerPixel: diameter per pixel is the same for
 * <p>
 * axis A and B.
 * <p>
 * <p>
 * Revision 3.217 2006/03/30 21:08:33 sueh
 * <p>
 * bug# 809 Seed fiducial model opens bead fixer and sets auto center and
 * <p>
 * seed mode. Fix fiducial model sets auto center.
 * <p>
 * <p>
 * Revision 3.216 2006/03/27 19:15:09 sueh
 * <p>
 * bug# 437 In saveCoarseAlignDialog, getting screen state parameters.
 * <p>
 * <p>
 * Revision 3.215 2006/03/22 23:32:23 sueh
 * <p>
 * bug# 498 In commitTestVolume(), don't backup the tomogram unless the
 * <p>
 * trial tomogram exists. In useMtfFilter(), don't backup the .ali file unless
 * <p>
 * the _filt.ali file exists.
 * <p>
 * <p>
 * Revision 3.214 2006/03/22 23:20:45 sueh
 * <p>
 * bug# 498 When generating a tomogram, back up the .ali file when using
 * <p>
 * the mtf filter file. Also backup the tomogram when using a trial tomogram.
 * <p>
 * <p>
 * Revision 3.213 2006/03/22 00:33:29 sueh
 * <p>
 * bug# 836 Preventing useMtfFilter() from running when the axis is busy
 * <p>
 * <p>
 * Revision 3.212 2006/03/20 17:47:03 sueh
 * <p>
 * bug# 895 Changed DialogType to work with multiple managers, not just
 * <p>
 * ApplicationManager.
 * <p>
 * <p>
 * Revision 3.211 2006/03/16 01:46:23 sueh
 * <p>
 * bug# 727, bug# 830, bug# 813, bug# 828
 * <p>
 * <p>
 * Revision 3.210 2006/02/20 22:08:44 sueh
 * <p>
 * bug# 828 Don't save values from Combine Setup tab to the .edf on exit
 * <p>
 * because they might contradict values that where saved by Create Combine
 * <p>
 * Scripts. So Combine Setup does not hold the screen values, unlike other
 * <p>
 * dialogs. This is because the script values are set by Create Combine
 * <p>
 * Scripts and not written directly from the screen.
 * <p>
 * <p>
 * Revision 3.209 2006/02/07 00:08:28 sueh
 * <p>
 * bug# 521 Getting the splitcombine process result display from
 * <p>
 * ProcessResultDisplayFactory so that it is always the Restart at
 * <p>
 * Volcombine button.
 * <p>
 * <p>
 * Revision 3.208 2006/02/06 20:57:22 sueh
 * <p>
 * bug# 521 Removed unnecessary getParameters(ReconScreenState)
 * <p>
 * functions from process dialogs; toggle buttons that are managed by
 * <p>
 * ProcessResultDisplayFactory can save their own state.
 * <p>
 * <p>
 * Revision 3.207 2006/01/31 20:36:04 sueh
 * <p>
 * bug# 521 Calling BaseManager.doneProcessDialogin all done functions.
 * <p>
 * <p>
 * Revision 3.206 2006/01/26 21:37:48 sueh
 * <p>
 * bug# 401 Added PRocessResultDisplay parameters to the functions called
 * <p>
 * by toggle buttons.
 * <p>
 * <p>
 * Revision 3.205 2006/01/20 20:42:49 sueh
 * <p>
 * bug# 401 Added ProcessResultDisplay functionality for tilt, splittilt,
 * <p>
 * processchunks - tilt, newst, and blend.
 * <p>
 * <p>
 * Revision 3.204 2006/01/12 17:00:04 sueh
 * <p>
 * bug# 800 In doneSetupDialog(), check whether metaData exists before
 * <p>
 * using it.
 * <p>
 * <p>
 * Revision 3.203 2005/12/23 01:55:23 sueh
 * <p>
 * bug# 675 Split the test option functionality. Control headlessness with
 * <p>
 * --headless. This allow both JUnit and JfcUnit to use the special test
 * <p>
 * functions.
 * <p>
 * <p>
 * Revision 3.202 2005/12/12 21:48:32 sueh
 * <p>
 * bug# 779 Made BaseManager.resetNextProcess() private.
 * <p>
 * <p>
 * Revision for 20:20:21 sueh
 * <p>
 * bug# 776 Added canSnapshot. 't found. Changed
 * <p>
 * <p>
 * Revision 3.200 2005/11/29 22:17:29 sueh
 * <p>
 * Deleted aligned image stack: The process bar said "stacks", which was
 * <p>
 * misleading.
 * <p>
 * <p>
 * Revision 3.199 2005/11/21 21:50:34 sueh
 * <p>
 * bug# 761 updateSplittiltParam() should fail if
 * <p>
 * ParallelPanel.getParameters(SplittiltParam) fails.
 * <p>
 * <p>
 * Revision 3.198 2005/11/19 01:40:07 sueh
 * <p>
 * bug# 744 Moved functions only used by process manager post
 * <p>
 * processing and error processing from Commands to ProcessDetails.
 * <p>
 * This allows ProcesschunksParam to be passed to DetackedProcess
 * <p>
 * without having to add unnecessary functions to it.
 * <p>
 * bug# 867 3.197 2005/11/10 17:49:52 sueh
 * <p>
 * Constructor should not be public
 * <p>
 * <p>
 * Revision 3.196 2005/11/04 00:52:14 sueh
 * <p>
 * fixed copyright
 * <p>
 * <p>
 * Revision 3.195 2005/11/03 21:20:38 sueh
 * <p>
 * bug# 755 Stop opening combine when tomo gen is done.
 * <p>
 * <p>
 * Revision 3.194 2005/11/02 21:31:18 sueh
 * <p>
 * bug# 731 In createCombineScripts(): Setting process end state to failed
 * <p>
 * if combine setup fails.
 * <p>
 * <p>
 * Revision 3.193 2005/10/31 17:51:34 sueh
 * <p>
 * bug# 730 Added saveDialog which gets the data from the dialogs and
 * <p>
 * saves it to the .edf file. Calling saveDialog() from exitProgram(). Split
 * <p>
 * the done functions into done and save functions. The save functions
 * <p>
 * save the dialog data and the done functions call the save functions and
 * <p>
 * then quit the dialog. Added canChangeParamFileName() - enabling Save
 * <p>
 * As based on whether the param file has been loaded.
 * <p>
 * <p>
 * Revision 3.192 2005/10/29 00:01:29 sueh
 * <p>
 * bug# 725 reseting next processing when running crossCorrelate and
 * <p>
 * eraser to prevent an infinite loop.
 * <p>
 * <p>
 * Revision 3.191 2005/10/28 21:46:15 sueh
 * <p>
 * bug# 725 setComScripts() do not fail on error messages if exitValue is 0.
 * <p>
 * This means that copytomocoms succeeded but a process it called printed
 * <p>
 * an error message.
 * <p>
 * <p>
 * Revision 3.190 2005/10/28 18:44:56 sueh
 * <p>
 * bug# 746, bug# 725 deleted updateSplitcombineParam().
 * <p>
 * <p>
 * Revision 3.189 2005/10/27 00:05:27 sueh
 * <p>
 * bug# 725 Processing the b stack when it is added late. Added functions:
 * <p>
 * extractmagrad, extractpieces, extracttilts, preCrossCorrelate, preEraser,
 * <p>
 * and processBStack.
 * <p>
 * <p>
 * Revision 3.188 2005/10/19 00:17:43 sueh
 * <p>
 * bug# 673 Added updateArchiveDisplay() to update the display of the
 * <p>
 * archive button on the clean up panel.
 * <p>
 * <p>
 * Revision 3.187 2005/10/18 22:09:54 sueh
 * <p>
 * bug# 737 Setting nextProcess after running process, because the axis
 * <p>
 * busy test is run when running process. bug# 727 Can't reproduce this
 * <p>
 * bug so added some prints to the error log to document it, if it appears
 * <p>
 * again.
 * <p>
 * <p>
 * Revision 3.186 2005/10/15 00:28:13 sueh
 * <p>
 * bug# 532 Called BaseManager.setParallelDialog() when opening each
 * <p>
 * dialog.
 * <p>
 * <p>
 * Revision 3.185 2005/10/14 21:04:37 sueh
 * <p>
 * bug# 730 Changed loadedTestParamFile to loadedParamFile.
 * <p>
 * <p>
 * Revision 3.184 2005/10/13 22:08:48 sueh
 * <p>
 * Bug# 532 In synchronized(), always copying all fields
 * <p>
 * <p>
 * Revision 3.183 2005/09/29 18:38:21 sueh
 * <p>
 * bug# 532 Preventing Etomo from saving to the .edf or .ejf file over and
 * <p>
 * over during exit. Added BaseManager.exiting and
 * <p>
 * saveIntermediateParamFile(), which will not save when exiting it true.
 * <p>
 * Setting exiting to true in BaseManager.exitProgram(). Moved call to
 * <p>
 * saveParamFile() to the child exitProgram functions so that the param file
 * <p>
 * is saved after all the done functions are run.
 * <p>
 * <p>
 * Revision 3.182 2005/09/27 21:08:25 sueh
 * <p>
 * bug# 532 Added ReconScreenState screenStateA and B to hold screen
 * <p>
 * state information that is not saved in the comscripts and not used to run
 * <p>
 * processes. Calling mainPanel.done() during exit to save the state of the
 * <p>
 * parallel processing dialog. Added getParamFileStorableArray(), which
 * <p>
 * creates, fills, and returns storable array for the .edf file. Removed
 * <p>
 * getNumStorables().
 * <p>
 * <p>
 * Revision 3.181 2005/09/22 20:40:56 sueh
 * <p>
 * bug# 532 changed packDialogs to packPanel and move them to
 * <p>
 * BaseManager. The packs done in packDialog where for the processor
 * <p>
 * table and where sent through dialogs. The processor table is no longer
 * <p>
 * associated with the dialogs. So packing the processor table is done
 * <p>
 * through the main panel.
 * <p>
 * <p>
 * Revision 3.180 2005/09/21 16:03:47 sueh
 * <p>
 * bug# 532 Moved processchunks() and setThreadName() to BaseManager.
 * <p>
 * <p>
 * Revision 3.179 2005/09/19 16:33:22 sueh
 * <p>
 * bug# 532 removed code to find an intermittent bug from
 * <p>
 * doneTomgramGeneration() and updateTiltCom().
 * <p>
 * <p>
 * Revision 3.178 2005/09/16 21:20:26 sueh
 * <p>
 * bug# 532 Changed ParallelDialog.resetParallelPanel() to
 * <p>
 * resetParallelProgressDisplay() because ParallelDialog is generic.
 * <p>
 * <p>
 * Revision 3.177 2005/09/16 20:52:14 sueh
 * <p>
 * bug# 532 When parallel processing checkbox is on, using nextProcess to
 * <p>
 * run processchunks after combine finishes everything but volcombine.
 * <p>
 * <p>
 * Revision 3.176 2005/09/16 17:14:07 sueh
 * <p>
 * bug# 532 Added processchunksTilt() and processchunksVolcombine(), so
 * <p>
 * startNextProcess() can distinguish between the two processchunks calls.
 * <p>
 * Stopped passing the dialog to processchunks; getting it in
 * <p>
 * processchunksTilt() and processchunkVolcombine(). Added functions
 * <p>
 * updateSplitcombine and splitcombine.
 * <p>
 * <p>
 * Revision 3.175 2005/09/02 18:51:05 sueh
 * <p>
 * bug# 720 Pass the manager to TrimvolParam instead of propertyUserDir
 * <p>
 * because TrimvolParam is constructed by MetaData before
 * <p>
 * propertyUserDir is set.
 * <p>
 * <p>
 * Revision 3.174 2005/08/25 01:43:45 sueh
 * <p>
 * bug# 688 calling updateBlendmontInXcorr from doneCoarseAlignment to
 * <p>
 * make sure that xcorr is properly updated
 * <p>
 * <p>
 * Revision 3.173 2005/08/24 22:28:24 sueh
 * <p>
 * bug# 715 Passing the param to crossCorrelate() so it can be used in
 * <p>
 * postProcess() and errorProcess(). Use TiltxcorrParam when blendmont
 * <p>
 * will not run. Use BlendmontParam when blendmont will run.
 * <p>
 * <p>
 * Revision 3.172 2005/08/22 15:51:15 sueh
 * <p>
 * bug# 532 In doneTomgramGenartionDialog, call
 * <p>
 * TomogramGenerationDialog.stopParallelPanel() to stop parallel panel
 * <p>
 * from sampling the load average when the panal is not displayed. Added
 * <p>
 * pause().
 * <p>
 * <p>
 * Revision 3.171 2005/08/15 17:46:40 sueh
 * <p>
 * reformatting
 * <p>
 * <p>
 * Revision 3.170 2005/08/11 23:20:47 sueh
 * <p>
 * bug# 711 Change enum Run3dmodMenuOption to
 * <p>
 * Run3dmodMenuOptions, which can turn on multiple options at once.
 * <p>
 * This allows ImodState to combine input from the context menu and the
 * <p>
 * pulldown menu. Move setting about whether a type of 3dmod run can be
 * <p>
 * binned in Z to ImodManager.
 * <p>
 * <p>
 * Revision 3.169 2005/08/09 19:52:07 sueh
 * <p>
 * bug# 711 Pass Run3dmodMenuOption to all imod functions, except the
 * <p>
 * ones that use modv.
 * <p>
 * <p>
 * Revision 3.168 2005/08/04 19:04:39 sueh
 * <p>
 * bug# 532 added packDialogs() to request sizing functionality that is not
 * <p>
 * performed by pack().
 * <p>
 * <p>
 * Revision 3.167 2005/08/01 17:56:08 sueh
 * <p>
 * bug# 532 Added processchunks(). Added processchunks to
 * <p>
 * startNextProcess().
 * <p>
 * <p>
 * Revision 3.166 2005/07/29 19:43:43 sueh
 * <p>
 * bug# 692 Changed ConstEtomoNumber.getInteger() to getInt.
 * <p>
 * <p>
 * Revision 3.165 2005/07/29 00:31:20 sueh
 * <p>
 * bug# 709 Going to EtomoDirector to get the current manager is unreliable
 * <p>
 * because the current manager changes when the user changes the tab.
 * <p>
 * Passing the manager where its needed.
 * <p>
 * <p>
 * Revision 3.164 2005/07/26 16:57:09 sueh
 * <p>
 * bug# 701 Pass ProcessEndState to the progress bar when stopping it.
 * <p>
 * <p>
 * Revision 3.163 2005/07/21 21:25:16 sueh
 * <p>
 * bug# 532 added splittilt() and updateSplittiltParam(). Added
 * <p>
 * setPauseButton to let the main panel manage the pause button the same
 * <p>
 * way as it manages the kill button.
 * <p>
 * <p>
 * Revision 3.162 2005/07/20 16:56:55 sueh
 * <p>
 * bug# 705 Stop printing the stack trace for IOException bugs coming from
 * <p>
 * MRCHeader, because its filling up the error log with exceptions that are
 * <p>
 * related to real problems.
 * <p>
 * <p>
 * Revision 3.161 2005/07/18 22:01:20 sueh
 * <p>
 * bug# 532 Added parallelProcessTilt().
 * <p>
 * <p>
 * Revision 3.160 2005/07/14 21:55:23 sueh
 * <p>
 * bug# 626 Added montaged views to wholeTomogram(). Added
 * <p>
 * updateBlendCom(TomogramPostioningDialog, AxisID). Passing back
 * <p>
 * BlendmontParam from both updateBlendCom()'s because they are being
 * <p>
 * updated from the screen..
 * <p>
 * <p>
 * Revision 3.159 2005/07/11 22:42:37 sueh
 * <p>
 * bug# 619 Placed the parallel processing panel on the tomogram
 * <p>
 * generation screen. Aded functions: parallelProcessTiltDemo,
 * <p>
 * signalTiltCompleted, signalTiltError, signalTiltKilled, and
 * <p>
 * splitParallelProcessTilt. Removed functions:
 * <p>
 * dummySplitParallelProcess, dummySplitParallelProcess,
 * <p>
 * getParallelDialog, and parallelProcess.
 * <p>
 * <p>
 * Revision 3.158 2005/07/01 21:07:01 sueh
 * <p>
 * bug 619 Added demo functions to open a parallel processing JDialog.
 * <p>
 * <p>
 * Revision 3.157 2005/06/22 23:34:58 sueh
 * <p>
 * bug# 583 getStackBinning() was not returning default binning if the result
 * <p>
 * of the binning calculation was < 1.
 * <p>
 * <p>
 * Revision 3.156 2005/06/21 00:02:58 sueh
 * <p>
 * bug# 522 Added pass-through function call to
 * <p>
 * BaseProcessManager.touch() for MRCHeaderTest.
 * <p>
 * <p>
 * Revision 3.155 2005/06/20 16:39:35 sueh
 * <p>
 * bug# 522 Made MRCHeader an n'ton. Getting instance instead of
 * <p>
 * constructing in getMrcHeader().
 * <p>
 * <p>
 * Revision 3.154 2005/06/13 23:34:47 sueh
 * <p>
 * bug# 583 Preventing tilt.com from being overwritten with a default
 * <p>
 * imageBinned after the .ali file is deleted. DoneTomogramGeneration()
 * <p>
 * needs update and save tilt.com, but the result from getStackBinning will
 * <p>
 * be wrong if the .ali file has been deleted. Move the responsibility for
 * <p>
 * getting the right imageBinned to TiltParam. Modify getStackBinning() to
 * <p>
 * have an option to return a null value when it fails to calculate the stack
 * <p>
 * binning. If TiltParam.setImageBinned() gets a null value and
 * <p>
 * imageBinned is not null, it won't override the current imageBinned value.
 * <p>
 * <p>
 * Revision 3.153 2005/06/10 22:43:43 sueh
 * <p>
 * bug# 583, bug# 682, bug# 584, bug# 679 Moved binning calculation to
 * <p>
 * ApplicationManager. Storing screen binning for Tomo Pos and Tomo
 * <p>
 * Gen in MetaData separately (Tomo Pos default is 3). Upgraded
 * <p>
 * align.com and tilt.com to have all unbinned parameters and a binning
 * <p>
 * value. No longer managing full image size in tilt.com, except to upgrade
 * <p>
 * the file. Setting xfproduct scale shifts in align.com the same way binning
 * <p>
 * is set. Added functions: getBackwardCompatibleAlignBinning,
 * <p>
 * getBackwardCompatibleTiltBinning, getStackBinning,
 * <p>
 * upgradeOldAlignCom, updateOldTiltCom.
 * <p>
 * <p>
 * Revision 3.152 2005/06/03 19:50:32 sueh
 * <p>
 * bug# 671 getMrcHeader(): use the full path in the stack file name.
 * <p>
 * SaveDialog(): check axisType and pass the correct axisID.
 * <p>
 * <p>
 * Revision 3.151 2005/06/01 21:18:41 sueh
 * <p>
 * bug# 667 Remove the Controller classes. Trying make meta data and
 * <p>
 * app manager equals didn't work very well. Meta data is created by and
 * <p>
 * managed by app mgr.
 * <p>
 * <p>
 * Revision 3.150 2005/05/19 20:46:10 sueh
 * <p>
 * bug# 662 Added renameXrayStack() to rename the _xray.st.gz file to
 * <p>
 * _xray.st.gz.#.
 * <p>
 * <p>
 * Revision 3.149 2005/05/18 22:26:26 sueh
 * <p>
 * bug# 662 Added functions to archive original stack:
 * <p>
 * archiveOriginalStack, deleteOriginalStack, and getArchiveInfo. Also
 * <p>
 * modified replaceRawStack() to refresh the archive display in the Clean Up
 * <p>
 * dialog. Added an archiveorig option to startNextProcess() to get the
 * <p>
 * second axis.
 * <p>
 * <p>
 * Revision 3.148 2005/05/17 19:02:38 sueh
 * <p>
 * bug# 663 Changed updateDataParameter() to setStatusBarText().
 * <p>
 * <p>
 * Revision 3.147 2005/05/09 21:32:36 sueh
 * <p>
 * bug# 658 In updateTrackCom() printing stack trace when there is an
 * <p>
 * exception.
 * <p>
 * <p>
 * Revision 3.146 2005/04/26 17:31:51 sueh
 * <p>
 * bug# 615 Change the name of the UIHarness member variable to
 * <p>
 * uiHarness.
 * <p>
 * <p>
 * Revision 3.145 2005/04/25 20:28:21 sueh
 * <p>
 * bug# 615 Passing the axis where the command originated to the message
 * <p>
 * functions so that the message will be popped up in the correct window.
 * <p>
 * <p>
 * Revision 3.144 2005/04/07 21:47:09 sueh
 * <p>
 * bug# 626 Added makeDistortionCorrectionStack() to run undistort.com.
 * <p>
 * Added setEnabledFixEdgedWithMidas() to enable the Fix Edges With Midas
 * <p>
 * button.
 * <p>
 * <p>
 * Revision 3.143 2005/03/29 23:48:53 sueh
 * <p>
 * bug# 618 Fixed problem with switching dialogs. PostProcessing and
 * <p>
 * CleanUp where not running open and done functions when the user
 * <p>
 * changed dialogs using the left-hand buttons. Nulled out dialog variables.
 * <p>
 * Also added cleanup dialog to getDialog().
 * <p>
 * <p>
 * Revision 3.142 2005/03/29 19:47:44 sueh
 * <p>
 * bug# 623 When montaging, setting full image size when updating tilt.com
 * <p>
 * from the .ali file. When the .ali file is not available set the full image
 * size
 * <p>
 * from running goodframe on the X and Y sizes in the .st file.
 * <p>
 * <p>
 * Revision 3.141 2005/03/24 20:18:35 sueh
 * <p>
 * bug# 621 Fixed bug where post processing button didn't get highlighted.
 * <p>
 * <p>
 * Revision 3.140 2005/03/24 17:48:15 sueh
 * <p>
 * bug# 621 Added Clean Up dialog.
 * <p>
 * <p>
 * Revision 3.139 2005/03/19 01:09:36 sueh
 * <p>
 * adding comments
 * <p>
 * <p>
 * Revision 3.138 2005/03/11 01:57:22 sueh
 * <p>
 * bug# 612 Change nextProcess to support axis A and B.
 * <p>
 * <p>
 * Revision 3.137 2005/03/11 01:31:31 sueh
 * <p>
 * bug# 533 Removed newst updates that where happening when Montage
 * <p>
 * was set. Sending TomogramGeneration.linearInterpolation to blend.com.
 * <p>
 * Update blend.com in doneTomogramGeneration.
 * <p>
 * <p>
 * Revision 3.136 2005/03/09 22:45:34 sueh
 * <p>
 * bug# 533 In newst() running blend instead of newst when doing a montage.
 * <p>
 * <p>
 * Revision 3.135 2005/03/09 17:58:16 sueh
 * <p>
 * bug# 533 In done functions, only update newst when the view type is not
 * <p>
 * montage. ProcessManager.crossCorrelate needs to know whether
 * <p>
 * blendmont will actually be run.
 * <p>
 * <p>
 * Revision 3.134 2005/03/08 18:29:54 sueh
 * <p>
 * bug# 533 In midasRawStack() call midasBlendStack() instead of
 * <p>
 * midasRawStack() for montaging.
 * <p>
 * <p>
 * Revision 3.133 2005/03/08 00:39:09 sueh
 * <p>
 * bug# 533 CoarseAlign(): get the preblend command file name from
 * <p>
 * BlendmontParam.
 * <p>
 * <p>
 * Revision 3.132 2005/03/07 23:57:01 sueh
 * <p>
 * bug# 533 Added midasEdges to call midas for fixing edge with a montage
 * <p>
 * view. Substituting preblend for prenewst in coarse align with a montage
 * <p>
 * view.
 * <p>
 * <p>
 * Revision 3.131 2005/03/04 00:06:31 sueh
 * <p>
 * bug# 533 Changes for montaging only. imodErasedStack(): add piece list
 * <p>
 * file to 3dmod call. ImodManualErase(): add frames to 3dmod call.
 * <p>
 * UpdateXcorrCom(): Update blendmont param. Update goto param based
 * <p>
 * on whether blendmont needs to be called.
 * <p>
 * <p>
 * Revision 3.130 2005/03/02 23:10:57 sueh
 * <p>
 * bug# 533 imodXrayModel(): set frames to true if processing a montage.
 * <p>
 * <p>
 * Revision 3.129 2005/03/01 22:07:03 sueh
 * <p>
 * bug# 610 getDialog(): test for dialogType is null and return null.
 * <p>
 * <p>
 * Revision 3.128 2005/03/01 20:49:42 sueh
 * <p>
 * bug# 607 Catching Throwable in exitProgram and returning true to make
 * <p>
 * sure that Etomo can always exit. Bug# 610 Keeping track of current
 * <p>
 * dialog type in ApplicationManager by setting it in each open function.
 * <p>
 * Changing saveDialog to saveCurrentDialog and use currentDialogType to
 * <p>
 * pick the dialog to save.
 * <p>
 * <p>
 * Revision 3.127 2005/02/18 23:59:08 sueh
 * <p>
 * bug# 606 Removed MetaData (Setup) zfactors, fiducialess, wholetomogram,
 * <p>
 * and localalignments. Add them for A and B.
 * <p>
 * <p>
 * Revision 3.126 2005/02/17 19:25:44 sueh
 * <p>
 * bug# 606 Pass AxisID when setting and getting makeZFactors,
 * <p>
 * newstFiducialessAlignment, and usedLocalAlignments.
 * <p>
 * <p>
 * Revision 3.125 2005/02/17 02:38:36 sueh
 * <p>
 * Removing print statements.
 * <p>
 * <p>
 * Revision 3.124 2005/02/16 22:31:23 sueh
 * <p>
 * bug# 604 Added checkForSharedDirectory() to check if there is an .edf
 * <p>
 * file using different stacks in the directory.
 * <p>
 * <p>
 * Revision 3.123 2005/02/07 21:48:17 sueh
 * <p>
 * bug# 594 Added isSetupChanged() to check if user has enter data into
 * <p>
 * Setup dialog.
 * <p>
 * <p>
 * Revision 3.122 2005/01/26 04:23:18 sueh
 * <p>
 * bug# 83 mtfFilter(): Removed called to startProgressBar().
 * <p>
 * <p>
 * Revision 3.121 2005/01/21 22:05:55 sueh
 * <p>
 * bug# 509 bug# 591 Moved the management of MetaData to the Controller
 * <p>
 * class. Moved the set/get of tranferfid metadata fields to TransferfidPanel.
 * <p>
 * get/setParameters. Clarifying EtomoNumber: using isNull() in stead of
 * <p>
 * isSet().
 * <p>
 * <p>
 * Revision 3.120 2005/01/14 02:57:30 sueh
 * <p>
 * bug# 511 Added saveDialog() and getDialog(). In done functions, added a
 * <p>
 * check for exit state == save to avoid changing the process state or asking
 * <p>
 * to close 3dmods when the user only switched dialogs.
 * <p>
 * <p>
 * Revision 3.119 2005/01/12 00:40:32 sueh
 * <p>
 * bug# 579 Renaming enableZFactors() to enableTiltParameters(). If
 * <p>
 * newstFiducialessAlignment isn't set, use the checkbox value on the
 * <p>
 * screen.
 * <p>
 * <p>
 * Revision 3.118 2005/01/10 23:18:33 sueh
 * <p>
 * bug# 578 Initializing TomogramState. Changing enableZFactor() to not
 * <p>
 * need backward compatibility information on newstFiducialessAlignment.
 * <p>
 * <p>
 * Revision 3.117 2005/01/08 00:28:05 sueh
 * <p>
 * bug# 578 Added enableZFactors() to enable useZFactors checkbox in
 * <p>
 * tomogram generation. Set commandMode in NewstParam so
 * <p>
 * ProcessManager.postProcess() can tell whether Full Align Stack was run.
 * <p>
 * Set fiducialessAlignment in NewstParam when Full Align Stack is run.
 * <p>
 * Pass newstParam to ProcessManager.newst() so it can be queried in
 * <p>
 * postProcess().
 * <p>
 * <p>
 * Revision 3.116 2005/01/05 18:53:12 sueh
 * <p>
 * bug# 578 Pass tiltalign to processManager.fineAlignment() by passing it
 * <p>
 * back from updateAlignCom().
 * <p>
 * <p>
 * Revision 3.115 2004/12/28 23:40:35 sueh
 * <p>
 * bug# 567 In updateTiltCom(), adapt to new TiltalignParam names and types.
 * <p>
 * <p>
 * Revision 3.114 2004/12/16 02:51:52 sueh
 * <p>
 * bug# 559 Updating status bar with param file when ending setup dialog.
 * <p>
 * <p>
 * Revision 3.113 2004/12/16 01:29:04 sueh
 * <p>
 * bug# check whether squeezvol output file is flipped before displaying it in
 * <p>
 * 3dmod.
 * <p>
 * <p>
 * Revision 3.112 2004/12/14 21:21:26 sueh
 * <p>
 * bug# 565: Fixed bug: Losing process track when backing up .edf file and
 * <p>
 * only saving metadata. bug# 572: Removing state object from meta data
 * <p>
 * and managing it with a manager object.
 * <p>
 * <p>
 * Revision 3.111 2004/12/13 19:08:19 sueh
 * <p>
 * bug# 565 Saving process track to edf file as well as meta data in
 * <p>
 * doneSetupDialog.
 * <p>
 * <p>
 * Revision 3.110 2004/12/09 04:46:29 sueh
 * <p>
 * bug# 565 Removed isParamFileDirty. Saved meta data and process track
 * <p>
 * in done function.
 * <p>
 * <p>
 * Revision 3.109 2004/12/08 21:16:14 sueh
 * <p>
 * bug# 564 Changed get and set Input and Output File functions to get and set
 * <p>
 * Input and Output FileName to avoid confusion with new getOutputFile()
 * <p>
 * function.
 * <p>
 * <p>
 * Revision 3.108 2004/12/04 01:25:59 sueh
 * <p>
 * bug# 557 Added imodSqueezedVolume().
 * <p>
 * <p>
 * Revision 3.107 2004/12/03 20:18:50 sueh
 * <p>
 * bug# 556 Do not load SetupParam into combine dialog or update it in
 * <p>
 * volcombine if SetParam not valid (has the wrong set name) or is null.
 * <p>
 * Disable ReductionFactor in combine dialog if SetParam is missing or
 * <p>
 * invalid.
 * <p>
 * <p>
 * Revision 3.106 2004/12/03 02:24:49 sueh
 * <p>
 * bug# 568 Added getTomogramMetaData() to get a writeable meta data.
 * <p>
 * <p>
 * Revision 3.105 2004/12/02 18:23:09 sueh
 * <p>
 * bug# 557 Added squeezevol() and loaded sqeezevol parameters into
 * <p>
 * post processing dialog.
 * <p>
 * <p>
 * Revision 3.104 2004/11/30 00:32:45 sueh
 * <p>
 * bug# 556 Adding functions to parse volcombine.
 * <p>
 * <p>
 * Revision 3.103 2004/11/19 22:31:32 sueh
 * <p>
 * bug# 520 merging Etomo_3-4-6_JOIN branch to head.
 * <p>
 * <p>
 * Revision 3.101.2.14 2004/11/12 22:42:54 sueh
 * <p>
 * bug# 520 Moved imodGetRubberbandCoordinates to base class.
 * <p>
 * <p>
 * Revision 3.101.2.13 2004/10/29 01:15:02 sueh
 * <p>
 * bug# 520 Removing unecessary functions that provided services to
 * <p>
 * BaseManager. BaseManager can use get... functions to get the
 * <p>
 * mainPanel, metaData, and processTrack.
 * <p>
 * <p>
 * Revision 3.101.2.12 2004/10/21 17:48:01 sueh
 * <p>
 * bug# 520 Fixed status bar by called updateDataParameters when opening
 * <p>
 * the processing panel.
 * <p>
 * <p>
 * Revision 3.101.2.11 2004/10/11 01:55:28 sueh
 * <p>
 * bug# 520 moved responsibility for mainPanel, metaData, processTrack,
 * <p>
 * and progressManager to child classes. Used abstract functions to use
 * <p>
 * these variables in the base classes. This is more reliable and doesn't
 * <p>
 * require casting.
 * <p>
 * <p>
 * Revision 3.101.2.10 2004/10/08 21:11:33 sueh
 * <p>
 * bug# 520 Backed out conversion from properties to user.dir.
 * <p>
 * <p>
 * Revision 3.101.2.9 2004/10/08 15:36:53 sueh
 * <p>
 * bug# 520 Setting workingDirName instead of system property for manager
 * <p>
 * level working directory.
 * <p>
 * <p>
 * Revision 3.101.2.8 2004/10/01 20:56:06 sueh
 * <p>
 * bug# 520 Moving getMetaDAta() from base class to this class.
 * <p>
 * <p>
 * Revision 3.101.2.7 2004/09/29 17:27:48 sueh
 * <p>
 * bug# 520 Removed MainPanel pass-through functions. Casting mainPanel
 * <p>
 * and other members from BaseManager to private local variables in the
 * <p>
 * create functions.
 * <p>
 * <p>
 * Revision 3.101.2.6 2004/09/15 22:32:14 sueh
 * <p>
 * bug# 520 call openMessageDialog in mainPanel instead of mainFrame
 * <p>
 * <p>
 * Revision 3.101.2.5 2004/09/13 16:24:54 sueh
 * <p>
 * bug# 520 Added isNewManager(); true if setup dialog came up. Telling
 * <p>
 * EtomoDirectory the dataset name when completes successfully.
 * <p>
 * <p>
 * Revision 3.101.2.4 2004/09/09 21:46:40 sueh
 * <p>
 * bug# 552 loading combine.com while creating combine scripts
 * <p>
 * <p>
 * Revision 3.101.2.3 2004/09/08 19:20:38 sueh
 * <p>
 * bug# 520 Casting mainPanel to MainTomogramPanel where necessary.
 * <p>
 * Calling MainFrame.show in EtomoDirector. Moving kill() to super class.
 * <p>
 * <p>
 * Revision 3.101.2.2 2004/09/07 17:49:36 sueh
 * <p>
 * bug# 520 getting mainFrame and userConfig from EtomoDirector, moved
 * <p>
 * settings dialog to BaseManager, moved backupFiles() to BaseManager,
 * <p>
 * moved exitProgram() and processing variables to BaseManager, split
 * <p>
 * MainPanel off from MainFrame
 * <p>
 * <p>
 * Revision 3.101.2.1 2004/09/03 20:32:54 sueh
 * <p>
 * bug# 520 beginning to remove functions and variables that can go in
 * <p>
 * BaseManager - removed functions associated with the constructor, moved
 * <p>
 * constructor code to EtomoDirector. Added create functions to override
 * <p>
 * abstract create functions in BaseManager
 * <p>
 * <p>
 * Revision 3.101 2004/09/02 19:51:18 sueh
 * <p>
 * bug# 527 adding ImodMAnager.setOpenContour calls to
 * <p>
 * imodMAatchingModel()
 * <p>
 * bug# 541 remove unnecessary setBinning call in imodMatchingModel.
 * <p>
 * Don't need to set binning to its default
 * <p>
 * <p>
 * Revision 3.100 2004/08/31 16:52:53 sueh
 * <p>
 * bug# 508 removing JUnit tests that require an X server
 * <p>
 * <p>
 * Revision 3.99 2004/08/26 01:09:51 sueh
 * <p>
 * bug# 508 handling exiting while a background process is
 * <p>
 * running: adding setBackgroundThreadName() and variables
 * <p>
 * backgroundProcessA and backgroundProcessNameA. Using
 * <p>
 * setBackgroundThreadName() in combine, matchvol1, patchcorr,
 * <p>
 * matchorwarp, and volcombine. Reseting background thread
 * <p>
 * variables in processDone(). Adding more information to the
 * <p>
 * processes running dialog in exitProgram().
 * <p>
 * <p>
 * Revision 3.98 2004/08/20 22:57:12 sueh
 * <p>
 * bug# 515 improving error handling for Setup dialog
 * <p>
 * Changed:
 * <p>
 * doneSetupDialog
 * <p>
 * <p>
 * Revision 3.97 2004/08/20 21:49:27 sueh
 * <p>
 * bug# 508 made some private items protected so they can by
 * <p>
 * inherited classes.
 * <p>
 * Added:
 * <p>
 * getTest
 * <p>
 * Changed:
 * <p>
 * tomogram CombinationDialog
 * <p>
 * updateComdeSc
 * <p>
 * <p>
 * Revision 3.96 2004/08/19 03:09:24 sueh
 * <p>
 * bug# 508 Added a --selftest option to tell objects to perform extra tests.
 * <p>
 * Used "selftest" because "test" was already taken. Created load and
 * <p>
 * update functions for the combine comscript. The update function uses
 * <p>
 * CombineComscriptState to set the start and end command that
 * <p>
 * combine.com will run. Changed the combine functions matchvol1,
 * <p>
 * matchorwarp, etc so that they run combine.com. Removed combine
 * <p>
 * functions from startNextProcess(). Pulled together functions that had
 * <p>
 * been split up so they could run from either nextProcess or restart; now
 * <p>
 * there is no next process for combine. Add functions to control the
 * <p>
 * progressBar and the TomogramCombination tab panes.
 * <p>
 * Added:
 * <p>
 * static boolean selfTest
 * <p>
 * getCombineComscript()
 * <p>
 * boolean isSelfTest()
 * <p>
 * loadCombineComscript()
 * <p>
 * matchvol1Combine()
 * <p>
 * showPane(String comscript, String pane)
 * <p>
 * startProgressBar(String label, AxisID axisID)
 * <p>
 * updateCombineComscriptState(int startCommand)
 * <p>
 * Changed:
 * <p>
 * combine()
 * <p>
 * matchorwarpCombine()
 * <p>
 * matchorwarpTrial()
 * <p>
 * openTomogramCombinationDialog()
 * <p>
 * parseCommandLine(String[] args)
 * <p>
 * patchcorrCombine()
 * <p>
 * startNextProcess(AxisID axisID)
 * <p>
 * volcombine()
 * <p>
 * Deleted:
 * <p>
 * matchorwarp(String next)
 * <p>
 * matchvol1()
 * <p>
 * patchcorr()
 * <p>
 * restartAtMatchvol1()
 * <p>
 * <p>
 * Revision 3.95 2004/08/06 23:12:19 sueh
 * <p>
 * bug# 508 added commented out processMgr.combine() call
 * <p>
 * to combine()
 * <p>
 * <p>
 * Revision 3.94 2004/08/03 18:53:45 sueh
 * <p>
 * bug# 519 get the correct tiltAngleSpec for axis B
 * <p>
 * <p>
 * Revision 3.93 2004/08/02 23:51:31 sueh
 * <p>
 * bug# 519 improving error handling in
 * <p>
 * makeRawtltFile()
 * <p>
 * <p>
 * Revision 3.92 2004/08/02 23:03:54 sueh
 * <p>
 * bug# 519 added makeRawtltFile(): create a new .rawtlt file from
 * <p>
 * starting angle, step angle, and # sections
 * <p>
 * <p>
 * Revision 3.91 2004/07/24 01:56:03 sueh
 * <p>
 * bug# 513 change packMainWindow() to call
 * <p>
 * MainFrame.fitWindow() when the Basic/Advanced
 * <p>
 * button is pressed. packMainWindow() is also called when
 * <p>
 * the Setup dialog is opened. Calling fitWindow() doesn't cause
 * <p>
 * any proglems for Setup.
 * <p>
 * <p>
 * Revision 3.90 2004/07/23 00:09:30 sueh
 * <p>
 * bug# 513 add function to get UserConfiguration
 * <p>
 * <p>
 * Revision 3.89 2004/07/21 00:22:29 sueh
 * <p>
 * bug# 507 In startNextProcess(), checking
 * <p>
 * tomogramCombinationDialog before running volcombine.
 * <p>
 * <p>
 * Revision 3.88 2004/07/12 17:41:07 sueh
 * <p>
 * bug# 492 in imodPreview: getting metadata from
 * <p>
 * SetupDialog.getDataset(). Also changed the metadata variable
 * <p>
 * name to previewMetaData to avoid confusing it with the
 * <p>
 * member variable metaData
 * <p>
 * <p>
 * Revision 3.87 2004/07/02 00:43:43 sueh
 * <p>
 * bug# 487 adding public functions to get FidXyz and MRCHeader
 * <p>
 * <p>
 * Revision 3.86 2004/06/30 17:27:36 rickg
 * <p>
 * Bug #488 Rotation.xf not being updated correctly, now done anytime
 * <p>
 * the fiducialless parameters are updated.
 * <p>
 * <p>
 * Revision 3.85 2004/06/30 00:16:25 sueh
 * <p>
 * bug# 487 adding checkUpdateFiducialModel(), which compares
 * <p>
 * the current and previous binning in Coarse Align. This function
 * <p>
 * is run when prenewst.com finishes.
 * <p>
 * <p>
 * Revision 3.84 2004/06/28 22:10:29 rickg
 * <p>
 * Bug #470 Moved the fiducial mode file copying to the same sections
 * <p>
 * where the fiducialless is handled.
 * <p>
 * <p>
 * Revision 3.83 2004/06/28 04:36:39 rickg
 * <p>
 * Bug #470 Added method to update prexf and _nonfid.xf
 * <p>
 * <p>
 * Revision 3.82 2004/06/25 23:26:51 sueh
 * <p>
 * bug# 485 In openTomogramCombinationDialog, after loading
 * <p>
 * the comscripts, synchronize from initial and final tabs to setup
 * <p>
 * and update combineParams
 * <p>
 * <p>
 * Revision 3.81 2004/06/25 21:18:31 sueh
 * <p>
 * bug# 486 corrected set state to inprogress calls.
 * <p>
 * <p>
 * Revision 3.80 2004/06/24 21:41:39 sueh
 * <p>
 * bug# 482 making the call to
 * <p>
 * loadSolvematch(boolean modelBased) compatible with
 * <p>
 * previous versions of the .edf file.
 * <p>
 * <p>
 * Revision 3.79 2004/06/24 20:22:05 sueh
 * <p>
 * bug# 482 removed loadSolvematchshift and mod functions
 * <p>
 * <p>
 * Revision 3.78 2004/06/24 18:43:00 sueh
 * <p>
 * bug# 482 add loadSolvematch(boolean modelBased) to merge
 * <p>
 * solvematchshift and mod into solvematch and add
 * <p>
 * matchshifts
 * <p>
 * <p>
 * Revision 3.77 2004/06/22 23:00:12 sueh
 * <p>
 * bug# 455 Added open contours to sample() and fullSample().
 * <p>
 * Substituted open() calls for model() calls. Removed extra
 * <p>
 * model() calls. Setting preserveContrast separately.
 * <p>
 * <p>
 * Revision 3.76 2004/06/22 02:04:28 sueh
 * <p>
 * bug# 441 Created updateTrimvolParam() and added it to
 * <p>
 * trimVolume() and donePostProcessing(). Moved the logic
 * <p>
 * used to create input and output file names to TrimvolParam.
 * <p>
 * <p>
 * Revision 3.75 2004/06/21 17:22:37 rickg
 * <p>
 * Bug #461 z shift is scaled by the prealigned binning
 * <p>
 * <p>
 * Revision 3.74 2004/06/21 00:03:53 sueh
 * <p>
 * bug# 436 adding restartAtMatchvol1(), which updates later comscripts
 * <p>
 * and calls matchvol1(). This is necessary because
 * <p>
 * startNextProcess() does not need to update comscripts.
 * <p>
 * <p>
 * Revision 3.73 2004/06/18 00:52:53 sueh
 * <p>
 * bug# 476 put the logic to check if the fixed stack exists in a
 * <p>
 * separate function and call it in replaceRawStack() and
 * <p>
 * imodErasedStack
 * <p>
 * <p>
 * Revision 3.72 2004/06/17 16:23:34 sueh
 * <p>
 * bug# 466 in imodFullSample() turning on model mode.
 * <p>
 * <p>
 * Revision 3.71 2004/06/15 20:08:49 rickg
 * <p>
 * Bug #383 Run solvematch instead of solvematch{shift|mod}
 * <p>
 * <p>
 * Revision 3.70 2004/06/14 23:39:53 rickg
 * <p>
 * Bug #383 Transitioned to using solvematch
 * <p>
 * <p>
 * Revision 3.69 2004/06/13 17:03:23 rickg
 * <p>
 * Solvematch mid change
 * <p>
 * <p>
 * Revision 3.68 2004/06/10 18:27:12 sueh
 * <p>
 * bug# 463 changing ImodManager.create() to newImod, using
 * <p>
 * ImodManager.setOpenBeadFixer() instead of openBeadFixer
 * <p>
 * <p>
 * Revision 3.67 2004/06/10 18:19:13 rickg
 * <p>
 * Removed redudant dialog parameter fetching from mtffilter and
 * <p>
 * imodPatchRegionModel
 * <p>
 * <p>
 * Revision 3.66 2004/06/10 17:27:53 sueh
 * <p>
 * bug# 462 remove ImodManager.reset() calls
 * <p>
 * <p>
 * Revision 3.65 2004/06/05 00:59:36 sueh
 * <p>
 * bug# 433 add updateLog to call ProcessManager.generateAlignLogs()
 * <p>
 * when the ta logs are out of date
 * <p>
 * <p>
 * Revision 3.64 2004/06/02 23:49:59 rickg
 * <p>
 * Bug #391 only update the rotation.xf if the mode is fiducialess
 * <p>
 * <p>
 * Revision 3.62 2004/06/01 18:53:48 rickg
 * <p>
 * Bug #391 whole tomogram sampling state implementation
 * <p>
 * <p>
 * Revision 3.61 2004/05/27 22:49:54 rickg
 * <p>
 * Bug #391 offer to close preali window for fidless case
 * <p>
 * standardized parameter gathering for tomogram positioning
 * <p>
 * logic for calling updateFiducialAlign
 * <p>
 * <p>
 * Revision 3.60 2004/05/26 04:57:14 rickg
 * <p>
 * Bug #391 Fiducialess handling for the gneration dialog
 * <p>
 * <p>
 * Revision 3.59 2004/05/26 00:00:32 sueh
 * <p>
 * bug# 355 validate metaData when retrieve parameters from an
 * <p>
 * .edf file
 * <p>
 * <p>
 * Revision 3.58 2004/05/25 23:19:34 rickg
 * <p>
 * Bug #391 Fiducialess implementation
 * <p>
 * <p>
 * Revision 3.57 2004/05/24 20:16:45 sueh
 * <p>
 * bug# 409 corrected .ali file names for mtffilter for single axis
 * <p>
 * <p>
 * Revision 3.56 2004/05/21 21:55:13 sueh
 * <p>
 * bug# 443 setting the output file name in tilta.com when
 * <p>
 * running sample
 * <p>
 * <p>
 * Revision 3.55 2004/05/21 02:21:38 sueh
 * <p>
 * bug# 83 removing generic progress bar
 * <p>
 * <p>
 * Revision 3.54 2004/05/15 01:43:55 sueh
 * <p>
 * bug# 415 if saveTestParamIfNecessary() returns false, then the user
 * <p>
 * pressed cancel our there was a problem saving, so don't exit.
 * <p>
 * <p>
 * Revision 3.53 2004/05/15 00:41:00 sueh
 * <p>
 * bug# 302 changing function name updateCombineParams()
 * <p>
 * <p>
 * Revision 3.52 2004/05/13 20:15:10 sueh
 * <p>
 * bug# 33 imodGetRubberbandCoordinates() checks for rubberband data
 * <p>
 * <p>
 * Revision 3.51 2004/05/11 21:11:21 sueh
 * <p>
 * bug# 302 Standardizing synchronization.
 * <p>
 * Syncing with PatchRegionModel button push.
 * <p>
 * UpdateCombineCom(), which updates metadata, is not necessary to
 * <p>
 * run scripts so it doesn't need a success return value.
 * <p>
 * Put syncing first in most cases.
 * <p>
 * Follow syncing by updateCombineCom().
 * <p>
 * In createCombineScripts() run either loadSolvematchShift() or
 * <p>
 * loadSolvematchMod(), instead of only loadSolvematchShift.
 * <p>
 * If MatchingModels is selected after Create scripts is done, call
 * <p>
 * modelCombine() from combine() and visa versa.
 * <p>
 * <p>
 * Revision 3.50 2004/05/07 19:54:45 sueh
 * <p>
 * bug# 33 adding error processing to
 * <p>
 * imodGetRubberbandCoordinates()
 * <p>
 * <p>
 * Revision 3.49 2004/05/06 20:22:33 sueh
 * <p>
 * bug# 33 added getRubberbandCoordinates()
 * <p>
 * <p>
 * Revision 3.48 2004/05/05 21:24:53 sueh
 * <p>
 * bug #430 If changes to .seed happened more recently then .fid, do not
 * <p>
 * mv .fid .seed. Otherwise backup .seed to .seed~ if not backing up
 * <p>
 * .seed to _orig.seed. Ok to use fid as seed when .seed does not exist.
 * <p>
 * Orginal bug# 276.
 * <p>
 * <p>
 * Revision 3.47 2004/05/03 22:29:21 sueh
 * <p>
 * bug# 416 Move Bin by 2 settings between tabs in
 * <p>
 * TomogramCombinationDialog. Set binning in ImodManager.
 * <p>
 * <p>
 * Revision 3.46 2004/05/03 18:04:41 sueh
 * <p>
 * bug# 418 adding printStackTrace for more information
 * <p>
 * <p>
 * Revision 3.45 2004/04/28 22:16:57 sueh
 * <p>
 * bug# 320 user interaction goes in app manager
 * <p>
 * <p>
 * Revision 3.44 2004/04/28 20:13:10 rickg
 * <p>
 * bug #429 all file renames are now handled by the utilities static
 * <p>
 * function to deal with the windows bug
 * <p>
 * <p>
 * Revision 3.43 2004/04/28 00:47:52 sueh
 * <p>
 * trying delete full aligned stack so that rename works in Windows
 * <p>
 * <p>
 * Revision 3.42 2004/04/28 00:40:29 sueh
 * <p>
 * adding error message if rename filter file doesn't work
 * <p>
 * <p>
 * Revision 3.41 2004/04/27 23:20:13 sueh
 * <p>
 * bug# 320 warn the user about a stale patch vector model after
 * <p>
 * any button press that will lead to creating a new patch vector
 * <p>
 * model
 * <p>
 * <p>
 * Revision 3.40 2004/04/27 22:02:27 sueh
 * <p>
 * bug# 320 try to close the 3dmod with patch vector model before
 * <p>
 * running patchcorr
 * <p>
 * <p>
 * Revision 3.39 2004/04/27 01:01:34 sueh
 * <p>
 * bug# 427 using tomopitch param when running tomopitch
 * <p>
 * <p>
 * Revision 3.38 2004/04/26 21:20:32 sueh
 * <p>
 * bug# 427 added code for tomopitch comscript (not finished)
 * <p>
 * <p>
 * Revision 3.37 2004/04/26 18:36:52 rickg
 * <p>
 * bug #426 Added full image code, fixed order of com script
 * <p>
 * loading for tomogram positioning
 * <p>
 * <p>
 * Revision 3.36 2004/04/26 17:15:54 sueh
 * <p>
 * bug# 83 removing generic progress bar from patchcorr
 * <p>
 * <p>
 * Revision 3.35 2004/04/26 00:24:59 rickg
 * <p>
 * bug #426 Implemented full tomogram sampling
 * <p>
 * <p>
 * Revision 3.34 2004/04/24 08:05:40 rickg
 * <p>
 * bug #391 restructuring
 * <p>
 * <p>
 * Revision 3.32 2004/04/22 23:31:33 rickg
 * <p>
 * bug #391 Added processing for non fid aligne
 * <p>
 * Added getIMODBinPath and getMetaData
 * <p>
 * <p>
 * Revision 3.31 2004/04/19 19:25:04 sueh
 * <p>
 * bug# 409 removing prints
 * <p>
 * <p>
 * Revision 3.30 2004/04/16 02:20:39 sueh
 * <p>
 * removing print statements
 * <p>
 * <p>
 * Revision 3.29 2004/04/16 02:06:30 sueh
 * <p>
 * bug# 409 No longer backing up .ali during useMtfFilter.
 * <p>
 * Changed updateTransferfidEnabled() to updateDialog(FiducialModelDialog) - it
 * <p>
 * does all updates on the FiducialModelDialog - and clarified the code.
 * <p>
 * Create updateDialog(ProcessName) to call the specific updateDialog functions.
 * <p>
 * Calling updateDialog(ProcessName in processDone()
 * <p>
 * Added updateDialog() calls where needed.
 * <p>
 * <p>
 * Revision 3.28 2004/04/06 19:04:06 rickg
 * <p>
 * Print out java system info at start of session
 * <p>
 * <p>
 * Revision 3.27 2004/04/06 17:51:03 rickg
 * <p>
 * bug #391 basic single stage fiducialess alignment
 * <p>
 * <p>
 * Revision 3.26 2004/03/29 21:00:48 sueh
 * <p>
 * bug# 409 Added run mtffilter, view mtffilter result, use mtffilter
 * <p>
 * result as the full
 * <p>
 * aligned stack
 * <p>
 * <p>
 * Revision 3.25 2004/03/24 03:08:17 rickg
 * <p>
 * Bug# 395 Implemented ability to create binned tomogram
 * <p>
 * <p>
 * Revision 3.24 2004/03/22 23:51:23 sueh
 * <p>
 * bug# 83 starting the progress bar as soon as possible
 * <p>
 * <p>
 * Revision 3.23 2004/03/13 00:35:05 rickg
 * <p>
 * Bug# 390 Add prenewst and xfproduct management
 * <p>
 * <p>
 * Revision 3.22 2004/03/11 23:58:14 rickg
 * <p>
 * Bug #410 Newstack PIP transition
 * <p>
 * Formatted code
 * <p>
 * <p>
 * Revision 3.21 2004/03/10 00:44:32 sueh
 * <p>
 * bug# 408 added getIMODCalibDirectory()
 * <p>
 * <p>
 * Revision 3.20 2004/03/09 22:06:56 sueh
 * <p>
 * bug# 407 adding IMOD_CALIB_DIR optional environment variable
 * <p>
 * <p>
 * Revision 3.19 2004/03/06 00:22:39 sueh
 * <p>
 * bug# 250 changed updateCombineCom() - remove duplicate code - call
 * <p>
 * updateCombineCom(int) with NO_TAB
 * <p>
 * <p>
 * Revision 3.18 2004/03/05 18:26:55 sueh
 * <p>
 * bug# 250 changed patchcorrCombine() - updating CombineParams
 * <p>
 * changed updateCombineCom(int) - change the parameter name because
 * <p>
 * its only necessary when a copy to Setup is required
 * <p>
 * <p>
 * Revision 3.17 2004/03/02 00:09:04 sueh
 * <p>
 * bug #250 added updateCombineCom(int fromTab) - update CombineParams
 * <p>
 * from a tab
 * <p>
 * changed combine - default call to combine(int copyFromTab) with NO_TAB
 * <p>
 * added combine(int copyFromTab) copies fields from copyFromTab to setup
 * <p>
 * tab.
 * <p>
 * modelCombine() - same as combine
 * <p>
 * matchvol1() - same as combine
 * <p>
 * <p>
 * Revision 3.16 2004/02/27 20:10:49 sueh
 * <p>
 * bug# 250 changed createCombineScripts() - copied the
 * <p>
 * Setup Use Matching Models value into the Initial tab
 * <p>
 * <p>
 * Revision 3.15 2004/02/25 22:42:23 sueh
 * <p>
 * bug# 403 removed unnecessary code
 * <p>
 * <p>
 * Revision 3.14 2004/02/25 22:17:52 sueh
 * <p>
 * bug# 403 resetState() is no longer setting imodManager to
 * <p>
 * null
 * <p>
 * <p>
 * Revision 3.13 2004/02/16 18:54:38 sueh
 * <p>
 * bug# 276 Added makeFiducialModelSeedModel() to copy the
 * <p>
 * .seed file to the .fid file.
 * <p>
 * <p>
 * Revision 3.12 2004/02/07 03:12:02 sueh
 * <p>
 * bug# 169 Create ImodManager just once, set metadata
 * <p>
 * separately, reformatted, changed imodRawStack() to
 * <p>
 * ImodPreview()
 * <p>
 * <p>
 * Revision 3.11 2004/02/05 18:05:32 sueh
 * <p>
 * bug# 306 get the trimvol params from the screen and set
 * <p>
 * swapYZ for 3dmod
 * <p>
 * <p>
 * Revision 3.10 2004/02/05 00:19:07 sueh
 * <p>
 * bug# 292 preserving contrast in view x-ray model, changed
 * <p>
 * imodXrayModel()
 * <p>
 * <p>
 * Revision 3.9 2004/02/04 18:12:46 sueh
 * <p>
 * bug# 171 ask to automatically quit all running 3dmod
 * <p>
 * programs.
 * <p>
 * <p>
 * Revision 3.8 2004/01/22 21:09:39 rickg
 * <p>
 * Get screen size in openSetupDialog instead of app init
 * <p>
 * <p>
 * Revision 3.7 2004/01/17 00:14:17 rickg
 * <p>
 * Added a --test argument that prevents the main window from
 * <p>
 * opening up.
 * <p>
 * <p>
 * Revision 3.6 2003/12/08 22:34:32 sueh
 * <p>
 * bug# 169 adding new function imodRawStack
 * <p>
 * <p>
 * Revision 3.5 2003/12/05 01:25:01 sueh
 * <p>
 * bug242 moved getEnvironmentVariable() to Utilities
 * <p>
 * <p>
 * Revision 3.4 2003/12/04 22:09:03 sueh
 * <p>
 * bug242 Converting to new interface.
 * <p>
 * <p>
 * Revision 3.3 2003/11/26 23:36:27 rickg
 * <p>
 * Debug flag and getter changed to static.
 * <p>
 * <p>
 * Revision 3.2 2003/11/11 00:24:52 sueh
 * <p>
 * Bug349 imodFixFiducials(AxisID): call
 * <p>
 * imodManager.openBeadFixer()
 * <p>
 * <p>
 * Revision 3.1 2003/11/10 07:28:54 rickg
 * <p>
 * ContextPopup initialization no longer needed
 * <p>
 * Some more stderr printing on exceptions
 * <p>
 * <p>
 * Revision 3.0 2003/11/07 23:19:00 rickg
 * <p>
 * Version 1.0.0
 * <p>
 * <p>
 * Revision 2.93 2003/11/07 19:49:38 rickg
 * <p>
 * Don't delete preali in delete aligned stacks code.
 * <p>
 * <p>
 * Revision 2.92 2003/11/07 00:52:56 rickg
 * <p>
 * Added test helper methods
 * <p>
 * Changed transferfid parameter name to indicate that it is called with
 * <p>
 * the destination axis
 * <p>
 * <p>
 * Revision 2.91 2003/11/06 22:45:47 sueh
 * <p>
 * cleaning up task tags and prints
 * <p>
 * <p>
 * Revision 2.90 2003/11/06 21:41:27 sueh
 * <p>
 * bug348 imodFineAlign(AsixID): removed calls to
 * <p>
 * setFineAlignmentState() for processTrack and mainFrame.
 * <p>
 * <p>
 * Revision 2.89 2003/11/05 20:31:48 rickg
 * <p>
 * Bug #292 Added preserve contrast seed model and residual model
 * <p>
 * opens
 * <p>
 * <p>
 * Revision 2.88 2003/11/05 20:04:05 rickg
 * <p>
 * Bug# 347 Message written to process monitor area
 * <p>
 * <p>
 * Revision 2.87 2003/11/05 19:39:17 rickg
 * <p>
 * Bug# 295 Query the combination dialog instead of the metaData
 * <p>
 * object as to the state of the match direction for opening the patch
 * <p>
 * region model.
 * <p>
 * <p>
 * Revision 2.86 2003/11/05 19:20:21 rickg
 * <p>
 * Bug# 290 Save tomo gen data when done is pressed
 * <p>
 * <p>
 * Revision 2.85 2003/11/05 18:05:50 sueh
 * <p>
 * bug278 created backupFile(File) to backup the .edf file
 * <p>
 * called backupFile(File) from saveTestParamFile()
 * <p>
 * <p>
 * Revision 2.84 2003/11/04 20:55:42 rickg
 * <p>
 * Bug #345 IMOD Diriectory supplied by a static function from
 * <p>
 * ApplicationManager
 * <p>
 * <p>
 * Revision 2.83 2003/10/27 23:55:41 rickg
 * <p>
 * Bug# 283 Added method to open the tomopitch log file
 * <p>
 * <p>
 * Revision 2.82 2003/10/24 21:45:09 rickg
 * <p>
 * Spelling fix
 * <p>
 * <p>
 * Revision 2.81 2003/10/23 23:06:13 sueh
 * <p>
 * bug271 called isValid() in SetupDialog
 * <p>
 * <p>
 * Revision 2.80 2003/10/22 21:32:02 rickg
 * <p>
 * Bug# 287 Default value handling for SLICE OFFSET and SHIFT
 * <p>
 * <p>
 * Revision 2.79 2003/10/21 23:45:05 rickg
 * <p>
 * Added function to delete the aligned stacks
 * <p>
 * <p>
 * Revision 2.78 2003/10/21 02:34:20 sueh
 * <p>
 * Bug325 Pulled out generic default UI retrieval functionality and placed
 * <p>
 * it in ButtonHelper.
 * <p>
 * <p>
 * Revision 2.77 2003/10/20 22:02:13 rickg
 * <p>
 * Bug# 228 Check to see if solve.xf exists before running matchvol1
 * <p>
 * <p>
 * Revision 2.76 2003/10/20 17:32:09 rickg
 * <p>
 * Use existence of combine com scripts
 * <p>
 * ConstCombineParams.scriptsCreated flag
 * <p>
 * <p>
 * Revision 2.75 2003/10/17 02:00:07 sueh
 * <p>
 * Bug317 added new function - to retrieve default UI resources
 * <p>
 * <p>
 * Revision 2.73 2003/10/10 23:17:01 sueh
 * <p>
 * bug251 removing marks
 * <p>
 * <p>
 * Revision 2.72 2003/10/07 22:40:40 sueh
 * <p>
 * bug251 moved transferfid from fine alignment dialog
 * <p>
 * to fiducial model dialog
 * <p>
 * <p>
 * Revision 2.71 2003/10/05 23:59:35 rickg
 * <p>
 * Bug# 252
 * <p>
 * Adde complete message to progresss region for shor processes
 * <p>
 * <p>
 * Revision 2.70 2003/10/05 21:36:05 rickg
 * <p>
 * Bug# 256
 * <p>
 * Catch SystemProcessException for attempted multiple
 * <p>
 * processes in a axis
 * <p>
 * <p>
 * Revision 2.69 2003/10/03 22:11:15 rickg
 * <p>
 * Bug# 255
 * <p>
 * added returns to catch sections for doneSetupDialog
 * <p>
 * Don't want to continue to main window if copytomocoms did not
 * <p>
 * succeed
 * <p>
 * <p>
 * Revision 2.68 2003/10/02 18:57:46 sueh
 * <p>
 * bug236 added testing:
 * <p>
 * NewstParamTest
 * <p>
 * ComScriptTest
 * <p>
 * <p>
 * Removed marks
 * <p>
 * <p>
 * Revision 2.67 2003/09/30 03:18:43 rickg
 * <p>
 * Bug# 248
 * <p>
 * changed openTestParamFile to loadTestParamFile
 * <p>
 * split out resetState method
 * <p>
 * added logic to openExistingData use a File object or
 * <p>
 * open the File Dialog and drop into the setup page if it fails.
 * <p>
 * <p>
 * Revision 2.66 2003/09/30 02:18:57 rickg
 * <p>
 * Bug 249
 * <p>
 * Proper New dialog behavior when not saving the EDF
 * <p>
 * Also moved message dialogs to the mainFrame
 * <p>
 * <p>
 * Revision 2.65 2003/09/29 23:34:57 sueh
 * <p>
 * bug236 Added UseLinearInterpolation to
 * <p>
 * TomogramGenerationDialog.
 * <p>
 * <p>
 * UseLinearInterpolation:
 * <p>
 * check box
 * <p>
 * Advanced
 * <p>
 * newst -linear
 * <p>
 * <p>
 * Files:
 * <p>
 * ComScriptManager.java
 * <p>
 * ConstNewstParam.java
 * <p>
 * NewstParam.java
 * <p>
 * TomogramGenerationDialog.java
 * <p>
 * ApplicationManager.java
 * <p>
 * <p>
 * Revision 2.64 2003/09/26 19:46:16 sueh
 * <p>
 * bug223 removed task marks
 * <p>
 * <p>
 * Revision 2.63 2003/09/26 19:43:48 sueh
 * <p>
 * bug223 no field should be persistant. Changed MetaData.
 * <p>
 * Added TransferfidNumberViews.
 * <p>
 * Changed the done fine allignment and open fine allignment functions
 * <p>
 * to work with MetaData
 * <p>
 * <p>
 * Revision 2.62 2003/09/09 17:20:29 rickg
 * <p>
 * Check to see if the _orig.st stack exists, do not replace if it does.
 * <p>
 * <p>
 * Revision 2.61 2003/09/08 22:18:50 rickg
 * <p>
 * Catch exception thrown buy ProcessManager.startComScript
 * <p>
 * <p>
 * Revision 2.60 2003/09/08 05:44:47 rickg
 * <p>
 * Added trial tilt
 * <p>
 * Output for a single axis tomogram is changed to
 * <p>
 * dataset_full.rec
 * <p>
 * <p>
 * Revision 2.59 2003/08/20 21:57:09 rickg
 * <p>
 * Only close imods in specified directory
 * <p>
 * <p>
 * Revision 2.58 2003/08/05 21:35:22 rickg
 * <p>
 * Retry commit, eclipse broken?
 * <p>
 * <p>
 * Revision 2.57 2003/07/28 22:53:09 rickg
 * <p>
 * Fixed postpone logic for combine panel. Combine scripts
 * <p>
 * created flag is now reset only when the CombineParams are
 * <p>
 * modified.
 * <p>
 * <p>
 * Combine postpone will now save combine sub script parameters
 * <p>
 * <p>
 * Revision 2.56 2003/07/25 22:51:11 rickg
 * <p>
 * Imod model mode management changes
 * <p>
 * Save original stack as _orig.st
 * <p>
 * <p>
 * Revision 2.55 2003/07/22 22:16:15 rickg
 * <p>
 * Erased stack methods and trial mode
 * <p>
 * <p>
 * Revision 2.54 2003/07/01 19:24:30 rickg
 * <p>
 * Fixed progress bars for prenewst, newst and tomogram generation
 * <p>
 * <p>
 * Revision 2.53 2003/06/27 20:33:28 rickg
 * <p>
 * Changed below method to public
 * <p>
 * <p>
 * Revision 2.52 2003/06/27 20:23:32 rickg
 * <p>
 * Adde getter method for the com script manager
 * <p>
 * <p>
 * Revision 2.51 2003/06/10 05:29:30 rickg
 * <p>
 * Data persistence behavior of the combination and post
 * <p>
 * processing panels now match the others.
 * <p>
 * <p>
 * Revision 2.50 2003/06/10 05:15:23 rickg
 * <p>
 * *** empty log message ***
 * <p>
 * <p>
 * Revision 2.49 2003/06/09 04:28:21 rickg
 * <p>
 * Set state to in progress if any thing is exected for a given
 * <p>
 * process panel
 * <p>
 * <p>
 * Revision 2.48 2003/06/05 21:19:13 rickg
 * <p>
 * Explicit transferfid B to A false setting
 * <p>
 * <p>
 * Revision 2.47 2003/05/27 08:42:04 rickg
 * <p>
 * Progress bar determinant delegate methods
 * <p>
 * <p>
 * Revision 2.46 2003/05/23 22:49:41 rickg
 * <p>
 * Spelling correction
 * <p>
 * <p>
 * Revision 2.45 2003/05/23 14:29:11 rickg
 * <p>
 * Progress bar determinant delegate methods
 * <p>
 * <p>
 * Revision 2.44 2003/05/21 22:56:54 rickg
 * <p>
 * Initial kill implementation
 * <p>
 * <p>
 * Revision 2.43 2003/05/19 22:05:31 rickg
 * <p>
 * Added openNewDataset method
 * <p>
 * unset isDataParamDirty in daving method
 * <p>
 * <p>
 * Revision 2.42 2003/05/15 22:24:24 rickg
 * <p>
 * Reordered method sequence in opening processing panel to
 * <p>
 * prevent slider from taking up all of the window.
 * <p>
 * <p>
 * Revision 2.41 2003/05/15 20:13:05 rickg
 * <p>
 * Fixed PLAF for windows
 * <p>
 * <p>
 * Revision 2.40 2003/05/15 19:39:44 rickg
 * <p>
 * Look and feel handling
 * <p>
 * <p>
 * Revision 2.39 2003/05/14 23:22:51 rickg
 * <p>
 * Exit if no IMOD_DIR is defined. We can't run any of the non com scripts
 * <p>
 * <p>
 * Revision 2.38 2003/05/14 21:45:27 rickg
 * <p>
 * New trimvol constructor for windows
 * <p>
 * <p>
 * Revision 2.37 2003/05/14 14:36:08 rickg
 * <p>
 * Temporary change to volcombine
 * <p>
 * <p>
 * Revision 2.36 2003/05/13 19:58:22 rickg
 * <p>
 * TransferfidParams constructed with IMODDirectory File
 * <p>
 * <p>
 * Revision 2.35 2003/05/10 19:12:56 rickg
 * <p>
 * OS independent path implementation
 * <p>
 * <p>
 * Revision 2.34 2003/05/10 18:01:56 rickg
 * <p>
 * Fixes to get IMOD_DIR home and current working directory
 * <p>
 * in a OS agnostic manner
 * <p>
 * <p>
 * Revision 2.33 2003/05/09 23:25:36 rickg
 * <p>
 * Working change to get env vars from all OSs
 * <p>
 * <p>
 * Revision 2.32 2003/05/09 17:52:59 rickg
 * <p>
 * include this in ImodManager constructor, needed for fiducial model calls
 * <p>
 * <p>
 * Revision 2.31 2003/05/08 23:18:45 rickg
 * <p>
 * Added --debug option, off by default
 * <p>
 * <p>
 * Revision 2.30 2003/05/08 20:14:30 rickg
 * <p>
 * Don't set main window location to (0,0) confuses SGI
 * <p>
 * <p>
 * Revision 2.29 2003/05/08 19:58:53 rickg
 * <p>
 * Work around for bug in File.getParent
 * <p>
 * <p>
 * Revision 2.28 2003/05/07 23:04:29 rickg
 * <p>
 * System property user.dir now defines the working directory
 * <p>
 * Home is now read from the System properties
 * <p>
 * <p>
 * Revision 2.27 2003/04/30 18:48:51 rickg
 * <p>
 * Changed matchcheck* to a single imod instance
 * <p>
 * <p>
 * Revision 2.26 2003/04/28 23:25:25 rickg
 * <p>
 * Changed visible imod references to 3dmod
 * <p>
 * <p>
 * Revision 2.25 2003/04/24 17:46:54 rickg
 * <p>
 * Changed fileset name to dataset name
 * <p>
 * <p>
 * Revision 2.24 2003/04/17 23:11:26 rickg
 * <p>
 * Added cancel handling from post processing dialog
 * <p>
 * <p>
 * Revision 2.23 2003/04/16 22:49:49 rickg
 * <p>
 * Trimvol implmentation
 * <p>
 * <p>
 * Revision 2.22 2003/04/16 00:13:54 rickg
 * <p>
 * Trimvol in progress
 * <p>
 * <p>
 * Revision 2.21 2003/04/14 23:57:18 rickg
 * <p>
 * Trimvol management changes
 * <p>
 * <p>
 * Revision 2.20 2003/04/10 23:40:03 rickg
 * <p>
 * Initial exit function handling of imod and other processes
 * <p>
 * Initial openPostProcessingDialog
 * <p>
 * <p>
 * Revision 2.19 2003/03/26 00:52:25 rickg
 * <p>
 * Added button to convert patch_vector.mod to patch.out
 * <p>
 * <p>
 * Revision 2.18 2003/03/22 00:40:35 rickg
 * <p>
 * slovematchmod label change
 * <p>
 * <p>
 * Revision 2.17 2003/03/20 21:18:55 rickg
 * <p>
 * Added matchshift results button/access
 * <p>
 * <p>
 * Revision 2.16 2003/03/20 16:58:42 rickg
 * <p>
 * Added methods: imodMatchedToTomgram, matchorwarpTrial
 * <p>
 * Added trial mode handling to matchorwarp
 * <p>
 * <p>
 * Revision 2.15 2003/03/19 00:23:04 rickg
 * <p>
 * Added imod patch vector model pass through
 * <p>
 * <p>
 * Revision 2.14 2003/03/18 23:56:54 rickg
 * <p>
 * ComScript method name changes
 * <p>
 * Apropriate loading of combine scripts
 * <p>
 * Added pass through method to open matching models
 * <p>
 * Done not longer executes combine
 * <p>
 * Updated combine related methods to match new
 * <p>
 * combination dialog
 * <p>
 * <p>
 * Revision 2.13 2003/03/18 17:03:15 rickg
 * <p>
 * Combine development in progress
 * <p>
 * <p>
 * Revision 2.12 2003/03/18 15:01:31 rickg
 * <p>
 * Combine development in progress
 * <p>
 * <p>
 * Revision 2.11 2003/03/18 00:32:32 rickg
 * <p>
 * combine development in progress
 * <p>
 * <p>
 * Revision 2.10 2003/03/07 07:22:49 rickg
 * <p>
 * combine layout in progress
 * <p>
 * <p>
 * Revision 2.9 2003/03/06 05:53:28 rickg
 * <p>
 * Combine interface in progress
 * <p>
 * <p>
 * Revision 2.8 2003/03/06 01:19:17 rickg
 * <p>
 * Combine changes in progress
 * <p>
 * <p>
 * Revision 2.7 2003/03/02 23:30:41 rickg
 * <p>
 * Combine layout in progress
 * <p>
 * <p>
 * Revision 2.6 2003/02/24 23:27:21 rickg
 * <p>
 * Added process interrupt method
 * <p>
 * <p>
 * Revision 2.5 2003/01/30 00:43:32 rickg
 * <p>
 * Blank second axis panel when done with tomogram generation
 * <p>
 * <p>
 * Revision 2.4 2003/01/29 15:22:58 rickg
 * <p>
 * Updated logic for combine step
 * <p>
 * <p>
 * Revision 2.3 2003/01/28 20:42:53 rickg
 * <p>
 * Bug fix: save current dialog state when running align.com
 * <p>
 * <p>
 * Revision 2.2 2003/01/28 00:15:29 rickg
 * <p>
 * Main window now remembers its size
 * <p>
 * <p>
 * Revision 2.1 2003/01/27 18:12:41 rickg
 * <p>
 * Fixed bug from single window transition in positioning dialog
 * <p>
 * opening function
 * <p>
 * <p>
 * Revision 2.0 2003/01/24 20:30:31 rickg
 * <p>
 * Single window merge to main branch
 * <p>
 * <p>
 * Revision 1.36.2.1 2003/01/24 18:27:46 rickg
 * <p>
 * Single window GUI layout initial revision
 * <p>
 * <p>
 * Revision 1.36 2003/01/10 20:46:34 rickg
 * <p>
 * Added ability to view 3D fiducial models
 * <p>
 * <p>
 * Revision 1.35 2003/01/10 18:39:58 rickg
 * <p>
 * Using existing com scripts now gives the correct
 * <p>
 * process state
 * <p>
 * <p>
 * Revision 1.34 2003/01/10 18:33:16 rickg
 * <p>
 * Added test parameter filename to command line args
 * <p>
 * <p>
 * Revision 1.33 2003/01/08 21:04:38 rickg
 * <p>
 * More descriptive error dialog when the are not
 * <p>
 * available for combining.
 * <p>
 * <p>
 * Revision 1.32 2003/01/07 00:30:16 rickg
 * <p>
 * Added imodViewResidual method
 * <p>
 * <p>
 * Revision 1.31 2003/01/06 04:53:16 rickg
 * <p>
 * Set default parameters for transferfid panel and handle
 * <p>
 * new backwards flag for b to a
 * <p>
 * <p>
 * Revision 1.30 2003/01/04 00:41:00 rickg
 * <p>
 * Implemented transferfid method
 * <p>
 * <p>
 * Revision 1.29 2002/12/19 00:35:20 rickg
 * <p>
 * Implemented persitent advanced state handling
 * <p>
 * <p>
 * Revision 1.27 2002/12/11 21:26:31 rickg
 * <p>
 * Added font setting into user prefs setting
 * <p>
 * <p>
 * Revision 1.26 2002/12/11 05:39:00 rickg
 * <p>
 * Added basic font change method
 * <p>
 * <p>
 * Revision 1.25 2002/12/11 00:39:48 rickg
 * <p>
 * Basic handling of settings dialog
 * <p>
 * added setUserPreferences method
 * <p>
 * <p>
 * Revision 1.24 2002/12/09 04:18:50 rickg
 * <p>
 * Better handling of current working directory, user.dir and
 * <p>
 * metaData always agree now.
 * <p>
 * <p>
 * Revision 1.23 2002/12/05 01:21:02 rickg
 * <p>
 * Added isAdvanced stub
 * <p>
 * <p>
 * Revision 1.22 2002/11/21 19:24:38 rickg
 * <p>
 * Set user.dir to current working directory
 * <p>
 * <p>
 * Revision 1.21 2002/10/29 18:22:04 rickg
 * <p>
 * Simplified rawstack open checking
 * <p>
 * <p>
 * Revision 1.20 2002/10/25 19:30:43 rickg
 * <p>
 * Modifies several catches to explicilty specify exception
 * <p>
 * <p>
 * Revision 1.19 2002/10/24 19:52:55 rickg
 * <p>
 * Added command line --demo argument
 * <p>
 * <p>
 * Revision 1.18 2002/10/22 21:38:24 rickg
 * <p>
 * ApplicationManager now controls both demo and debug
 * <p>
 * modes
 * <p>
 * <p>
 * Revision 1.17 2002/10/17 22:47:35 rickg
 * <p>
 * process dialogs are now managed attributes
 * <p>
 * setVisible calls changed to show
 * <p>
 * unused variable dialogFinshed removed
 * <p>
 * <p>
 * Revision 1.16 2002/10/17 16:23:04 rickg
 * <p>
 * Added private method to update the dependent tilt parameters when the
 * <p>
 * align.com parameters are changed
 * <p>
 * <p>
 * Revision 1.15 2002/10/16 17:37:18 rickg
 * <p>
 * Construct a imodManager when a new data set is opened
 * <p>
 * <p>
 * Revision 1.14 2002/10/14 22:44:27 rickg
 * <p>
 * Added combine to execute section of doneCombine
 * <p>
 * <p>
 * Revision 1.13 2002/10/14 19:04:18 rickg
 * <p>
 * openMessageDialog made public
 * <p>
 * <p>
 * Revision 1.12 2002/10/10 23:40:33 rickg
 * <p>
 * refactored createCombineScripts to setupCombineScripts
 * <p>
 * <p>
 * Revision 1.11 2002/10/10 19:16:19 rickg
 * <p>
 * Get HOME and IMOD_DIR environement variables during
 * <p>
 * initialization instead of each time they requested. Also
 * <p>
 * exit if they are not available.
 * <p>
 * <p>
 * Revision 1.10 2002/10/09 04:29:17 rickg
 * <p>
 * Implemented calls to updateCombineCom
 * <p>
 * <p>
 * Revision 1.9 2002/10/09 00:04:37 rickg
 * <p>
 * Added default patch boundary logic
 * <p>
 * still needs work on getting combine parameters at the correct times
 * <p>
 * <p>
 * Revision 1.8 2002/10/07 22:20:21 rickg
 * <p>
 * removed unused imports
 * <p>
 * <p>
 * Revision 1.7 2002/09/30 23:44:43 rickg
 * <p>
 * Started implementing updateCombineCom
 * <p>
 * <p>
 * Revision 1.6 2002/09/30 22:01:29 rickg
 * <p>
 * Added check to verify dual axis for combination
 * <p>
 * <p>
 * Revision 1.5 2002/09/20 18:56:09 rickg
 * <p>
 * Added private message and yes/no dialog methods
 * <p>
 * Check to see if the raw stack and coarsely aligned stacks should be
 * <p>
 * closed by the user
 * <p>
 * <p>
 * Revision 1.4 2002/09/19 22:57:56 rickg
 * <p>
 * Imod mangement is now handled through the ImodManager
 * <p>
 * <p>
 * Revision 1.3 2002/09/17 23:44:56 rickg
 * <p>
 * Adding ImodManager, in progress
 * <p>
 * <p>
 * Revision 1.2 2002/09/13 21:29:57 rickg
 * <p>
 * Started updating for ImodManager
 * <p>
 * <p>
 * Revision 1.1 2002/09/09 22:57:02 rickg
 * <p>
 * Initial CVS entry, basic functionality not including combining
 * <p>
 * </p>
 */
<|MERGE_RESOLUTION|>--- conflicted
+++ resolved
@@ -4042,11 +4042,7 @@
             axisID);
         if (bufferedWriter != null) {
           bufferedWriter.close();
-<<<<<<< HEAD
         }
-=======
-        }        
->>>>>>> b563434e
         throw new IOException(message);
       }
       int sections = rawStackHeader.getNSections();
