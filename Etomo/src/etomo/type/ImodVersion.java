--- conflicted
+++ resolved
@@ -17,9 +17,5 @@
 public class ImodVersion {
   public static  final String  rcsid =  "$Id$";
   
-<<<<<<< HEAD
-  public static final String CURRENT_VERSION = "4.5.2";
-=======
   public static final String CURRENT_VERSION = "4.6.0";
->>>>>>> 24f5c946
 }