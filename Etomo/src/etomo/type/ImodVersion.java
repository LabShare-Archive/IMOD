--- conflicted
+++ resolved
@@ -17,9 +17,5 @@
 public class ImodVersion {
   public static  final String  rcsid =  "$Id$";
   
-<<<<<<< HEAD
-  public static final String CURRENT_VERSION = "4.3.3";
-=======
   public static final String CURRENT_VERSION = "4.4.2";
->>>>>>> 9dfed424
 }