--- conflicted
+++ resolved
@@ -61,10 +61,7 @@
   private boolean absolutePath = false;
   private boolean useTextAsOriginDir = false;
   private boolean turnOffFileHiding = false;
-<<<<<<< HEAD
-=======
   private String checkpointValue = null;
->>>>>>> 3222e30e
   /**
    * If origin is valid, it overrides originEtomoRunDir.
    */
