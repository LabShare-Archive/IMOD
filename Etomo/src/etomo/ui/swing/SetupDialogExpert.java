package etomo.ui.swing;

import java.awt.Container;
import java.io.File;

import etomo.ApplicationManager;
import etomo.Arguments;
import etomo.EtomoDirector;
import etomo.logic.ConfigTool;
import etomo.logic.UserEnv;
import etomo.storage.DirectiveFile;
import etomo.storage.EtomoFileFilter;
import etomo.storage.LogFile;
import etomo.storage.ParameterStore;
import etomo.type.AxisID;
import etomo.type.AxisType;
import etomo.type.BaseMetaData;
import etomo.type.ConstEtomoNumber;
import etomo.type.ConstMetaData;
import etomo.type.DialogExitState;
import etomo.type.DialogType;
import etomo.type.FileType;
import etomo.type.MetaData;
import etomo.type.Run3dmodMenuOptions;
import etomo.type.TiltAngleSpec;
import etomo.type.UserConfiguration;
import etomo.type.ViewType;
import etomo.ui.SetupReconInterface;
import etomo.ui.SetupReconUIHarness;
import etomo.util.SharedConstants;

/**
 * <p>Description: </p>
 * 
 * <p>Copyright: Copyright 2006</p>
 *
 * <p>Organization:
 * Boulder Laboratory for 3-Dimensional Electron Microscopy of Cells (BL3DEMC),
 * University of Colorado</p>
 * 
 * @author $Author$
 * 
 * @version $Revision$
 * 
 * <p> $Log$
 * <p> Revision 1.3  2011/02/24 23:37:49  sueh
 * <p> bug# 1452 imageRotation needs to be double everywhere.
 * <p>
 * <p> Revision 1.2  2011/02/22 19:29:29  sueh
 * <p> bug# 1437 Reformatting.
 * <p>
 * <p> Revision 1.1  2010/11/13 16:07:34  sueh
 * <p> bug# 1417 Renamed etomo.ui to etomo.ui.swing.
 * <p>
 * <p> Revision 1.18  2010/09/08 19:20:13  sueh
 * <p> bug# 1401 In doAutomation handle dir equals ".".
 * <p>
 * <p> Revision 1.17  2010/04/10 05:32:14  sueh
 * <p> bug# 1349 Pressing Scan Header button without a dataset name pops up
 * <p> too many error messages.
 * <p>
 * <p> Revision 1.16  2010/04/08 18:04:01  sueh
 * <p> bug# 1348 In scanHeaderAction, getting imageRotation as an
 * <p> EtomoNumber.
 * <p>
 * <p> Revision 1.15  2010/03/27 05:09:30  sueh
 * <p> bug# 1333 Added GPU checkbox.
 * <p>
 * <p> Revision 1.14  2010/02/17 05:03:12  sueh
 * <p> bug# 1301 Using manager instead of manager key for popping up messages.
 * <p>
 * <p> Revision 1.13  2010/01/11 23:59:01  sueh
 * <p> bug# 1299 Removed responsibility anything other then cpu.adoc from
 * <p> CpuAdoc.  Placed responsibility for information about the network in the
 * <p> Network class.
 * <p>
 * <p> Revision 1.12  2009/10/13 17:45:07  sueh
 * <p> bug# 1278 Changed MetaData.setExcludeProjectionsA and B to
 * <p> setExcludeProjections.
 * <p>
 * <p> Revision 1.11  2009/09/01 03:18:25  sueh
 * <p> bug# 1222
 * <p>
 * <p> Revision 1.10  2009/08/24 20:23:54  sueh
 * <p> bug# 1254 Made setViewType package private.
 * <p>
 * <p> Revision 1.9  2009/03/17 00:46:24  sueh
 * <p> bug# 1186 Pass managerKey to everything that pops up a dialog.
 * <p>
 * <p> Revision 1.8  2009/02/13 02:36:47  sueh
 * <p> bug# 1152 Adding frame validation to isValid.  Factoring MRC header
 * <p> reading functionality to readMRCHeader and getStackFileName.
 * <p>
 * <p> Revision 1.7  2009/02/04 23:36:48  sueh
 * <p> bug# 1158 Changed id and exception classes in LogFile.
 * <p>
 * <p> Revision 1.6  2008/12/02 21:24:46  sueh
 * <p> bug# 1157 Simplify rounding method used with pixel.
 * <p>
 * <p> Revision 1.5  2008/12/01 22:35:05  sueh
 * <p> bug# 1131 Setting montage from userConfiguration.
 * <p>
 * <p> Revision 1.4  2008/07/19 01:12:15  sueh
 * <p> bug# 1125 Making it easier to access CpuAdoc by not passing the
 * <p> manager to it; all it needs is the current directory.
 * <p>
 * <p> Revision 1.3  2008/01/31 20:31:12  sueh
 * <p> bug# 1055 throwing a FileException when LogFile.getInstance fails.
 * <p>
 * <p> Revision 1.2  2008/01/25 22:29:24  sueh
 * <p> bug# 1070 Don't use parallel processing unless the cpu.adoc or
 * <p> IMOD_PROCESSORS has been set by the user.
 * <p>
 * <p> Revision 1.1  2007/12/26 22:31:39  sueh
 * <p> bug# 1052 Turned SetupDialog into an extremely thin GUI.  Moved decisions and
 * <p> knowledge to SetupDialogExpert.  Added doAutomation() to handle user
 * <p> specified automated functionality to be done before control is handed over to the
 * <p> user.
 * <p> </p>
 */
public final class SetupDialogExpert {
  public static final String rcsid = "$Id$";

  private final TiltAnglePanelExpert tiltAnglePanelExpertA;
  private final TiltAnglePanelExpert tiltAnglePanelExpertB;
  private final SetupDialog dialog;
  private final ApplicationManager manager;
  private final SetupReconUIHarness setupUIHarness;

  private File dir = null;

  private SetupDialogExpert(final ApplicationManager manager,
      final SetupReconUIHarness setupUIHarness, final boolean calibrationAvailable) {
    this.manager = manager;
    this.setupUIHarness = setupUIHarness;
    tiltAnglePanelExpertA = new TiltAnglePanelExpert(manager, AxisID.FIRST);
    tiltAnglePanelExpertB = new TiltAnglePanelExpert(manager, AxisID.SECOND);
    dialog = SetupDialog.getInstance(this, manager, AxisID.ONLY, DialogType.SETUP_RECON,
        calibrationAvailable);
  }

  public static SetupDialogExpert getInstance(ApplicationManager manager,
      final SetupReconUIHarness setupUIHarness, boolean calibrationAvailable) {
    SetupDialogExpert instance = new SetupDialogExpert(manager, setupUIHarness,
        calibrationAvailable);
    instance.setTooltips();
    return instance;
  }

  /**
   * Process command line arguments that pertain to Setup Dialog.  May can
   * functions in ApplicationManager.
   * @return true the automation does not generate errors
   */
  public void doAutomation() {
    Arguments arguments = EtomoDirector.INSTANCE.getArguments();
    // build and set dataset
    dir = arguments.getDir();
    String dataset = arguments.getDataset();
    if (dataset != null) {
      // If the directory was set and dataset is a file (not the dataset name), pass the
      // absolute path to the dialog.
      if (dir != null && dataset.endsWith(FileType.RAW_STACK.getExtension(manager))) {
        dialog.setDataset(new File(dir, dataset).getAbsolutePath());
      }
      else {
        dialog.setDataset(arguments.getDataset());
      }
    }
    // check radio buttons
    AxisType axis = arguments.getAxis();
    if (axis == AxisType.SINGLE_AXIS) {
      dialog.setSingleAxis(true);
    }
    else if (axis == AxisType.DUAL_AXIS) {
      dialog.setDualAxis(true);
    }
    ViewType frame = arguments.getFrame();
    if (frame != null) {
      setViewType(frame);
    }
    // fill in fields
    ConstEtomoNumber fiducial = arguments.getFiducial();
    if (!fiducial.isNull()) {
      dialog.setFiducialDiameter(fiducial.getDouble());
    }
    // scan header
    if (arguments.isScan()) {
      setupUIHarness.scanHeaderAction(dialog);
    }
    if (arguments.isCpus()) {
      dialog.setParallelProcess(true);
    }
    if (arguments.isGpus()) {
      dialog.setGpuProcessing(true);
    }
    // complete the dialog
    if (arguments.isCreate()) {
      dialog.buttonExecuteAction();
    }
  }

  public File getScopeTemplate() {
    return dialog.getScopeTemplateFile();
  }

  public File getSystemTemplate() {
    return dialog.getSystemTemplateFile();
  }

  public File getUserTemplate() {
    return dialog.getSystemTemplateFile();
  }

  public File getDir() {
    return dir;
  }

  public String getDataset() {
    return dialog.getDataset();
  }

  public SetupReconInterface getSetupReconInterface() {
    return dialog;
  }

  /**
   * Checks for an existing reconstruction on a different stack in the current
   * directory. Assumes that the new .edf file for this instance has not been
   * created yet. Since .com file names are not stack specific, it is necessary
   * to prevent interference by doing only one reconstruction per directory. A
   * secondary goal is to have only one tilt series per directory. Multiple .edf
   * files accessing the same stacks are allowed so that the user can back up
   * their .edf file or start a fresh .edf file. The user may also have one
   * single and one dual reconstruction in a directory, as long as they have a
   * stack in common.
   * @return True if there is already an .edf file in the propertyUserDir and it
   *         is referencing a stack other then the one(s) specified in the setup
   *         dialog. True if the new .edf file and the existing .edf file are
   *         both single axis, even if one file is accessing the A stack and the
   *         other is accessing the B stack. False if no existing .edf file is
   *         found. False if the new .edf file and the existing .edf file are
   *         single and dual axis, as long as they have a stack in common. False
   *         if there is a conflict, but the stacks that one of .edf files
   *         references don't exist.
   */
  public boolean checkForSharedDirectory() {
    String propertyUserDir = getPropertyUserDir();
    File directory = new File(propertyUserDir);
    // Get all the edf files in propertyUserDir.
    File[] edfFiles = directory.listFiles(new EtomoFileFilter());
    if (edfFiles == null) {
      return false;
    }
    BaseMetaData metaData = manager.getBaseMetaData();
    String datasetName = metaData.getDatasetName();
    AxisType axisType = metaData.getAxisType();
    String extension = metaData.getFileExtension();
    File firstStack = null;
    File secondStack = null;
    String firstStackName = null;
    String secondStackName = null;
    // Create File instances based on the stacks specified in the setup dialog
    if (axisType == AxisType.DUAL_AXIS) {
      firstStack = new File(propertyUserDir, datasetName + AxisID.FIRST.getExtension()
          + ".st");
      firstStackName = firstStack.getName();
      secondStack = new File(propertyUserDir, datasetName + AxisID.SECOND.getExtension()
          + ".st");
      secondStackName = secondStack.getName();
    }
    else if (axisType == AxisType.SINGLE_AXIS) {
      firstStack = new File(propertyUserDir, datasetName + AxisID.ONLY.getExtension()
          + ".st");
      firstStackName = firstStack.getName();
    }
    // open any .edf files in propertyUserDir - assuming the .edf file for this
    // instance hasn't been created yet.
    // If there is at least one .edf file that references existing stacks that
    // are not the stacks the will be used in this instance, then the directory
    // is already in use.
    // Doing a dual and single axis on the same stack is not sharing a
    // directory.
    // However doing two single axis reconstructions on the same tilt series,
    // where one is done on A and the other is done on B, would be considered
    // sharing a directory.
    for (int i = 0; i < edfFiles.length; i++) {
      MetaData savedMetaData = new MetaData(manager);
      try {
        ParameterStore paramStore = ParameterStore.getInstance(edfFiles[i]);
        if (paramStore != null) {
          paramStore.load(savedMetaData);
        }
      }
      catch (LogFile.LockException e) {
        e.printStackTrace();
        UIHarness.INSTANCE.openMessageDialog(manager, "Unable to read .edf files in "
            + propertyUserDir, "Etomo Error");
        continue;
      }
      // Create File instances based on the stacks specified in the edf file
      // found in propertyUserDir.
      AxisType savedAxisType = savedMetaData.getAxisType();
      String savedDatasetName = savedMetaData.getDatasetName();
      File savedFirstStack;
      File savedSecondStack;
      String savedFirstStackName;
      String savedSecondStackName;
      if (savedAxisType == AxisType.DUAL_AXIS) {
        savedFirstStack = new File(propertyUserDir, savedDatasetName
            + AxisID.FIRST.getExtension() + ".st");
        savedFirstStackName = savedFirstStack.getName();
        savedSecondStack = new File(propertyUserDir, savedDatasetName
            + AxisID.SECOND.getExtension() + ".st");
        savedSecondStackName = savedSecondStack.getName();
        if (axisType == AxisType.DUAL_AXIS) {
          // compare dual axis A against saved dual axis A
          if (savedFirstStack.exists() && !firstStackName.equals(savedFirstStackName)) {
            return true;
          }
          // compare dual axis B against saved dual axis B
          if (savedSecondStack.exists() && !secondStackName.equals(savedSecondStackName)) {
            return true;
          }
        }
        else if (axisType == AxisType.SINGLE_AXIS) {
          // compare single axis against saved dual axis A
          // compare single axis against saved dual axis B
          if (savedFirstStack.exists()
              && !firstStackName.equals(savedFirstStackName)
              && (!savedSecondStack.exists() || (savedSecondStack.exists() && !firstStackName
                  .equals(savedSecondStackName)))) {
            return true;
          }
        }
      }
      else if (savedAxisType == AxisType.SINGLE_AXIS) {
        savedFirstStack = new File(propertyUserDir, savedDatasetName
            + AxisID.ONLY.getExtension() + ".st");
        savedFirstStackName = savedFirstStack.getName();
        if (axisType == AxisType.DUAL_AXIS) {
          // compare dual axis A against saved single axis
          // compare dual axis B against saved single axis
          if (savedFirstStack.exists() && !firstStackName.equals(savedFirstStackName)
              && !secondStackName.equals(savedFirstStackName)) {
            return true;
          }
        }
        else if (axisType == AxisType.SINGLE_AXIS) {
          // compare single axis against saved single axis
          if (savedFirstStack.exists() && !firstStackName.equals(savedFirstStackName)) {
            return true;
          }
        }
      }
    }
    return false;
  }

  String getPropertyUserDir() {
    return setupUIHarness.getPropertyUserDir();
  }

  public DialogExitState getExitState() {
    return dialog.getExitState();
  }

  /**
   * Return the working directory as a File object.
   * @return
   */
  public File getWorkingDirectory() {
    String datasetText = dialog.getDataset();
    File dataset = new File(datasetText);
    if (!dataset.isAbsolute()) {

      dataset = new File(getPropertyUserDir() + File.separator + datasetText);
    }
    return dataset.getParentFile();
  }

  public void initializeFields(ConstMetaData metaData, UserConfiguration userConfig) {
    if (!metaData.getDatasetName().equals("")) {
      String canonicalPath = getPropertyUserDir() + "/" + metaData.getDatasetName();
      dialog.setDataset(canonicalPath);
    }
    // Parallel processing is optional in tomogram reconstruction, so only use it
    // if the user set it up.
    dialog.setParallelProcess(UserEnv.isParallelProcessing(manager, AxisID.ONLY,
        getPropertyUserDir()));
    dialog.setParallelProcessEnabled(UserEnv.isParallelProcessingEnabled(manager,
        AxisID.ONLY, getPropertyUserDir()));
    dialog.setGpuProcessingEnabled(UserEnv.isGpuProcessingEnabled(manager, AxisID.ONLY,
        getPropertyUserDir()));
    dialog.setGpuProcessing(UserEnv.isGpuProcessing(manager, AxisID.ONLY,
        getPropertyUserDir()));
    dialog.setBackupDirectory(metaData.getBackupDirectory());
    dialog.setDistortionFile(metaData.getDistortionFile());
    dialog.setMagGradientFile(metaData.getMagGradientFile());
    dialog.setAdjustedFocus(AxisID.FIRST, metaData.getAdjustedFocusA().is());
    dialog.setAdjustedFocus(AxisID.SECOND, metaData.getAdjustedFocusB().is());
    if (metaData.getAxisType() == AxisType.SINGLE_AXIS || userConfig.getSingleAxis()) {
      dialog.setSingleAxis(true);
    }
    else {
      dialog.setDualAxis(true);
    }
    if (userConfig.getMontage()) {
      setViewType(ViewType.MONTAGE);
    }
    else {
      setViewType(metaData.getViewType());
    }
    if (!Double.isNaN(metaData.getPixelSize())) {
      dialog.setPixelSize(metaData.getPixelSize());
    }
    if (!Double.isNaN(metaData.getFiducialDiameter())) {
      dialog.setFiducialDiameter(metaData.getFiducialDiameter());
    }
    if (!metaData.getImageRotation(AxisID.ONLY).isNull()) {
      dialog.setImageRotation(metaData.getImageRotation(AxisID.ONLY).toString());
    }
    dialog.setBinning(metaData.getBinning());

    tiltAnglePanelExpertA.setFields(metaData.getTiltAngleSpecA(), userConfig);
    dialog.setExcludeList(AxisID.FIRST, metaData.getExcludeProjectionsA());
    tiltAnglePanelExpertB.setFields(metaData.getTiltAngleSpecB(), userConfig);
    dialog.setExcludeList(AxisID.SECOND, metaData.getExcludeProjectionsB());
    if (metaData.getAxisType() == AxisType.SINGLE_AXIS) {
      tiltAnglePanelExpertB.setEnabled(false);
      dialog.setExcludeListEnabled(AxisID.SECOND, false);
      dialog.setViewRawStackEnabled(AxisID.SECOND, false);
    }
<<<<<<< HEAD
    setFEIPixelSize = userConfig.isSetFEIPixelSize();
    dialog.setSystemTemplate(ConfigTool.getSystemTemplateFiles());
    dialog.setUserTemplate(ConfigTool.getUserTemplateFiles());
  }

  public boolean isSetFEIPixelSize() {
    return setFEIPixelSize;
=======
>>>>>>> bf3ee9a4
  }

  boolean validateTiltAngle(final AxisID axisID, final String errorTitle) {
    return getTiltAnglesPanelExpert(axisID).validate(errorTitle);
  }

  TiltAnglePanelExpert getTiltAnglesPanelExpert(AxisID axisID) {
    if (axisID == AxisID.SECOND) {
      return tiltAnglePanelExpertB;
    }
    return tiltAnglePanelExpertA;
  }

  public Container getContainer() {
    return dialog.getContainer();
  }

  AxisType getAxisType() {
    return setupUIHarness.getAxisType();
  }

  String getDatasetDir() {
    if (dir != null) {
      return dir.getAbsolutePath();
    }
    return EtomoDirector.INSTANCE.getOriginalUserDir();
  }

  public boolean getTiltAngleFields(final AxisID axisID,
      final TiltAngleSpec tiltAngleSpec, final boolean doValidation) {
    if (axisID == AxisID.SECOND) {
      return tiltAnglePanelExpertB.getFields(tiltAngleSpec, doValidation);
    }
    return tiltAnglePanelExpertA.getFields(tiltAngleSpec, doValidation);
  }

  String getCurrentBackupDirectory() {
    // Open up the file chooser in the working directory
    String currentBackupDirectory = dialog.getBackupDirectory();
    if (currentBackupDirectory.equals("")) {
      currentBackupDirectory = EtomoDirector.INSTANCE.getOriginalUserDir();
    }
    return currentBackupDirectory;
  }

  String getCurrentDistortionDir() {
    // Open up the file chooser in the calibration directory, if available,
    // otherwise open in the working directory
    String currentDistortionDir = dialog.getDistortionFile();
    if (currentDistortionDir.equals("")) {
      File calibrationDir = EtomoDirector.INSTANCE.getIMODCalibDirectory();
      File distortionDir = new File(calibrationDir.getAbsolutePath(), "Distortion");
      if (distortionDir.exists()) {
        currentDistortionDir = distortionDir.getAbsolutePath();
      }
      else {
        currentDistortionDir = getPropertyUserDir();
      }
    }
    return currentDistortionDir;
  }

  String getCurrentMagGradientDir() {
    // Open up the file chooser in the calibration directory, if available,
    // otherwise open in the working directory
    String currentMagGradientDir = dialog.getMagGradientFile();
    if (currentMagGradientDir.equals("")) {
      File calibrationDir = EtomoDirector.INSTANCE.getIMODCalibDirectory();
      File magGradientDir = new File(calibrationDir.getAbsolutePath(), "Distortion");
      if (magGradientDir.exists()) {
        currentMagGradientDir = magGradientDir.getAbsolutePath();
      }
      else {
        currentMagGradientDir = getPropertyUserDir();
      }
    }
    return currentMagGradientDir;
  }

  void action(final String actionCommand) {
    if (dialog.equalsSingleAxisActionCommand(actionCommand)) {
      tiltAnglePanelExpertB.setEnabled(false);
      dialog.setExcludeListEnabled(AxisID.SECOND, false);
      dialog.setViewRawStackEnabled(AxisID.SECOND, false);
    }
    else if (dialog.equalsDualAxisActionCommand(actionCommand)) {
      tiltAnglePanelExpertB.setEnabled(true);
      dialog.setExcludeListEnabled(AxisID.SECOND, true);
      dialog.setViewRawStackEnabled(AxisID.SECOND, true);
    }
    else if (dialog.equalsSingleViewActionCommand(actionCommand)) {
      dialog.setAdjustedFocusEnabled(AxisID.FIRST, false);
      dialog.setAdjustedFocusEnabled(AxisID.SECOND, false);
    }
    else if (dialog.equalsMontageActionCommand(actionCommand)) {
      dialog.setAdjustedFocusEnabled(AxisID.FIRST, true);
      dialog.setAdjustedFocusEnabled(AxisID.SECOND, true);
    }
    else if (dialog.equalsScanHeaderActionCommand(actionCommand)) {
      setupUIHarness.scanHeaderAction(dialog);
    }
    else if (dialog.equalsTemplateActionCommand(actionCommand)) {
      dialog.updateTemplateValues();
    }
  }

  void updateTiltAnglePanelTemplateValues(final DirectiveFile template) {
    tiltAnglePanelExpertA.updateTemplateValues(template);
    tiltAnglePanelExpertB.updateTemplateValues(template);
  }

  void viewRawStack(AxisID axisID, final Run3dmodMenuOptions menuOptions) {
    if (axisID == AxisID.SECOND) {
      manager.imodPreview(AxisID.SECOND, menuOptions);
    }
    else {
      if (getAxisType() == AxisType.SINGLE_AXIS) {
        manager.imodPreview(AxisID.ONLY, menuOptions);
      }
      else {
        manager.imodPreview(AxisID.FIRST, menuOptions);
      }
    }
  }

  private void setTooltips() {
    dialog.setDatasetTooltip(
        "Enter the name of view data file(s). You can also select the view "
            + "data file by pressing the folder button.",
        "This button will open a file chooser dialog box allowing you to "
            + "select the view data file.");
    dialog.setBackupDirectoryTooltip(
        "Enter the name of the directory where you want the small data "
            + "files .com and .log files to be backed up.  You can use the "
            + "folder button on the right to create a new directory to "
            + "store the backups.",
        "This button will open a file chooser dialog box allowing you to "
            + "select and/or create the backup directory.");
    dialog.setScanHeaderTooltip("Attempt to extract pixel size and tilt axis "
        + "rotation angle from data stack.");
    dialog.setAxisTypeTooltip("This radio button selector will choose whether the "
        + "data consists of one or two tilt axis.");
    dialog.setViewTypeTooltip(SharedConstants.VIEW_TYPE_TOOLTIP);

    dialog
        .setPixelSizeTooltip("Enter the view image pixel size in nanometers " + "here.");
    dialog.setFiducialDiameterTooltip("Enter the fiducial size in nanometers here.");
    dialog.setImageRotationTooltip("Enter the view image rotation in degrees. This "
        + "is the rotation (CCW positive) from the Y-axis (the tilt axis "
        + "after the views are aligned) to the suspected tilt axis in the "
        + "unaligned views.");
    dialog.setDistortionFileTooltip(SharedConstants.DISTORTION_FIELD_TOOLTIP);
    dialog.setBinningTooltip(SharedConstants.IMAGES_ARE_BINNED_TOOLTIP);

    tiltAnglePanelExpertA.setTooltips();
    tiltAnglePanelExpertB.setTooltips();

    dialog.setExcludeListTooltip("Enter the view images to <b>exclude</b> from the "
        + "processing of this axis.  Ranges are allowed, separate ranges by "
        + "commas.  For example to exclude the first four and last four "
        + "images of a 60 view stack enter 1-4,57-60.");
    dialog.setPostponeTooltip("This button will setup the processing for existing "
        + "command scripts.  <b>Be sure that parameters entered match the "
        + "existing command scripts.");
    dialog.setExecuteTooltip("This button will create a new set of command scripts "
        + "overwriting any of the same name in the specified working "
        + "directory.  Be sure to save the data file after creating the "
        + "command script if you wish to keep the results.");
    dialog.setParallelProcessTooltip("Sets the default for parallel processing "
        + "(distributing processes across multiple computers).");
    dialog.setGpuProcessingTooltip("Sets the default for GPU processing (sending "
        + "processes to the graphics card).");

    dialog.setMagGradientFileTooltip("OPTIONAL:  A file with magnification "
        + "gradients to be applied for each image.");
    dialog.setViewRawStackTooltip("View the current raw image stack.");
    dialog.setAdjustedFocusTooltip("Set this if \"Change focus with height\" was "
        + "selected when the montage was acquired in SerialEM.");
  }

  // View type radio button
  void setViewType(ViewType viewType) {
    if (viewType == ViewType.SINGLE_VIEW) {
      dialog.setSingleView(true);
    }
    else {
      dialog.setMontage(true);
    }
  }
}<|MERGE_RESOLUTION|>--- conflicted
+++ resolved
@@ -431,16 +431,8 @@
       dialog.setExcludeListEnabled(AxisID.SECOND, false);
       dialog.setViewRawStackEnabled(AxisID.SECOND, false);
     }
-<<<<<<< HEAD
-    setFEIPixelSize = userConfig.isSetFEIPixelSize();
     dialog.setSystemTemplate(ConfigTool.getSystemTemplateFiles());
     dialog.setUserTemplate(ConfigTool.getUserTemplateFiles());
-  }
-
-  public boolean isSetFEIPixelSize() {
-    return setFEIPixelSize;
-=======
->>>>>>> bf3ee9a4
   }
 
   boolean validateTiltAngle(final AxisID axisID, final String errorTitle) {
