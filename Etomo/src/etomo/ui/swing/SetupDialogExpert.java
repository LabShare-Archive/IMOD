--- conflicted
+++ resolved
@@ -384,11 +384,7 @@
     }
     return DatasetTool.validateViewType(
         dialog.isSingleViewSelected() ? ViewType.SINGLE_VIEW : ViewType.MONTAGE,
-<<<<<<< HEAD
-        manager.getPropertyUserDir(), getStackFileName(), manager, AxisID.ONLY);
-=======
         manager.getPropertyUserDir(), getStackFileName(), manager,null, AxisID.ONLY);
->>>>>>> 993b44f9
   }
 
   public MetaData getMetaData() {
