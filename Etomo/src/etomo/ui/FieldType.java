package etomo.ui;

import etomo.storage.DirectiveValueType;

/**
* <p>Description: An enumerator class which decribes text field types.  Used for
* validation.  Types correspond to the types in PIP.</p>
* 
* <p>Copyright: Copyright 2012</p>
*
* <p>Organization:
* Boulder Laboratory for 3-Dimensional Electron Microscopy of Cells (BL3DEMC),
* University of Colorado</p>
* 
* @author $Author$
* 
* @version $Revision$
* 
* <p> $Log$ </p>
*/
public final class FieldType {
  public static final String rcsid = "$Id:$";

  public static final FieldType STRING = new FieldType(ValidationType.STRING);
  public static final FieldType FILE = new FieldType(ValidationType.STRING);
  public static final FieldType INTEGER = new FieldType(ValidationType.INTEGER);
  public static final FieldType FLOATING_POINT = new FieldType(
      ValidationType.FLOATING_POINT);
  public static final FieldType INTEGER_PAIR = new FieldType(ValidationType.INTEGER,
      CollectionType.ARRAY, 2);
  public static final FieldType FLOATING_POINT_PAIR = new FieldType(
      ValidationType.FLOATING_POINT, CollectionType.ARRAY, 2);
  public static final FieldType INTEGER_TRIPLE = new FieldType(ValidationType.INTEGER,
      CollectionType.ARRAY, 3);
  public static final FieldType FLOATING_POINT_ARRAY = new FieldType(
      ValidationType.FLOATING_POINT, CollectionType.ARRAY);
  public static final FieldType INTEGER_ARRAY = new FieldType(ValidationType.INTEGER,
      CollectionType.ARRAY);
  public static final FieldType INTEGER_LIST = new FieldType(ValidationType.INTEGER,
      CollectionType.LIST);

  public final ValidationType validationType;
  private final CollectionType collectionType;
  /**
   * For arrays with a fixed number of elements (pairs and triples).
   */
  public final int requiredSize;

  private FieldType(final ValidationType validationType) {
    this.validationType = validationType;
    collectionType = null;
    requiredSize = -1;
  }

  private FieldType(final ValidationType validationType,
      final CollectionType collectionType) {
    this.validationType = validationType;
    this.collectionType = collectionType;
    this.requiredSize = -1;
  }

  private FieldType(final ValidationType validationType,
      final CollectionType collectionType, final int requiredSize) {
    this.validationType = validationType;
    this.collectionType = collectionType;
    this.requiredSize = requiredSize;
  }

<<<<<<< HEAD
 public static FieldType getInstance(final DirectiveValueType valueType) {
=======
  public static FieldType getInstance(final DirectiveValueType valueType) {
>>>>>>> 3222e30e
    if (valueType == DirectiveValueType.BOOLEAN) {
      return null;
    }
    if (valueType == DirectiveValueType.FLOATING_POINT) {
      return FLOATING_POINT;
    }
    if (valueType == DirectiveValueType.FLOATING_POINT_PAIR) {
      return FLOATING_POINT_PAIR;
    }
    if (valueType == DirectiveValueType.INTEGER) {
      return INTEGER;
    }
    if (valueType == DirectiveValueType.INTEGER_PAIR) {
      return INTEGER_PAIR;
    }
    if (valueType == DirectiveValueType.LIST) {
      return INTEGER_LIST;
    }
    if (valueType == DirectiveValueType.STRING) {
      return STRING;
    }
<<<<<<< HEAD
=======
    if (valueType == DirectiveValueType.UNKNOWN) {
      return STRING;
    }
    if (valueType == DirectiveValueType.FILE) {
      return FILE;
    }
>>>>>>> 3222e30e
    return null;
  }

  public String toString() {
    return "[validationType:" + validationType + ",collectionType:" + collectionType
        + ",requiredSize:" + requiredSize;
  }

  public boolean hasRequiredSize() {
    return requiredSize != -1;
  }

  public boolean isCollection() {
    return collectionType != null;
  }

  public String getSplitter() {
    return collectionType.splitter;
  }

  /**
   * Contains the types of data and whether they can be validated.
   */
  public static final class ValidationType {
    public static final ValidationType STRING = new ValidationType(false, "a string");
    public static final ValidationType INTEGER = new ValidationType(true, "an integer");
    public static final ValidationType FLOATING_POINT = new ValidationType(true,
        "a floating point number");

    public final boolean canValidate;
    private final String descr;

    private ValidationType(final boolean canValidate, final String descr) {
      this.canValidate = canValidate;
      this.descr = descr;
    }

    public String toString() {
      return descr;
    }
  }

  /**
   * Contains the types of collections and a splitter that can be used to divide them
   * into numeric elements.
   */
  public static final class CollectionType {
    /**
     * Array separators are commas and whitespace.
     */
    public static final CollectionType ARRAY = new CollectionType("\\s*,\\s*|\\s+");
    /**
     * List separators are commas, whitespace, and dashes.
     */
    public static final CollectionType LIST = new CollectionType(
        "\\s*,\\s*|\\s+|\\s*\\-\\s*");

    private final String splitter;

    private CollectionType(final String splitter) {
      this.splitter = splitter;
    }

    public String getSplitter() {
      return splitter;
    }
  }
}<|MERGE_RESOLUTION|>--- conflicted
+++ resolved
@@ -66,11 +66,7 @@
     this.requiredSize = requiredSize;
   }
 
-<<<<<<< HEAD
- public static FieldType getInstance(final DirectiveValueType valueType) {
-=======
   public static FieldType getInstance(final DirectiveValueType valueType) {
->>>>>>> 3222e30e
     if (valueType == DirectiveValueType.BOOLEAN) {
       return null;
     }
@@ -92,15 +88,12 @@
     if (valueType == DirectiveValueType.STRING) {
       return STRING;
     }
-<<<<<<< HEAD
-=======
     if (valueType == DirectiveValueType.UNKNOWN) {
       return STRING;
     }
     if (valueType == DirectiveValueType.FILE) {
       return FILE;
     }
->>>>>>> 3222e30e
     return null;
   }
 
