--- conflicted
+++ resolved
@@ -11,20 +11,12 @@
 IILIBS    = $(LIIMOD) $(LIMOD) $(LCFSHR) $(TIFFLIBS)
 MODLIBS   = $(LIMOD) $(LCFSHR)
 
-<<<<<<< HEAD
-PROGS = imodauto$(E) imodinfo$(E) imodmesh$(E) imodtrans$(E) imodmop$(E) \
- rec2imod$(E) imod2rib$(E) imod2vrml$(E) imod2vrml2$(E) imod2ccdbxml$(E) imod2meta$(E) \
- wmod2imod$(E) imodjoin$(E) imodextract$(E) imodsortsurf$(E) imodexplode$(E) \
- patch2imod$(E) imod2patch$(E) echo2$(E) imodfillin$(E) imodcurvature$(E) \
- imodfindbeads$(E) point2model$(E) flattenwarp$(E) $(IMODWINCPU)
-=======
 PROGS = imodauto$(E) imodclone$(E) imodinfo$(E) imodmesh$(E) imodtrans$(E) \
  imodmop$(E) rec2imod$(E) imod2rib$(E) imod2vrml$(E) imod2vrml2$(E) \
  imod2meta$(E) wmod2imod$(E) imodjoin$(E) imodextract$(E) imodsortsurf$(E) \
  imodexplode$(E) patch2imod$(E) imod2patch$(E) echo2$(E) imodfillin$(E) \
  imodcurvature$(E) imodfindbeads$(E) point2model$(E) flattenwarp$(E) \
  $(IMODWINCPU)
->>>>>>> 394a6c07
 
 all : $(PROGS)
 
